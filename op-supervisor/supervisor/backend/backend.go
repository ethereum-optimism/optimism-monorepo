package backend

import (
	"context"
	"errors"
	"fmt"
	"slices"
	"sync/atomic"

	"github.com/ethereum/go-ethereum/common"
	"github.com/ethereum/go-ethereum/common/hexutil"
	"github.com/ethereum/go-ethereum/log"

	"github.com/ethereum-optimism/optimism/op-node/rollup/event"
	"github.com/ethereum-optimism/optimism/op-service/client"
	"github.com/ethereum-optimism/optimism/op-service/eth"
	"github.com/ethereum-optimism/optimism/op-service/locks"
	"github.com/ethereum-optimism/optimism/op-service/sources"
	"github.com/ethereum-optimism/optimism/op-supervisor/config"
	"github.com/ethereum-optimism/optimism/op-supervisor/supervisor/backend/cross"
	"github.com/ethereum-optimism/optimism/op-supervisor/supervisor/backend/db"
	"github.com/ethereum-optimism/optimism/op-supervisor/supervisor/backend/db/sync"
	"github.com/ethereum-optimism/optimism/op-supervisor/supervisor/backend/depset"
	"github.com/ethereum-optimism/optimism/op-supervisor/supervisor/backend/l1access"
	"github.com/ethereum-optimism/optimism/op-supervisor/supervisor/backend/processors"
	"github.com/ethereum-optimism/optimism/op-supervisor/supervisor/backend/superevents"
	"github.com/ethereum-optimism/optimism/op-supervisor/supervisor/backend/syncnode"
	"github.com/ethereum-optimism/optimism/op-supervisor/supervisor/frontend"
	"github.com/ethereum-optimism/optimism/op-supervisor/supervisor/types"
)

type SupervisorBackend struct {
	started atomic.Bool
	logger  log.Logger
	m       Metrics
	dataDir string

	eventSys event.System

	sysContext context.Context
	sysCancel  context.CancelFunc

	// depSet is the dependency set that the backend uses to know about the chains it is indexing
	depSet depset.DependencySet

	// chainDBs is the primary interface to the databases, including logs, derived-from information and L1 finalization
	chainDBs *db.ChainsDB

	// l1Accessor provides access to the L1 chain for the L1 processor and subscribes to new block events
	l1Accessor *l1access.L1Accessor

	// chainProcessors are notified of new unsafe blocks, and add the unsafe log events data into the events DB
	chainProcessors locks.RWMap[types.ChainID, *processors.ChainProcessor]

	syncSources locks.RWMap[types.ChainID, syncnode.SyncSource]

	// syncNodesController controls the derivation or reset of the sync nodes
	syncNodesController *syncnode.SyncNodesController

	// synchronousProcessors disables background-workers,
	// requiring manual triggers for the backend to process l2 data.
	synchronousProcessors bool

	// chainMetrics are used to track metrics for each chain
	// they are reused for processors and databases of the same chain
	chainMetrics locks.RWMap[types.ChainID, *chainMetrics]

	emitter event.Emitter
}

var _ event.AttachEmitter = (*SupervisorBackend)(nil)
var _ frontend.Backend = (*SupervisorBackend)(nil)

var errAlreadyStopped = errors.New("already stopped")

func NewSupervisorBackend(ctx context.Context, logger log.Logger,
	m Metrics, cfg *config.Config, eventExec event.Executor) (*SupervisorBackend, error) {
	// attempt to prepare the data directory
	if err := db.PrepDataDir(cfg.Datadir); err != nil {
		return nil, err
	}

	// Load the dependency set
	depSet, err := cfg.DependencySetSource.LoadDependencySet(ctx)
	if err != nil {
		return nil, fmt.Errorf("failed to load dependency set: %w", err)
	}

	// Sync the databases from the remote server if configured
	// We only attempt to sync a database if it doesn't exist; we don't update existing databases
	if cfg.DatadirSyncEndpoint != "" {
		syncCfg := sync.Config{DataDir: cfg.Datadir, Logger: logger}
		syncClient, err := sync.NewClient(syncCfg, cfg.DatadirSyncEndpoint)
		if err != nil {
			return nil, fmt.Errorf("failed to create db sync client: %w", err)
		}
		if err := syncClient.SyncAll(ctx, depSet.Chains(), false); err != nil {
			return nil, fmt.Errorf("failed to sync databases: %w", err)
		}
	}

	eventSys := event.NewSystem(logger, eventExec)

	sysCtx, sysCancel := context.WithCancel(ctx)

	// create initial per-chain resources
	chainsDBs := db.NewChainsDB(logger, depSet)
	eventSys.Register("chainsDBs", chainsDBs, event.DefaultRegisterOpts())

	l1Accessor := l1access.NewL1Accessor(sysCtx, logger, nil)
	eventSys.Register("l1Accessor", l1Accessor, event.DefaultRegisterOpts())

	// create the supervisor backend
	super := &SupervisorBackend{
		logger:     logger,
		m:          m,
		dataDir:    cfg.Datadir,
		depSet:     depSet,
		chainDBs:   chainsDBs,
		l1Accessor: l1Accessor,
		// For testing we can avoid running the processors.
		synchronousProcessors: cfg.SynchronousProcessors,
		eventSys:              eventSys,
		sysCancel:             sysCancel,
		sysContext:            sysCtx,
	}
	eventSys.Register("backend", super, event.DefaultRegisterOpts())

	// create node controller
	super.syncNodesController = syncnode.NewSyncNodesController(logger, depSet, eventSys, super)
	eventSys.Register("sync-controller", super.syncNodesController, event.DefaultRegisterOpts())

	// Initialize the resources of the supervisor backend.
	// Stop the supervisor if any of the resources fails to be initialized.
	if err := super.initResources(ctx, cfg); err != nil {
		err = fmt.Errorf("failed to init resources: %w", err)
		return nil, errors.Join(err, super.Stop(ctx))
	}

	return super, nil
}

func (su *SupervisorBackend) OnEvent(ev event.Event) bool {
	switch x := ev.(type) {
	case superevents.LocalUnsafeReceivedEvent:
		su.emitter.Emit(superevents.ChainProcessEvent{
			ChainID: x.ChainID,
			Target:  x.NewLocalUnsafe.Number,
		})
	case superevents.LocalUnsafeUpdateEvent:
		su.emitter.Emit(superevents.UpdateCrossUnsafeRequestEvent{
			ChainID: x.ChainID,
		})
	case superevents.LocalSafeUpdateEvent:
		su.emitter.Emit(superevents.UpdateCrossSafeRequestEvent{
			ChainID: x.ChainID,
		})
	default:
		return false
	}
	return true
}

func (su *SupervisorBackend) AttachEmitter(em event.Emitter) {
	su.emitter = em
}

// initResources initializes all the resources, such as DBs and processors for chains.
// An error may returned, without closing the thus-far initialized resources.
// Upon error the caller should call Stop() on the supervisor backend to clean up and release resources.
func (su *SupervisorBackend) initResources(ctx context.Context, cfg *config.Config) error {
	chains := su.depSet.Chains()

	// for each chain known to the dependency set, create the necessary DB resources
	for _, chainID := range chains {
		if err := su.openChainDBs(chainID); err != nil {
			return fmt.Errorf("failed to open chain %s: %w", chainID, err)
		}
	}

	eventOpts := event.DefaultRegisterOpts()
	// initialize all cross-unsafe processors
	for _, chainID := range chains {
		worker := cross.NewCrossUnsafeWorker(su.logger, chainID, su.chainDBs)
		su.eventSys.Register(fmt.Sprintf("cross-unsafe-%s", chainID), worker, eventOpts)
	}
	// initialize all cross-safe processors
	for _, chainID := range chains {
		worker := cross.NewCrossSafeWorker(su.logger, chainID, su.chainDBs)
		su.eventSys.Register(fmt.Sprintf("cross-safe-%s", chainID), worker, eventOpts)
	}
	// For each chain initialize a chain processor service,
	// after cross-unsafe workers are ready to receive updates
	for _, chainID := range chains {
<<<<<<< HEAD
		logProcessor := processors.NewLogProcessor(chainID, su.chainDBs)
		chainProcessor := processors.NewChainProcessor(su.sysContext, su.logger, chainID, logProcessor, su.chainDBs)
		su.eventSys.Register(fmt.Sprintf("events-%s", chainID), chainProcessor, eventOpts)
=======
		logProcessor := processors.NewLogProcessor(chainID, su.chainDBs, su.depSet)
		chainProcessor := processors.NewChainProcessor(su.logger, chainID, logProcessor, su.chainDBs, su.onIndexedLocalUnsafeData)
>>>>>>> f5fc73db
		su.chainProcessors.Set(chainID, chainProcessor)
	}
	// initialize sync sources
	for _, chainID := range chains {
		su.syncSources.Set(chainID, nil)
	}

	if cfg.L1RPC != "" {
		if err := su.attachL1RPC(ctx, cfg.L1RPC); err != nil {
			return fmt.Errorf("failed to create L1 processor: %w", err)
		}
	} else {
		su.logger.Warn("No L1 RPC configured, L1 processor will not be started")
	}

	setups, err := cfg.SyncSources.Load(ctx, su.logger)
	if err != nil {
		return fmt.Errorf("failed to load sync-source setups: %w", err)
	}
	// the config has some sync sources (RPC connections) to attach to the chain-processors
	for _, srcSetup := range setups {
		src, err := srcSetup.Setup(ctx, su.logger)
		if err != nil {
			return fmt.Errorf("failed to set up sync source: %w", err)
		}
		if _, err := su.AttachSyncNode(ctx, src, false); err != nil {
			return fmt.Errorf("failed to attach sync source %s: %w", src, err)
		}
	}
	return nil
}

// openChainDBs initializes all the DB resources of a specific chain.
// It is a sub-task of initResources.
func (su *SupervisorBackend) openChainDBs(chainID types.ChainID) error {
	cm := newChainMetrics(chainID, su.m)
	// create metrics and a logdb for the chain
	su.chainMetrics.Set(chainID, cm)

	logDB, err := db.OpenLogDB(su.logger, chainID, su.dataDir, cm)
	if err != nil {
		return fmt.Errorf("failed to open logDB of chain %s: %w", chainID, err)
	}
	su.chainDBs.AddLogDB(chainID, logDB)

	localDB, err := db.OpenLocalDerivedFromDB(su.logger, chainID, su.dataDir, cm)
	if err != nil {
		return fmt.Errorf("failed to open local derived-from DB of chain %s: %w", chainID, err)
	}
	su.chainDBs.AddLocalDerivedFromDB(chainID, localDB)

	crossDB, err := db.OpenCrossDerivedFromDB(su.logger, chainID, su.dataDir, cm)
	if err != nil {
		return fmt.Errorf("failed to open cross derived-from DB of chain %s: %w", chainID, err)
	}
	su.chainDBs.AddCrossDerivedFromDB(chainID, crossDB)

	su.chainDBs.AddCrossUnsafeTracker(chainID)

	return nil
}

// AttachSyncNode attaches a node to be managed by the supervisor.
// If noSubscribe, the node is not actively polled/subscribed to, and requires manual Node.PullEvents calls.
func (su *SupervisorBackend) AttachSyncNode(ctx context.Context, src syncnode.SyncNode, noSubscribe bool) (syncnode.Node, error) {
	su.logger.Info("attaching sync source to chain processor", "source", src)

	chainID, err := src.ChainID(ctx)
	if err != nil {
		return nil, fmt.Errorf("failed to identify chain ID of sync source: %w", err)
	}
	if !su.depSet.HasChain(chainID) {
		return nil, fmt.Errorf("chain %s is not part of the interop dependency set: %w", chainID, types.ErrUnknownChain)
	}
	err = su.AttachProcessorSource(chainID, src)
	if err != nil {
		return nil, fmt.Errorf("failed to attach sync source to processor: %w", err)
	}
	err = su.AttachSyncSource(chainID, src)
	if err != nil {
		return nil, fmt.Errorf("failed to attach sync source to node: %w", err)
	}
	return su.syncNodesController.AttachNodeController(chainID, src, noSubscribe)
}

func (su *SupervisorBackend) AttachProcessorSource(chainID types.ChainID, src processors.Source) error {
	proc, ok := su.chainProcessors.Get(chainID)
	if !ok {
		return fmt.Errorf("unknown chain %s, cannot attach RPC to processor", chainID)
	}
	proc.SetSource(src)
	return nil
}

func (su *SupervisorBackend) AttachSyncSource(chainID types.ChainID, src syncnode.SyncSource) error {
	_, ok := su.syncSources.Get(chainID)
	if !ok {
		return fmt.Errorf("unknown chain %s, cannot attach RPC to sync source", chainID)
	}
	su.syncSources.Set(chainID, src)
	return nil
}

func (su *SupervisorBackend) attachL1RPC(ctx context.Context, l1RPCAddr string) error {
	su.logger.Info("attaching L1 RPC to L1 processor", "rpc", l1RPCAddr)

	logger := su.logger.New("l1-rpc", l1RPCAddr)
	l1RPC, err := client.NewRPC(ctx, logger, l1RPCAddr)
	if err != nil {
		return fmt.Errorf("failed to setup L1 RPC: %w", err)
	}
	l1Client, err := sources.NewL1Client(
		l1RPC,
		su.logger,
		nil,
		// placeholder config for the L1
		sources.L1ClientSimpleConfig(true, sources.RPCKindBasic, 100))
	if err != nil {
		return fmt.Errorf("failed to setup L1 Client: %w", err)
	}
	su.AttachL1Source(l1Client)
	return nil
}

// AttachL1Source attaches an L1 source to the L1 accessor
// if the L1 accessor does not exist, it is created
// if an L1 source is already attached, it is replaced
func (su *SupervisorBackend) AttachL1Source(source l1access.L1Source) {
	su.l1Accessor.AttachClient(source, !su.synchronousProcessors)
}

func (su *SupervisorBackend) Start(ctx context.Context) error {
	// ensure we only start once
	if !su.started.CompareAndSwap(false, true) {
		return errors.New("already started")
	}

	// initiate "ResumeFromLastSealedBlock" on the chains db,
	// which rewinds the database to the last block that is guaranteed to have been fully recorded
	if err := su.chainDBs.ResumeFromLastSealedBlock(); err != nil {
		return fmt.Errorf("failed to resume chains db: %w", err)
	}

	return nil
}

func (su *SupervisorBackend) Stop(ctx context.Context) error {
	if !su.started.CompareAndSwap(true, false) {
		return errAlreadyStopped
	}
	su.logger.Info("Closing supervisor backend")

	su.sysCancel()
	defer su.eventSys.Stop()

	su.chainProcessors.Clear()

	su.syncNodesController.Close()

	// close the databases
	return su.chainDBs.Close()
}

// AddL2RPC attaches an RPC as the RPC for the given chain, overriding the previous RPC source, if any.
func (su *SupervisorBackend) AddL2RPC(ctx context.Context, rpc string, jwtSecret eth.Bytes32) error {
	setupSrc := &syncnode.RPCDialSetup{
		JWTSecret: jwtSecret,
		Endpoint:  rpc,
	}
	src, err := setupSrc.Setup(ctx, su.logger)
	if err != nil {
		return fmt.Errorf("failed to set up sync source from RPC: %w", err)
	}
	_, err = su.AttachSyncNode(ctx, src, false)
	return err
}

// Internal methods, for processors
// ----------------------------

func (su *SupervisorBackend) DependencySet() depset.DependencySet {
	return su.depSet
}

// Query methods
// ----------------------------

func (su *SupervisorBackend) CheckMessage(identifier types.Identifier, payloadHash common.Hash) (types.SafetyLevel, error) {
	logHash := types.PayloadHashToLogHash(payloadHash, identifier.Origin)
	chainID := identifier.ChainID
	blockNum := identifier.BlockNumber
	logIdx := identifier.LogIndex
	_, err := su.chainDBs.Check(chainID, blockNum, identifier.Timestamp, logIdx, logHash)
	if errors.Is(err, types.ErrFuture) {
		su.logger.Debug("Future message", "identifier", identifier, "payloadHash", payloadHash, "err", err)
		return types.LocalUnsafe, nil
	}
	if errors.Is(err, types.ErrConflict) {
		su.logger.Debug("Conflicting message", "identifier", identifier, "payloadHash", payloadHash, "err", err)
		return types.Invalid, nil
	}
	if err != nil {
		return types.Invalid, fmt.Errorf("failed to check log: %w", err)
	}
	return su.chainDBs.Safest(chainID, blockNum, logIdx)
}

func (su *SupervisorBackend) CheckMessages(
	messages []types.Message,
	minSafety types.SafetyLevel) error {
	su.logger.Debug("Checking messages", "count", len(messages), "minSafety", minSafety)

	for _, msg := range messages {
		su.logger.Debug("Checking message",
			"identifier", msg.Identifier, "payloadHash", msg.PayloadHash.String())
		safety, err := su.CheckMessage(msg.Identifier, msg.PayloadHash)
		if err != nil {
			su.logger.Error("Check message failed", "err", err,
				"identifier", msg.Identifier, "payloadHash", msg.PayloadHash.String())
			return fmt.Errorf("failed to check message: %w", err)
		}
		if !safety.AtLeastAsSafe(minSafety) {
			su.logger.Error("Message is not sufficiently safe",
				"safety", safety, "minSafety", minSafety,
				"identifier", msg.Identifier, "payloadHash", msg.PayloadHash.String())
			return fmt.Errorf("message %v (safety level: %v) does not meet the minimum safety %v",
				msg.Identifier,
				safety,
				minSafety)
		}
	}
	return nil
}

func (su *SupervisorBackend) CrossSafe(ctx context.Context, chainID types.ChainID) (types.DerivedIDPair, error) {
	p, err := su.chainDBs.CrossSafe(chainID)
	if err != nil {
		return types.DerivedIDPair{}, err
	}
	return types.DerivedIDPair{
		DerivedFrom: p.DerivedFrom.ID(),
		Derived:     p.Derived.ID(),
	}, nil
}

func (su *SupervisorBackend) LocalSafe(ctx context.Context, chainID types.ChainID) (types.DerivedIDPair, error) {
	p, err := su.chainDBs.LocalSafe(chainID)
	if err != nil {
		return types.DerivedIDPair{}, err
	}
	return types.DerivedIDPair{
		DerivedFrom: p.DerivedFrom.ID(),
		Derived:     p.Derived.ID(),
	}, nil
}

func (su *SupervisorBackend) LocalUnsafe(ctx context.Context, chainID types.ChainID) (eth.BlockID, error) {
	v, err := su.chainDBs.LocalUnsafe(chainID)
	if err != nil {
		return eth.BlockID{}, err
	}
	return v.ID(), nil
}

func (su *SupervisorBackend) CrossUnsafe(ctx context.Context, chainID types.ChainID) (eth.BlockID, error) {
	v, err := su.chainDBs.CrossUnsafe(chainID)
	if err != nil {
		return eth.BlockID{}, err
	}
	return v.ID(), nil
}

func (su *SupervisorBackend) SafeDerivedAt(ctx context.Context, chainID types.ChainID, derivedFrom eth.BlockID) (eth.BlockID, error) {
	v, err := su.chainDBs.SafeDerivedAt(chainID, derivedFrom)
	if err != nil {
		return eth.BlockID{}, err
	}
	return v.ID(), nil
}

func (su *SupervisorBackend) Finalized(ctx context.Context, chainID types.ChainID) (eth.BlockID, error) {
	v, err := su.chainDBs.Finalized(chainID)
	if err != nil {
		return eth.BlockID{}, err
	}
	return v.ID(), nil
}

func (su *SupervisorBackend) FinalizedL1() eth.BlockRef {
	return su.chainDBs.FinalizedL1()
}

func (su *SupervisorBackend) CrossDerivedFrom(ctx context.Context, chainID types.ChainID, derived eth.BlockID) (derivedFrom eth.BlockRef, err error) {
	v, err := su.chainDBs.CrossDerivedFromBlockRef(chainID, derived)
	if err != nil {
		return eth.BlockRef{}, err
	}
	return v, nil
}

func (su *SupervisorBackend) L1BlockRefByNumber(ctx context.Context, number uint64) (eth.L1BlockRef, error) {
	return su.l1Accessor.L1BlockRefByNumber(ctx, number)
}

func (su *SupervisorBackend) SuperRootAtTimestamp(ctx context.Context, timestamp hexutil.Uint64) (types.SuperRootResponse, error) {
	chains := su.depSet.Chains()
	slices.SortFunc(chains, func(a, b types.ChainID) int {
		return a.Cmp(b)
	})
	chainInfos := make([]types.ChainRootInfo, len(chains))
	superRootChains := make([]eth.ChainIDAndOutput, len(chains))
	for i, chainID := range chains {
		src, ok := su.syncSources.Get(chainID)
		if !ok {
			su.logger.Error("bug: unknown chain %s, cannot get sync source", chainID)
			return types.SuperRootResponse{}, fmt.Errorf("unknown chain %s, cannot get sync source", chainID)
		}
		output, err := src.OutputV0AtTimestamp(ctx, uint64(timestamp))
		if err != nil {
			return types.SuperRootResponse{}, err
		}
		pending, err := src.PendingOutputV0AtTimestamp(ctx, uint64(timestamp))
		if err != nil {
			return types.SuperRootResponse{}, err
		}
		canonicalRoot := eth.OutputRoot(output)
		chainInfos[i] = types.ChainRootInfo{
			ChainID:   chainID,
			Canonical: canonicalRoot,
			Pending:   pending.Marshal(),
		}
		superRootChains[i] = eth.ChainIDAndOutput{ChainID: chainID.ToBig().Uint64(), Output: canonicalRoot}
	}
	superRoot := eth.SuperRoot(&eth.SuperV1{
		Timestamp: uint64(timestamp),
		Chains:    superRootChains,
	})
	return types.SuperRootResponse{
		Timestamp: uint64(timestamp),
		SuperRoot: superRoot,
		Chains:    chainInfos,
	}, nil
}

// PullLatestL1 makes the supervisor aware of the latest L1 block. Exposed for testing purposes.
func (su *SupervisorBackend) PullLatestL1() error {
	return su.l1Accessor.PullLatest()
}

// PullFinalizedL1 makes the supervisor aware of the finalized L1 block. Exposed for testing purposes.
func (su *SupervisorBackend) PullFinalizedL1() error {
	return su.l1Accessor.PullFinalized()
}

// SetConfDepthL1 changes the confirmation depth of the L1 chain that is accessible to the supervisor.
func (su *SupervisorBackend) SetConfDepthL1(depth uint64) {
	su.l1Accessor.SetConfDepth(depth)
}<|MERGE_RESOLUTION|>--- conflicted
+++ resolved
@@ -192,14 +192,9 @@
 	// For each chain initialize a chain processor service,
 	// after cross-unsafe workers are ready to receive updates
 	for _, chainID := range chains {
-<<<<<<< HEAD
-		logProcessor := processors.NewLogProcessor(chainID, su.chainDBs)
+		logProcessor := processors.NewLogProcessor(chainID, su.chainDBs, su.depSet)
 		chainProcessor := processors.NewChainProcessor(su.sysContext, su.logger, chainID, logProcessor, su.chainDBs)
 		su.eventSys.Register(fmt.Sprintf("events-%s", chainID), chainProcessor, eventOpts)
-=======
-		logProcessor := processors.NewLogProcessor(chainID, su.chainDBs, su.depSet)
-		chainProcessor := processors.NewChainProcessor(su.logger, chainID, logProcessor, su.chainDBs, su.onIndexedLocalUnsafeData)
->>>>>>> f5fc73db
 		su.chainProcessors.Set(chainID, chainProcessor)
 	}
 	// initialize sync sources
