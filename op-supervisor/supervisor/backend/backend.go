package backend

import (
	"context"
	"errors"
	"fmt"
	"sync"
	"sync/atomic"
	"time"

	"github.com/ethereum/go-ethereum/common"
	"github.com/ethereum/go-ethereum/log"

	"github.com/ethereum-optimism/optimism/op-service/client"
	"github.com/ethereum-optimism/optimism/op-service/dial"
	"github.com/ethereum-optimism/optimism/op-service/eth"
	"github.com/ethereum-optimism/optimism/op-service/sources"
	"github.com/ethereum-optimism/optimism/op-supervisor/config"
	"github.com/ethereum-optimism/optimism/op-supervisor/supervisor/backend/db"
	"github.com/ethereum-optimism/optimism/op-supervisor/supervisor/backend/db/entrydb"
	"github.com/ethereum-optimism/optimism/op-supervisor/supervisor/backend/db/logs"
<<<<<<< HEAD
	"github.com/ethereum-optimism/optimism/op-supervisor/supervisor/backend/depset"
=======
>>>>>>> 745b251d
	"github.com/ethereum-optimism/optimism/op-supervisor/supervisor/backend/processors"
	"github.com/ethereum-optimism/optimism/op-supervisor/supervisor/frontend"
	"github.com/ethereum-optimism/optimism/op-supervisor/supervisor/types"
)

type SupervisorBackend struct {
	started atomic.Bool
	logger  log.Logger
	m       Metrics
	dataDir string

	// RW lock to avoid concurrent map mutations.
	// Read = any chain may be used and mutated.
	// Write = set of chains is changing.
	mu sync.RWMutex

<<<<<<< HEAD
	depSet depset.DependencySet

=======
>>>>>>> 745b251d
	// db holds on to the DB indices for each chain
	db *db.ChainsDB

	// chainProcessors are notified of new unsafe blocks, and add the unsafe log events data into the events DB
	chainProcessors map[types.ChainID]*processors.ChainProcessor
}

var _ frontend.Backend = (*SupervisorBackend)(nil)

var errAlreadyStopped = errors.New("already stopped")

func NewSupervisorBackend(ctx context.Context, logger log.Logger, m Metrics, cfg *config.Config) (*SupervisorBackend, error) {
	// attempt to prepare the data directory
	if err := prepDataDir(cfg.Datadir); err != nil {
		return nil, err
	}

	// Load the dependency set
	depSet, err := cfg.DependencySetSource.LoadDependencySet(ctx)
	if err != nil {
		return nil, fmt.Errorf("failed to load dependency set: %w", err)
	}

	// create the chains db
	chainsDB := db.NewChainsDB(logger)

	// create an empty map of chain monitors
	chainProcessors := make(map[types.ChainID]*processors.ChainProcessor, len(cfg.L2RPCs))

	// create the supervisor backend
	super := &SupervisorBackend{
		logger:          logger,
		m:               m,
		dataDir:         cfg.Datadir,
<<<<<<< HEAD
		depSet:          depSet,
=======
>>>>>>> 745b251d
		chainProcessors: chainProcessors,
		db:              chainsDB,
	}

	// from the RPC strings, have the supervisor backend create a chain monitor
	// don't start the monitor yet, as we will start all monitors at once when Start is called
	for _, rpc := range cfg.L2RPCs {
		err := super.addFromRPC(ctx, logger, rpc, false)
		if err != nil {
			return nil, fmt.Errorf("failed to add chain monitor for rpc %v: %w", rpc, err)
		}
	}
	return super, nil
}

// addFromRPC adds a chain monitor to the supervisor backend from an rpc endpoint
// it does not expect to be called after the backend has been started
// it will start the monitor if shouldStart is true
func (su *SupervisorBackend) addFromRPC(ctx context.Context, logger log.Logger, rpc string, _ bool) error {
	// create the rpc client, which yields the chain id
	rpcClient, chainID, err := clientForL2(ctx, logger, rpc)
	if err != nil {
		return err
	}
	su.logger.Info("adding from rpc connection", "rpc", rpc, "chainID", chainID)
	// create metrics and a logdb for the chain
	cm := newChainMetrics(chainID, su.m)
	path, err := prepLogDBPath(chainID, su.dataDir)
	if err != nil {
		return fmt.Errorf("failed to create datadir for chain %v: %w", chainID, err)
	}
	logDB, err := logs.NewFromFile(logger, cm, path, true)
	if err != nil {
		return fmt.Errorf("failed to create logdb for chain %v at %v: %w", chainID, path, err)
	}
	if su.chainProcessors[chainID] != nil {
		return fmt.Errorf("chain monitor for chain %v already exists", chainID)
	}
	// create a client like the monitor would have
	cl, err := processors.NewEthClient(
		ctx,
		logger,
		cm,
		rpc,
		rpcClient, 2*time.Second,
		false,
		sources.RPCKindStandard)
	if err != nil {
		return err
	}
	logProcessor := processors.NewLogProcessor(chainID, su.db)
	chainProcessor := processors.NewChainProcessor(logger, cl, chainID, logProcessor, su.db)
	su.chainProcessors[chainID] = chainProcessor
	su.db.AddLogDB(chainID, logDB)
	return nil
}

func clientForL2(ctx context.Context, logger log.Logger, rpc string) (client.RPC, types.ChainID, error) {
	ethClient, err := dial.DialEthClientWithTimeout(ctx, 10*time.Second, logger, rpc)
	if err != nil {
		return nil, types.ChainID{}, fmt.Errorf("failed to connect to rpc %v: %w", rpc, err)
	}
	chainID, err := ethClient.ChainID(ctx)
	if err != nil {
		return nil, types.ChainID{}, fmt.Errorf("failed to load chain id for rpc %v: %w", rpc, err)
	}
	return client.NewBaseRPCClient(ethClient.Client()), types.ChainIDFromBig(chainID), nil
}

func (su *SupervisorBackend) Start(ctx context.Context) error {
	su.mu.Lock()
	defer su.mu.Unlock()

	// ensure we only start once
	if !su.started.CompareAndSwap(false, true) {
		return errors.New("already started")
	}
	// initiate "ResumeFromLastSealedBlock" on the chains db,
	// which rewinds the database to the last block that is guaranteed to have been fully recorded
	if err := su.db.ResumeFromLastSealedBlock(); err != nil {
		return fmt.Errorf("failed to resume chains db: %w", err)
	}
	// TODO(#12423): init background processors, de-dup with constructor
	return nil
}

func (su *SupervisorBackend) Stop(ctx context.Context) error {
	su.mu.Lock()
	defer su.mu.Unlock()

	if !su.started.CompareAndSwap(true, false) {
		return errAlreadyStopped
	}
	// close all processors
<<<<<<< HEAD
	for _, processor := range su.chainProcessors {
=======
	for id, processor := range su.chainProcessors {
		su.logger.Info("stopping chain processor", "chainID", id)
>>>>>>> 745b251d
		processor.Close()
	}
	clear(su.chainProcessors)
	// close the databases
	return su.db.Close()
}

// AddL2RPC adds a new L2 chain to the supervisor backend
// it stops and restarts the backend to add the new chain
func (su *SupervisorBackend) AddL2RPC(ctx context.Context, rpc string) error {
	su.mu.Lock()
	defer su.mu.Unlock()

	// start the monitor immediately, as the backend is assumed to already be running
	return su.addFromRPC(ctx, su.logger, rpc, true)
}

// Query methods
// ----------------------------

func (su *SupervisorBackend) CheckMessage(identifier types.Identifier, payloadHash common.Hash) (types.SafetyLevel, error) {
	su.mu.RLock()
	defer su.mu.RUnlock()

	chainID := identifier.ChainID
	blockNum := identifier.BlockNumber
	logIdx := identifier.LogIndex
	_, err := su.db.Check(chainID, blockNum, uint32(logIdx), payloadHash)
	if errors.Is(err, entrydb.ErrFuture) {
		return types.LocalUnsafe, nil
	}
	if errors.Is(err, entrydb.ErrConflict) {
		return types.Invalid, nil
	}
	if err != nil {
		return types.Invalid, fmt.Errorf("failed to check log: %w", err)
	}
	return su.db.Safest(chainID, blockNum, uint32(logIdx))
}

func (su *SupervisorBackend) CheckMessages(
	messages []types.Message,
	minSafety types.SafetyLevel) error {
	su.mu.RLock()
	defer su.mu.RUnlock()

	for _, msg := range messages {
		safety, err := su.CheckMessage(msg.Identifier, msg.PayloadHash)
		if err != nil {
			return fmt.Errorf("failed to check message: %w", err)
		}
		if !safety.AtLeastAsSafe(minSafety) {
			return fmt.Errorf("message %v (safety level: %v) does not meet the minimum safety %v",
				msg.Identifier,
				safety,
				minSafety)
		}
	}
	return nil
}

func (su *SupervisorBackend) UnsafeView(ctx context.Context, chainID types.ChainID, unsafe types.ReferenceView) (types.ReferenceView, error) {
	su.mu.RLock()
	defer su.mu.RUnlock()

	head, err := su.db.LocalUnsafe(chainID)
	if err != nil {
		return types.ReferenceView{}, fmt.Errorf("failed to get local-unsafe head: %w", err)
	}
	cross, err := su.db.CrossUnsafe(chainID)
	if err != nil {
		return types.ReferenceView{}, fmt.Errorf("failed to get cross-unsafe head: %w", err)
<<<<<<< HEAD
	}

	// TODO(#11693): check `unsafe` input to detect reorg conflicts

	return types.ReferenceView{
		Local: head.ID(),
		Cross: cross.ID(),
	}, nil
}

func (su *SupervisorBackend) SafeView(ctx context.Context, chainID types.ChainID, safe types.ReferenceView) (types.ReferenceView, error) {
	su.mu.RLock()
	defer su.mu.RUnlock()

	_, localSafe, err := su.db.LocalSafe(chainID)
	if err != nil {
		return types.ReferenceView{}, fmt.Errorf("failed to get local-safe head: %w", err)
	}
=======
	}

	// TODO(#11693): check `unsafe` input to detect reorg conflicts

	return types.ReferenceView{
		Local: head.ID(),
		Cross: cross.ID(),
	}, nil
}

func (su *SupervisorBackend) SafeView(ctx context.Context, chainID types.ChainID, safe types.ReferenceView) (types.ReferenceView, error) {
	su.mu.RLock()
	defer su.mu.RUnlock()

	_, localSafe, err := su.db.LocalSafe(chainID)
	if err != nil {
		return types.ReferenceView{}, fmt.Errorf("failed to get local-safe head: %w", err)
	}
>>>>>>> 745b251d
	_, crossSafe, err := su.db.CrossSafe(chainID)
	if err != nil {
		return types.ReferenceView{}, fmt.Errorf("failed to get cross-safe head: %w", err)
	}

	// TODO(#11693): check `safe` input to detect reorg conflicts

	return types.ReferenceView{
		Local: localSafe.ID(),
		Cross: crossSafe.ID(),
	}, nil
}

func (su *SupervisorBackend) Finalized(ctx context.Context, chainID types.ChainID) (eth.BlockID, error) {
	su.mu.RLock()
	defer su.mu.RUnlock()

	return su.db.Finalized(chainID)
}

func (su *SupervisorBackend) DerivedFrom(ctx context.Context, chainID types.ChainID, derived eth.BlockID) (derivedFrom eth.BlockID, err error) {
	su.mu.RLock()
	defer su.mu.RUnlock()

	return su.db.DerivedFrom(chainID, derived)
}

// Update methods
// ----------------------------

func (su *SupervisorBackend) UpdateLocalUnsafe(chainID types.ChainID, head eth.BlockRef) error {
	su.mu.RLock()
	defer su.mu.RUnlock()
	ch, ok := su.chainProcessors[chainID]
	if !ok {
		return db.ErrUnknownChain
	}
	return ch.OnNewHead(head)
}

func (su *SupervisorBackend) UpdateLocalSafe(chainID types.ChainID, derivedFrom eth.BlockRef, lastDerived eth.BlockRef) error {
	su.mu.RLock()
	defer su.mu.RUnlock()

	return su.db.UpdateLocalSafe(chainID, derivedFrom, lastDerived)
}

func (su *SupervisorBackend) UpdateFinalizedL1(chainID types.ChainID, finalized eth.BlockRef) error {
	su.mu.RLock()
	defer su.mu.RUnlock()

	return su.db.UpdateFinalizedL1(finalized)
}<|MERGE_RESOLUTION|>--- conflicted
+++ resolved
@@ -19,10 +19,7 @@
 	"github.com/ethereum-optimism/optimism/op-supervisor/supervisor/backend/db"
 	"github.com/ethereum-optimism/optimism/op-supervisor/supervisor/backend/db/entrydb"
 	"github.com/ethereum-optimism/optimism/op-supervisor/supervisor/backend/db/logs"
-<<<<<<< HEAD
 	"github.com/ethereum-optimism/optimism/op-supervisor/supervisor/backend/depset"
-=======
->>>>>>> 745b251d
 	"github.com/ethereum-optimism/optimism/op-supervisor/supervisor/backend/processors"
 	"github.com/ethereum-optimism/optimism/op-supervisor/supervisor/frontend"
 	"github.com/ethereum-optimism/optimism/op-supervisor/supervisor/types"
@@ -39,11 +36,8 @@
 	// Write = set of chains is changing.
 	mu sync.RWMutex
 
-<<<<<<< HEAD
 	depSet depset.DependencySet
 
-=======
->>>>>>> 745b251d
 	// db holds on to the DB indices for each chain
 	db *db.ChainsDB
 
@@ -78,10 +72,7 @@
 		logger:          logger,
 		m:               m,
 		dataDir:         cfg.Datadir,
-<<<<<<< HEAD
 		depSet:          depSet,
-=======
->>>>>>> 745b251d
 		chainProcessors: chainProcessors,
 		db:              chainsDB,
 	}
@@ -176,12 +167,8 @@
 		return errAlreadyStopped
 	}
 	// close all processors
-<<<<<<< HEAD
-	for _, processor := range su.chainProcessors {
-=======
 	for id, processor := range su.chainProcessors {
 		su.logger.Info("stopping chain processor", "chainID", id)
->>>>>>> 745b251d
 		processor.Close()
 	}
 	clear(su.chainProcessors)
@@ -254,7 +241,6 @@
 	cross, err := su.db.CrossUnsafe(chainID)
 	if err != nil {
 		return types.ReferenceView{}, fmt.Errorf("failed to get cross-unsafe head: %w", err)
-<<<<<<< HEAD
 	}
 
 	// TODO(#11693): check `unsafe` input to detect reorg conflicts
@@ -273,26 +259,6 @@
 	if err != nil {
 		return types.ReferenceView{}, fmt.Errorf("failed to get local-safe head: %w", err)
 	}
-=======
-	}
-
-	// TODO(#11693): check `unsafe` input to detect reorg conflicts
-
-	return types.ReferenceView{
-		Local: head.ID(),
-		Cross: cross.ID(),
-	}, nil
-}
-
-func (su *SupervisorBackend) SafeView(ctx context.Context, chainID types.ChainID, safe types.ReferenceView) (types.ReferenceView, error) {
-	su.mu.RLock()
-	defer su.mu.RUnlock()
-
-	_, localSafe, err := su.db.LocalSafe(chainID)
-	if err != nil {
-		return types.ReferenceView{}, fmt.Errorf("failed to get local-safe head: %w", err)
-	}
->>>>>>> 745b251d
 	_, crossSafe, err := su.db.CrossSafe(chainID)
 	if err != nil {
 		return types.ReferenceView{}, fmt.Errorf("failed to get cross-safe head: %w", err)
