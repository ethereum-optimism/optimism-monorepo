package backend

import (
	"context"
	"errors"
	"fmt"
	"slices"
	"sync/atomic"

	"github.com/ethereum/go-ethereum/common"
	"github.com/ethereum/go-ethereum/common/hexutil"
	"github.com/ethereum/go-ethereum/log"

	"github.com/ethereum-optimism/optimism/op-node/rollup/event"
	"github.com/ethereum-optimism/optimism/op-service/client"
	"github.com/ethereum-optimism/optimism/op-service/eth"
	"github.com/ethereum-optimism/optimism/op-service/locks"
	"github.com/ethereum-optimism/optimism/op-service/sources"
	"github.com/ethereum-optimism/optimism/op-supervisor/config"
	"github.com/ethereum-optimism/optimism/op-supervisor/supervisor/backend/cross"
	"github.com/ethereum-optimism/optimism/op-supervisor/supervisor/backend/db"
	"github.com/ethereum-optimism/optimism/op-supervisor/supervisor/backend/db/sync"
	"github.com/ethereum-optimism/optimism/op-supervisor/supervisor/backend/depset"
	"github.com/ethereum-optimism/optimism/op-supervisor/supervisor/backend/l1access"
	"github.com/ethereum-optimism/optimism/op-supervisor/supervisor/backend/processors"
	"github.com/ethereum-optimism/optimism/op-supervisor/supervisor/backend/superevents"
	"github.com/ethereum-optimism/optimism/op-supervisor/supervisor/backend/syncnode"
	"github.com/ethereum-optimism/optimism/op-supervisor/supervisor/frontend"
	"github.com/ethereum-optimism/optimism/op-supervisor/supervisor/types"
)

type SupervisorBackend struct {
	started atomic.Bool
	logger  log.Logger
	m       Metrics
	dataDir string

	eventSys event.System

	sysContext context.Context
	sysCancel  context.CancelFunc

	// depSet is the dependency set that the backend uses to know about the chains it is indexing
	depSet depset.DependencySet

	// chainDBs is the primary interface to the databases, including logs, derived-from information and L1 finalization
	chainDBs *db.ChainsDB

	// l1Accessor provides access to the L1 chain for the L1 processor and subscribes to new block events
	l1Accessor *l1access.L1Accessor

	// chainProcessors are notified of new unsafe blocks, and add the unsafe log events data into the events DB
	chainProcessors locks.RWMap[types.ChainID, *processors.ChainProcessor]
<<<<<<< HEAD
=======
	// crossProcessors are used to index cross-chain dependency validity data once the log events are indexed
	crossSafeProcessors   locks.RWMap[types.ChainID, *cross.Worker]
	crossUnsafeProcessors locks.RWMap[types.ChainID, *cross.Worker]
	syncSources           locks.RWMap[types.ChainID, syncnode.SyncSource]
>>>>>>> ce2ce43b

	// syncNodesController controls the derivation or reset of the sync nodes
	syncNodesController *syncnode.SyncNodesController

	// synchronousProcessors disables background-workers,
	// requiring manual triggers for the backend to process l2 data.
	synchronousProcessors bool

	// chainMetrics are used to track metrics for each chain
	// they are reused for processors and databases of the same chain
	chainMetrics locks.RWMap[types.ChainID, *chainMetrics]

	emitter event.Emitter
}

var _ event.AttachEmitter = (*SupervisorBackend)(nil)
var _ frontend.Backend = (*SupervisorBackend)(nil)

var errAlreadyStopped = errors.New("already stopped")

func NewSupervisorBackend(ctx context.Context, logger log.Logger,
	m Metrics, cfg *config.Config, eventExec event.Executor) (*SupervisorBackend, error) {
	// attempt to prepare the data directory
	if err := db.PrepDataDir(cfg.Datadir); err != nil {
		return nil, err
	}

	// Load the dependency set
	depSet, err := cfg.DependencySetSource.LoadDependencySet(ctx)
	if err != nil {
		return nil, fmt.Errorf("failed to load dependency set: %w", err)
	}

	// Sync the databases from the remote server if configured
	// We only attempt to sync a database if it doesn't exist; we don't update existing databases
	if cfg.DatadirSyncEndpoint != "" {
		syncCfg := sync.Config{DataDir: cfg.Datadir, Logger: logger}
		syncClient, err := sync.NewClient(syncCfg, cfg.DatadirSyncEndpoint)
		if err != nil {
			return nil, fmt.Errorf("failed to create db sync client: %w", err)
		}
		if err := syncClient.SyncAll(ctx, depSet.Chains(), false); err != nil {
			return nil, fmt.Errorf("failed to sync databases: %w", err)
		}
	}

	eventSys := event.NewSystem(logger, eventExec)

	sysCtx, sysCancel := context.WithCancel(ctx)

	// create initial per-chain resources
	chainsDBs := db.NewChainsDB(logger, depSet)
	eventSys.Register("chainsDBs", chainsDBs, event.DefaultRegisterOpts())

	l1Accessor := l1access.NewL1Accessor(sysCtx, logger, nil)
	eventSys.Register("l1Accessor", l1Accessor, event.DefaultRegisterOpts())

	// create the supervisor backend
	super := &SupervisorBackend{
		logger:     logger,
		m:          m,
		dataDir:    cfg.Datadir,
		depSet:     depSet,
		chainDBs:   chainsDBs,
		l1Accessor: l1Accessor,
		// For testing we can avoid running the processors.
		synchronousProcessors: cfg.SynchronousProcessors,
		eventSys:              eventSys,
		sysCancel:             sysCancel,
		sysContext:            sysCtx,
	}
	eventSys.Register("backend", super, event.DefaultRegisterOpts())

	// create node controller
	super.syncNodesController = syncnode.NewSyncNodesController(logger, depSet, eventSys, super)
	eventSys.Register("sync-controller", super.syncNodesController, event.DefaultRegisterOpts())

	// Initialize the resources of the supervisor backend.
	// Stop the supervisor if any of the resources fails to be initialized.
	if err := super.initResources(ctx, cfg); err != nil {
		err = fmt.Errorf("failed to init resources: %w", err)
		return nil, errors.Join(err, super.Stop(ctx))
	}

	return super, nil
}

func (su *SupervisorBackend) OnEvent(ev event.Event) bool {
	switch x := ev.(type) {
	case superevents.LocalUnsafeReceivedEvent:
		su.emitter.Emit(superevents.ChainProcessEvent{
			ChainID: x.ChainID,
			Target:  x.NewLocalUnsafe.Number,
		})
	case superevents.LocalUnsafeUpdateEvent:
		su.emitter.Emit(superevents.UpdateCrossUnsafeRequestEvent{
			ChainID: x.ChainID,
		})
	case superevents.LocalSafeUpdateEvent:
		su.emitter.Emit(superevents.UpdateCrossSafeRequestEvent{
			ChainID: x.ChainID,
		})
	default:
		return false
	}
	return true
}

func (su *SupervisorBackend) AttachEmitter(em event.Emitter) {
	su.emitter = em
}

// initResources initializes all the resources, such as DBs and processors for chains.
// An error may returned, without closing the thus-far initialized resources.
// Upon error the caller should call Stop() on the supervisor backend to clean up and release resources.
func (su *SupervisorBackend) initResources(ctx context.Context, cfg *config.Config) error {
	chains := su.depSet.Chains()

	// for each chain known to the dependency set, create the necessary DB resources
	for _, chainID := range chains {
		if err := su.openChainDBs(chainID); err != nil {
			return fmt.Errorf("failed to open chain %s: %w", chainID, err)
		}
	}

	eventOpts := event.DefaultRegisterOpts()
	// initialize all cross-unsafe processors
	for _, chainID := range chains {
		worker := cross.NewCrossUnsafeWorker(su.logger, chainID, su.chainDBs)
		su.eventSys.Register(fmt.Sprintf("cross-unsafe-%s", chainID), worker, eventOpts)
	}
	// initialize all cross-safe processors
	for _, chainID := range chains {
		worker := cross.NewCrossSafeWorker(su.logger, chainID, su.chainDBs)
		su.eventSys.Register(fmt.Sprintf("cross-safe-%s", chainID), worker, eventOpts)
	}
	// For each chain initialize a chain processor service,
	// after cross-unsafe workers are ready to receive updates
	for _, chainID := range chains {
		logProcessor := processors.NewLogProcessor(chainID, su.chainDBs)
		chainProcessor := processors.NewChainProcessor(su.sysContext, su.logger, chainID, logProcessor, su.chainDBs)
		su.eventSys.Register(fmt.Sprintf("events-%s", chainID), chainProcessor, eventOpts)
		su.chainProcessors.Set(chainID, chainProcessor)
	}
	// initialize sync sources
	for _, chainID := range chains {
		su.syncSources.Set(chainID, nil)
	}

	if cfg.L1RPC != "" {
		if err := su.attachL1RPC(ctx, cfg.L1RPC); err != nil {
			return fmt.Errorf("failed to create L1 processor: %w", err)
		}
	} else {
		su.logger.Warn("No L1 RPC configured, L1 processor will not be started")
	}

	setups, err := cfg.SyncSources.Load(ctx, su.logger)
	if err != nil {
		return fmt.Errorf("failed to load sync-source setups: %w", err)
	}
	// the config has some sync sources (RPC connections) to attach to the chain-processors
	for _, srcSetup := range setups {
		src, err := srcSetup.Setup(ctx, su.logger)
		if err != nil {
			return fmt.Errorf("failed to set up sync source: %w", err)
		}
		if _, err := su.AttachSyncNode(ctx, src, false); err != nil {
			return fmt.Errorf("failed to attach sync source %s: %w", src, err)
		}
	}
	return nil
}

// openChainDBs initializes all the DB resources of a specific chain.
// It is a sub-task of initResources.
func (su *SupervisorBackend) openChainDBs(chainID types.ChainID) error {
	cm := newChainMetrics(chainID, su.m)
	// create metrics and a logdb for the chain
	su.chainMetrics.Set(chainID, cm)

	logDB, err := db.OpenLogDB(su.logger, chainID, su.dataDir, cm)
	if err != nil {
		return fmt.Errorf("failed to open logDB of chain %s: %w", chainID, err)
	}
	su.chainDBs.AddLogDB(chainID, logDB)

	localDB, err := db.OpenLocalDerivedFromDB(su.logger, chainID, su.dataDir, cm)
	if err != nil {
		return fmt.Errorf("failed to open local derived-from DB of chain %s: %w", chainID, err)
	}
	su.chainDBs.AddLocalDerivedFromDB(chainID, localDB)

	crossDB, err := db.OpenCrossDerivedFromDB(su.logger, chainID, su.dataDir, cm)
	if err != nil {
		return fmt.Errorf("failed to open cross derived-from DB of chain %s: %w", chainID, err)
	}
	su.chainDBs.AddCrossDerivedFromDB(chainID, crossDB)

	su.chainDBs.AddCrossUnsafeTracker(chainID)

	return nil
}

// AttachSyncNode attaches a node to be managed by the supervisor.
// If noSubscribe, the node is not actively polled/subscribed to, and requires manual Node.PullEvents calls.
func (su *SupervisorBackend) AttachSyncNode(ctx context.Context, src syncnode.SyncNode, noSubscribe bool) (syncnode.Node, error) {
	su.logger.Info("attaching sync source to chain processor", "source", src)

	chainID, err := src.ChainID(ctx)
	if err != nil {
		return nil, fmt.Errorf("failed to identify chain ID of sync source: %w", err)
	}
	if !su.depSet.HasChain(chainID) {
		return nil, fmt.Errorf("chain %s is not part of the interop dependency set: %w", chainID, types.ErrUnknownChain)
	}
	err = su.AttachProcessorSource(chainID, src)
	if err != nil {
		return nil, fmt.Errorf("failed to attach sync source to processor: %w", err)
	}
	err = su.AttachSyncSource(chainID, src)
	if err != nil {
		return nil, fmt.Errorf("failed to attach sync source to node: %w", err)
	}
	return su.syncNodesController.AttachNodeController(chainID, src, noSubscribe)
}

func (su *SupervisorBackend) AttachProcessorSource(chainID types.ChainID, src processors.Source) error {
	proc, ok := su.chainProcessors.Get(chainID)
	if !ok {
		return fmt.Errorf("unknown chain %s, cannot attach RPC to processor", chainID)
	}
	proc.SetSource(src)
	return nil
}

func (su *SupervisorBackend) AttachSyncSource(chainID types.ChainID, src syncnode.SyncSource) error {
	_, ok := su.syncSources.Get(chainID)
	if !ok {
		return fmt.Errorf("unknown chain %s, cannot attach RPC to sync source", chainID)
	}
	su.syncSources.Set(chainID, src)
	return nil
}

func (su *SupervisorBackend) attachL1RPC(ctx context.Context, l1RPCAddr string) error {
	su.logger.Info("attaching L1 RPC to L1 processor", "rpc", l1RPCAddr)

	logger := su.logger.New("l1-rpc", l1RPCAddr)
	l1RPC, err := client.NewRPC(ctx, logger, l1RPCAddr)
	if err != nil {
		return fmt.Errorf("failed to setup L1 RPC: %w", err)
	}
	l1Client, err := sources.NewL1Client(
		l1RPC,
		su.logger,
		nil,
		// placeholder config for the L1
		sources.L1ClientSimpleConfig(true, sources.RPCKindBasic, 100))
	if err != nil {
		return fmt.Errorf("failed to setup L1 Client: %w", err)
	}
	su.AttachL1Source(l1Client)
	return nil
}

// AttachL1Source attaches an L1 source to the L1 accessor
// if the L1 accessor does not exist, it is created
// if an L1 source is already attached, it is replaced
func (su *SupervisorBackend) AttachL1Source(source l1access.L1Source) {
	su.l1Accessor.AttachClient(source, !su.synchronousProcessors)
}

func (su *SupervisorBackend) Start(ctx context.Context) error {
	// ensure we only start once
	if !su.started.CompareAndSwap(false, true) {
		return errors.New("already started")
	}

	// initiate "ResumeFromLastSealedBlock" on the chains db,
	// which rewinds the database to the last block that is guaranteed to have been fully recorded
	if err := su.chainDBs.ResumeFromLastSealedBlock(); err != nil {
		return fmt.Errorf("failed to resume chains db: %w", err)
	}

	return nil
}

func (su *SupervisorBackend) Stop(ctx context.Context) error {
	if !su.started.CompareAndSwap(true, false) {
		return errAlreadyStopped
	}
	su.logger.Info("Closing supervisor backend")

	su.sysCancel()
	defer su.eventSys.Stop()

	su.chainProcessors.Clear()

	su.syncNodesController.Close()

	// close the databases
	return su.chainDBs.Close()
}

// AddL2RPC attaches an RPC as the RPC for the given chain, overriding the previous RPC source, if any.
func (su *SupervisorBackend) AddL2RPC(ctx context.Context, rpc string, jwtSecret eth.Bytes32) error {
	setupSrc := &syncnode.RPCDialSetup{
		JWTSecret: jwtSecret,
		Endpoint:  rpc,
	}
	src, err := setupSrc.Setup(ctx, su.logger)
	if err != nil {
		return fmt.Errorf("failed to set up sync source from RPC: %w", err)
	}
	_, err = su.AttachSyncNode(ctx, src, false)
	return err
}

// Internal methods, for processors
// ----------------------------

func (su *SupervisorBackend) DependencySet() depset.DependencySet {
	return su.depSet
}

// Query methods
// ----------------------------

func (su *SupervisorBackend) CheckMessage(identifier types.Identifier, payloadHash common.Hash) (types.SafetyLevel, error) {
	logHash := types.PayloadHashToLogHash(payloadHash, identifier.Origin)
	chainID := identifier.ChainID
	blockNum := identifier.BlockNumber
	logIdx := identifier.LogIndex
	_, err := su.chainDBs.Check(chainID, blockNum, identifier.Timestamp, logIdx, logHash)
	if errors.Is(err, types.ErrFuture) {
		su.logger.Debug("Future message", "identifier", identifier, "payloadHash", payloadHash, "err", err)
		return types.LocalUnsafe, nil
	}
	if errors.Is(err, types.ErrConflict) {
		su.logger.Debug("Conflicting message", "identifier", identifier, "payloadHash", payloadHash, "err", err)
		return types.Invalid, nil
	}
	if err != nil {
		return types.Invalid, fmt.Errorf("failed to check log: %w", err)
	}
	return su.chainDBs.Safest(chainID, blockNum, logIdx)
}

func (su *SupervisorBackend) CheckMessages(
	messages []types.Message,
	minSafety types.SafetyLevel) error {
	su.logger.Debug("Checking messages", "count", len(messages), "minSafety", minSafety)

	for _, msg := range messages {
		su.logger.Debug("Checking message",
			"identifier", msg.Identifier, "payloadHash", msg.PayloadHash.String())
		safety, err := su.CheckMessage(msg.Identifier, msg.PayloadHash)
		if err != nil {
			su.logger.Error("Check message failed", "err", err,
				"identifier", msg.Identifier, "payloadHash", msg.PayloadHash.String())
			return fmt.Errorf("failed to check message: %w", err)
		}
		if !safety.AtLeastAsSafe(minSafety) {
			su.logger.Error("Message is not sufficiently safe",
				"safety", safety, "minSafety", minSafety,
				"identifier", msg.Identifier, "payloadHash", msg.PayloadHash.String())
			return fmt.Errorf("message %v (safety level: %v) does not meet the minimum safety %v",
				msg.Identifier,
				safety,
				minSafety)
		}
	}
	return nil
}

func (su *SupervisorBackend) CrossSafe(ctx context.Context, chainID types.ChainID) (types.DerivedIDPair, error) {
	p, err := su.chainDBs.CrossSafe(chainID)
	if err != nil {
		return types.DerivedIDPair{}, err
	}
	return types.DerivedIDPair{
		DerivedFrom: p.DerivedFrom.ID(),
		Derived:     p.Derived.ID(),
	}, nil
}

func (su *SupervisorBackend) LocalSafe(ctx context.Context, chainID types.ChainID) (types.DerivedIDPair, error) {
	p, err := su.chainDBs.LocalSafe(chainID)
	if err != nil {
		return types.DerivedIDPair{}, err
	}
	return types.DerivedIDPair{
		DerivedFrom: p.DerivedFrom.ID(),
		Derived:     p.Derived.ID(),
	}, nil
}

func (su *SupervisorBackend) LocalUnsafe(ctx context.Context, chainID types.ChainID) (eth.BlockID, error) {
	v, err := su.chainDBs.LocalUnsafe(chainID)
	if err != nil {
		return eth.BlockID{}, err
	}
	return v.ID(), nil
}

func (su *SupervisorBackend) CrossUnsafe(ctx context.Context, chainID types.ChainID) (eth.BlockID, error) {
	v, err := su.chainDBs.CrossUnsafe(chainID)
	if err != nil {
		return eth.BlockID{}, err
	}
	return v.ID(), nil
}

func (su *SupervisorBackend) SafeDerivedAt(ctx context.Context, chainID types.ChainID, derivedFrom eth.BlockID) (eth.BlockID, error) {
	v, err := su.chainDBs.SafeDerivedAt(chainID, derivedFrom)
	if err != nil {
		return eth.BlockID{}, err
	}
	return v.ID(), nil
}

func (su *SupervisorBackend) Finalized(ctx context.Context, chainID types.ChainID) (eth.BlockID, error) {
	v, err := su.chainDBs.Finalized(chainID)
	if err != nil {
		return eth.BlockID{}, err
	}
	return v.ID(), nil
}

func (su *SupervisorBackend) FinalizedL1() eth.BlockRef {
	return su.chainDBs.FinalizedL1()
}

func (su *SupervisorBackend) CrossDerivedFrom(ctx context.Context, chainID types.ChainID, derived eth.BlockID) (derivedFrom eth.BlockRef, err error) {
	v, err := su.chainDBs.CrossDerivedFromBlockRef(chainID, derived)
	if err != nil {
		return eth.BlockRef{}, err
	}
	return v, nil
}

func (su *SupervisorBackend) L1BlockRefByNumber(ctx context.Context, number uint64) (eth.L1BlockRef, error) {
	return su.l1Accessor.L1BlockRefByNumber(ctx, number)
}

<<<<<<< HEAD
// PullLatestL1 makes the supervisor aware of the latest L1 block. Exposed for testing purposes.
func (su *SupervisorBackend) PullLatestL1() error {
	return su.l1Accessor.PullLatest()
=======
func (su *SupervisorBackend) SuperRootAtTimestamp(ctx context.Context, timestamp hexutil.Uint64) (types.SuperRootResponse, error) {
	chains := su.depSet.Chains()
	slices.SortFunc(chains, func(a, b types.ChainID) int {
		return a.Cmp(b)
	})
	chainInfos := make([]types.ChainRootInfo, len(chains))
	superRootChains := make([]eth.ChainIDAndOutput, len(chains))
	for i, chainID := range chains {
		src, ok := su.syncSources.Get(chainID)
		if !ok {
			su.logger.Error("bug: unknown chain %s, cannot get sync source", chainID)
			return types.SuperRootResponse{}, fmt.Errorf("unknown chain %s, cannot get sync source", chainID)
		}
		output, err := src.OutputV0AtTimestamp(ctx, uint64(timestamp))
		if err != nil {
			return types.SuperRootResponse{}, err
		}
		pending, err := src.PendingOutputV0AtTimestamp(ctx, uint64(timestamp))
		if err != nil {
			return types.SuperRootResponse{}, err
		}
		canonicalRoot := eth.OutputRoot(output)
		chainInfos[i] = types.ChainRootInfo{
			ChainID:   chainID,
			Canonical: canonicalRoot,
			Pending:   pending.Marshal(),
		}
		superRootChains[i] = eth.ChainIDAndOutput{ChainID: chainID.ToBig().Uint64(), Output: canonicalRoot}
	}
	superRoot := eth.SuperRoot(&eth.SuperV1{
		Timestamp: uint64(timestamp),
		Chains:    superRootChains,
	})
	return types.SuperRootResponse{
		Timestamp: uint64(timestamp),
		SuperRoot: superRoot,
		Chains:    chainInfos,
	}, nil
}

// Update methods
// ----------------------------

func (su *SupervisorBackend) UpdateLocalUnsafe(ctx context.Context, chainID types.ChainID, head eth.BlockRef) error {
	ch, ok := su.chainProcessors.Get(chainID)
	if !ok {
		return types.ErrUnknownChain
	}
	return ch.OnNewHead(head)
>>>>>>> ce2ce43b
}

// PullFinalizedL1 makes the supervisor aware of the finalized L1 block. Exposed for testing purposes.
func (su *SupervisorBackend) PullFinalizedL1() error {
	return su.l1Accessor.PullFinalized()
}

// SetConfDepthL1 changes the confirmation depth of the L1 chain that is accessible to the supervisor.
func (su *SupervisorBackend) SetConfDepthL1(depth uint64) {
	su.l1Accessor.SetConfDepth(depth)
}<|MERGE_RESOLUTION|>--- conflicted
+++ resolved
@@ -51,13 +51,8 @@
 
 	// chainProcessors are notified of new unsafe blocks, and add the unsafe log events data into the events DB
 	chainProcessors locks.RWMap[types.ChainID, *processors.ChainProcessor]
-<<<<<<< HEAD
-=======
-	// crossProcessors are used to index cross-chain dependency validity data once the log events are indexed
-	crossSafeProcessors   locks.RWMap[types.ChainID, *cross.Worker]
-	crossUnsafeProcessors locks.RWMap[types.ChainID, *cross.Worker]
-	syncSources           locks.RWMap[types.ChainID, syncnode.SyncSource]
->>>>>>> ce2ce43b
+
+	syncSources locks.RWMap[types.ChainID, syncnode.SyncSource]
 
 	// syncNodesController controls the derivation or reset of the sync nodes
 	syncNodesController *syncnode.SyncNodesController
@@ -504,11 +499,6 @@
 	return su.l1Accessor.L1BlockRefByNumber(ctx, number)
 }
 
-<<<<<<< HEAD
-// PullLatestL1 makes the supervisor aware of the latest L1 block. Exposed for testing purposes.
-func (su *SupervisorBackend) PullLatestL1() error {
-	return su.l1Accessor.PullLatest()
-=======
 func (su *SupervisorBackend) SuperRootAtTimestamp(ctx context.Context, timestamp hexutil.Uint64) (types.SuperRootResponse, error) {
 	chains := su.depSet.Chains()
 	slices.SortFunc(chains, func(a, b types.ChainID) int {
@@ -549,16 +539,9 @@
 	}, nil
 }
 
-// Update methods
-// ----------------------------
-
-func (su *SupervisorBackend) UpdateLocalUnsafe(ctx context.Context, chainID types.ChainID, head eth.BlockRef) error {
-	ch, ok := su.chainProcessors.Get(chainID)
-	if !ok {
-		return types.ErrUnknownChain
-	}
-	return ch.OnNewHead(head)
->>>>>>> ce2ce43b
+// PullLatestL1 makes the supervisor aware of the latest L1 block. Exposed for testing purposes.
+func (su *SupervisorBackend) PullLatestL1() error {
+	return su.l1Accessor.PullLatest()
 }
 
 // PullFinalizedL1 makes the supervisor aware of the finalized L1 block. Exposed for testing purposes.
