--- conflicted
+++ resolved
@@ -298,12 +298,6 @@
 	// The iterator did not consume the checkpoint yet, it's positioned right at it.
 	// So we can call NextBlock() and get the checkpoint itself as first entry.
 	iter := db.newIterator(searchCheckpointIndex)
-<<<<<<< HEAD
-	if err != nil {
-		return nil, err
-	}
-=======
->>>>>>> 745b251d
 	iter.current.need.Add(FlagCanonicalHash)
 	defer func() {
 		db.m.RecordDBSearchEntriesRead(iter.entriesRead)
