--- conflicted
+++ resolved
@@ -2151,24 +2151,13 @@
 		}
 
 		meta := types.TransactionMeta{
-<<<<<<< HEAD
 			L1BlockNumber:     l1BlockNumber,
 			L1Timestamp:       l1Timestamp,
 			L1MessageSender:   tx.L1TxOrigin,
-			SignatureHashType: sighashType,
 			QueueOrigin:       queueOrigin,
 			Index:             (*uint64)(tx.Index),
 			QueueIndex:        (*uint64)(tx.QueueIndex),
 			RawTransaction:    rawTransaction,
-=======
-			L1BlockNumber:   l1BlockNumber,
-			L1Timestamp:     l1Timestamp,
-			L1MessageSender: tx.L1TxOrigin,
-			QueueOrigin:     big.NewInt(int64(queueOrigin)),
-			Index:           (*uint64)(tx.Index),
-			QueueIndex:      (*uint64)(tx.QueueIndex),
-			RawTransaction:  rawTransaction,
->>>>>>> 7f5936a8
 		}
 		transaction.SetTransactionMeta(&meta)
 		transactions[i] = transaction
