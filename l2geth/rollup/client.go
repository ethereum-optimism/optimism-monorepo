--- conflicted
+++ resolved
@@ -449,11 +449,7 @@
 		SetQueryParams(map[string]string{
 			"backend": backend.String(),
 		}).
-<<<<<<< HEAD
 		Get("/transaction/latest/{chainId}")
-=======
-		Get("/transaction/latest")
->>>>>>> e389ba10
 
 	if err != nil {
 		return nil, fmt.Errorf("cannot fetch latest transactions: %w", err)
@@ -555,11 +551,7 @@
 		SetQueryParams(map[string]string{
 			"backend": backend.String(),
 		}).
-<<<<<<< HEAD
 		Get("/eth/syncing/{chainId}")
-=======
-		Get("/eth/syncing")
->>>>>>> e389ba10
 
 	if err != nil {
 		return nil, fmt.Errorf("Cannot fetch sync status: %w", err)
@@ -656,7 +648,7 @@
 	if err == nil && price_resp.StatusCode() == 200 {
 		price_str = price_resp.String()
 	} else {
-		os.Exit(1)
+		return nil, fmt.Errorf("Cannot get ratio for metis io")
 	}
 
 	arr := strings.Split(price_str, ".")
