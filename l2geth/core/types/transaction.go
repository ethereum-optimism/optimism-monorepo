--- conflicted
+++ resolved
@@ -512,16 +512,9 @@
 	data       []byte
 	checkNonce bool
 
-<<<<<<< HEAD
 	l1MessageSender   *common.Address
 	l1BlockNumber     *big.Int
-	signatureHashType SignatureHashType
 	queueOrigin       QueueOrigin
-=======
-	l1MessageSender *common.Address
-	l1BlockNumber   *big.Int
-	queueOrigin     *big.Int
->>>>>>> 7f5936a8
 }
 
 func NewMessage(from common.Address, to *common.Address, nonce uint64, amount *big.Int, gasLimit uint64, gasPrice *big.Int, data []byte, checkNonce bool, l1MessageSender *common.Address, l1BlockNumber *big.Int, queueOrigin QueueOrigin) Message {
@@ -535,16 +528,9 @@
 		data:       data,
 		checkNonce: checkNonce,
 
-<<<<<<< HEAD
 		l1BlockNumber:     l1BlockNumber,
 		l1MessageSender:   l1MessageSender,
-		signatureHashType: signatureHashType,
 		queueOrigin:       queueOrigin,
-=======
-		l1BlockNumber:   l1BlockNumber,
-		l1MessageSender: l1MessageSender,
-		queueOrigin:     big.NewInt(int64(queueOrigin)),
->>>>>>> 7f5936a8
 	}
 }
 
@@ -557,13 +543,6 @@
 func (m Message) Data() []byte         { return m.data }
 func (m Message) CheckNonce() bool     { return m.checkNonce }
 
-<<<<<<< HEAD
 func (m Message) L1MessageSender() *common.Address     { return m.l1MessageSender }
 func (m Message) L1BlockNumber() *big.Int              { return m.l1BlockNumber }
-func (m Message) SignatureHashType() SignatureHashType { return m.signatureHashType }
-func (m Message) QueueOrigin() QueueOrigin             { return m.queueOrigin }
-=======
-func (m Message) L1MessageSender() *common.Address { return m.l1MessageSender }
-func (m Message) L1BlockNumber() *big.Int          { return m.l1BlockNumber }
-func (m Message) QueueOrigin() *big.Int            { return m.queueOrigin }
->>>>>>> 7f5936a8
+func (m Message) QueueOrigin() QueueOrigin             { return m.queueOrigin }