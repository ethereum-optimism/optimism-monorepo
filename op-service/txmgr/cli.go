package txmgr

import (
	"context"
	"errors"
	"fmt"
	"math/big"
	"sync/atomic"
	"time"

	opservice "github.com/ethereum-optimism/optimism/op-service"
	opcrypto "github.com/ethereum-optimism/optimism/op-service/crypto"
	"github.com/ethereum-optimism/optimism/op-service/eth"
	opsigner "github.com/ethereum-optimism/optimism/op-service/signer"
	"github.com/ethereum/go-ethereum/common"
	"github.com/ethereum/go-ethereum/ethclient"
	"github.com/ethereum/go-ethereum/log"
	"github.com/ethereum/go-ethereum/params"
	"github.com/urfave/cli/v2"
)

const (
	// Duplicated L1 RPC flag
	L1RPCFlagName = "l1-eth-rpc"
	// Key Management Flags (also have signer client flags)
	MnemonicFlagName   = "mnemonic"
	HDPathFlagName     = "hd-path"
	PrivateKeyFlagName = "private-key"
	// TxMgr Flags (new + legacy + some shared flags)
<<<<<<< HEAD
	NumConfirmationsFlagName          = "num-confirmations"
	SafeAbortNonceTooLowCountFlagName = "safe-abort-nonce-too-low-count"
	FeeLimitMultiplierFlagName        = "fee-limit-multiplier"
	FeeLimitThresholdFlagName         = "txmgr.fee-limit-threshold"
	MinBaseFeeFlagName                = "txmgr.min-basefee"
	MaxBaseFeeFlagName                = "txmgr.max-basefee"
	MinTipCapFlagName                 = "txmgr.min-tip-cap"
	MaxTipCapFlagName                 = "txmgr.max-tip-cap"
	ResubmissionTimeoutFlagName       = "resubmission-timeout"
	NetworkTimeoutFlagName            = "network-timeout"
	TxSendTimeoutFlagName             = "txmgr.send-timeout"
	TxNotInMempoolTimeoutFlagName     = "txmgr.not-in-mempool-timeout"
	ReceiptQueryIntervalFlagName      = "txmgr.receipt-query-interval"
=======
	NumConfirmationsFlagName           = "num-confirmations"
	SafeAbortNonceTooLowCountFlagName  = "safe-abort-nonce-too-low-count"
	FeeLimitMultiplierFlagName         = "fee-limit-multiplier"
	FeeLimitThresholdFlagName          = "txmgr.fee-limit-threshold"
	MinBaseFeeFlagName                 = "txmgr.min-basefee"
	MinTipCapFlagName                  = "txmgr.min-tip-cap"
	ResubmissionTimeoutFlagName        = "resubmission-timeout"
	NetworkTimeoutFlagName             = "network-timeout"
	TxSendTimeoutFlagName              = "txmgr.send-timeout"
	TxNotInMempoolTimeoutFlagName      = "txmgr.not-in-mempool-timeout"
	ReceiptQueryIntervalFlagName       = "txmgr.receipt-query-interval"
	AlreadyPublishedCustomErrsFlagName = "txmgr.already-published-custom-errs"
>>>>>>> e08bd0f9
)

var (
	SequencerHDPathFlag = &cli.StringFlag{
		Name: "sequencer-hd-path",
		Usage: "DEPRECATED: The HD path used to derive the sequencer wallet from the " +
			"mnemonic. The mnemonic flag must also be set.",
		EnvVars: []string{"OP_BATCHER_SEQUENCER_HD_PATH"},
	}
	L2OutputHDPathFlag = &cli.StringFlag{
		Name: "l2-output-hd-path",
		Usage: "DEPRECATED:The HD path used to derive the l2output wallet from the " +
			"mnemonic. The mnemonic flag must also be set.",
		EnvVars: []string{"OP_PROPOSER_L2_OUTPUT_HD_PATH"},
	}
)

type DefaultFlagValues struct {
	NumConfirmations          uint64
	SafeAbortNonceTooLowCount uint64
	FeeLimitMultiplier        uint64
	FeeLimitThresholdGwei     float64
	MinTipCapGwei             float64
	MinBaseFeeGwei            float64
	ResubmissionTimeout       time.Duration
	NetworkTimeout            time.Duration
	TxSendTimeout             time.Duration
	TxNotInMempoolTimeout     time.Duration
	ReceiptQueryInterval      time.Duration
}

var (
	DefaultBatcherFlagValues = DefaultFlagValues{
		NumConfirmations:          uint64(10),
		SafeAbortNonceTooLowCount: uint64(3),
		FeeLimitMultiplier:        uint64(5),
		FeeLimitThresholdGwei:     100.0,
		MinTipCapGwei:             1.0,
		MinBaseFeeGwei:            1.0,
		ResubmissionTimeout:       48 * time.Second,
		NetworkTimeout:            10 * time.Second,
		TxSendTimeout:             0, // Try sending txs indefinitely, to preserve tx ordering for Holocene
		TxNotInMempoolTimeout:     2 * time.Minute,
		ReceiptQueryInterval:      12 * time.Second,
	}
	DefaultChallengerFlagValues = DefaultFlagValues{
		NumConfirmations:          uint64(3),
		SafeAbortNonceTooLowCount: uint64(3),
		FeeLimitMultiplier:        uint64(5),
		FeeLimitThresholdGwei:     100.0,
		MinTipCapGwei:             1.0,
		MinBaseFeeGwei:            1.0,
		ResubmissionTimeout:       24 * time.Second,
		NetworkTimeout:            10 * time.Second,
		TxSendTimeout:             2 * time.Minute,
		TxNotInMempoolTimeout:     1 * time.Minute,
		ReceiptQueryInterval:      12 * time.Second,
	}

	// geth enforces a 1 gwei minimum for blob tx fee
	defaultMinBlobTxFee = big.NewInt(params.GWei)
)

func CLIFlags(envPrefix string) []cli.Flag {
	return CLIFlagsWithDefaults(envPrefix, DefaultBatcherFlagValues)
}

func CLIFlagsWithDefaults(envPrefix string, defaults DefaultFlagValues) []cli.Flag {
	prefixEnvVars := func(name string) []string {
		return opservice.PrefixEnvVar(envPrefix, name)
	}
	return append([]cli.Flag{
		&cli.StringFlag{
			Name:    MnemonicFlagName,
			Usage:   "The mnemonic used to derive the wallets for either the service",
			EnvVars: prefixEnvVars("MNEMONIC"),
		},
		&cli.StringFlag{
			Name:    HDPathFlagName,
			Usage:   "The HD path used to derive the sequencer wallet from the mnemonic. The mnemonic flag must also be set.",
			EnvVars: prefixEnvVars("HD_PATH"),
		},
		&cli.StringFlag{
			Name:    PrivateKeyFlagName,
			Usage:   "The private key to use with the service. Must not be used with mnemonic.",
			EnvVars: prefixEnvVars("PRIVATE_KEY"),
		},
		&cli.Uint64Flag{
			Name:    NumConfirmationsFlagName,
			Usage:   "Number of confirmations which we will wait after sending a transaction",
			Value:   defaults.NumConfirmations,
			EnvVars: prefixEnvVars("NUM_CONFIRMATIONS"),
		},
		&cli.Uint64Flag{
			Name:    SafeAbortNonceTooLowCountFlagName,
			Usage:   "Number of ErrNonceTooLow observations required to give up on a tx at a particular nonce without receiving confirmation",
			Value:   defaults.SafeAbortNonceTooLowCount,
			EnvVars: prefixEnvVars("SAFE_ABORT_NONCE_TOO_LOW_COUNT"),
		},
		&cli.Uint64Flag{
			Name:    FeeLimitMultiplierFlagName,
			Usage:   "The multiplier applied to fee suggestions to put a hard limit on fee increases",
			Value:   defaults.FeeLimitMultiplier,
			EnvVars: prefixEnvVars("TXMGR_FEE_LIMIT_MULTIPLIER"),
		},
		&cli.Float64Flag{
			Name:    FeeLimitThresholdFlagName,
			Usage:   "The minimum threshold (in GWei) at which fee bumping starts to be capped. Allows arbitrary fee bumps below this threshold.",
			Value:   defaults.FeeLimitThresholdGwei,
			EnvVars: prefixEnvVars("TXMGR_FEE_LIMIT_THRESHOLD"),
		},
		&cli.Float64Flag{
			Name:    MinTipCapFlagName,
			Usage:   "Enforces a minimum tip cap (in GWei) to use when determining tx fees. 1 GWei by default.",
			Value:   defaults.MinTipCapGwei,
			EnvVars: prefixEnvVars("TXMGR_MIN_TIP_CAP"),
		},
		&cli.Float64Flag{
			Name:    MaxTipCapFlagName,
			Usage:   "Enforces a maximum tip cap (in GWei) to use when determining tx fees. Disabled by default.",
			EnvVars: prefixEnvVars("TXMGR_MAX_TIP_CAP"),
		},
		&cli.Float64Flag{
			Name:    MinBaseFeeFlagName,
			Usage:   "Enforces a minimum base fee (in GWei) to assume when determining tx fees. 1 GWei by default.",
			Value:   defaults.MinBaseFeeGwei,
			EnvVars: prefixEnvVars("TXMGR_MIN_BASEFEE"),
		},
		&cli.Float64Flag{
			Name:    MaxBaseFeeFlagName,
			Usage:   "Enforces a maximum base fee (in GWei) to assume when determining tx fees. Disabled by default.",
			EnvVars: prefixEnvVars("TXMGR_MAX_BASEFEE"),
		},
		&cli.DurationFlag{
			Name:    ResubmissionTimeoutFlagName,
			Usage:   "Duration we will wait before resubmitting a transaction to L1",
			Value:   defaults.ResubmissionTimeout,
			EnvVars: prefixEnvVars("RESUBMISSION_TIMEOUT"),
		},
		&cli.DurationFlag{
			Name:    NetworkTimeoutFlagName,
			Usage:   "Timeout for all network operations",
			Value:   defaults.NetworkTimeout,
			EnvVars: prefixEnvVars("NETWORK_TIMEOUT"),
		},
		&cli.DurationFlag{
			Name:    TxSendTimeoutFlagName,
			Usage:   "Timeout for sending transactions. If 0 it is disabled.",
			Value:   defaults.TxSendTimeout,
			EnvVars: prefixEnvVars("TXMGR_TX_SEND_TIMEOUT"),
		},
		&cli.DurationFlag{
			Name:    TxNotInMempoolTimeoutFlagName,
			Usage:   "Timeout for aborting a tx send if the tx does not make it to the mempool.",
			Value:   defaults.TxNotInMempoolTimeout,
			EnvVars: prefixEnvVars("TXMGR_TX_NOT_IN_MEMPOOL_TIMEOUT"),
		},
		&cli.DurationFlag{
			Name:    ReceiptQueryIntervalFlagName,
			Usage:   "Frequency to poll for receipts",
			Value:   defaults.ReceiptQueryInterval,
			EnvVars: prefixEnvVars("TXMGR_RECEIPT_QUERY_INTERVAL"),
		},
		&cli.StringSliceFlag{
			Name:    AlreadyPublishedCustomErrsFlagName,
			Usage:   "List of custom RPC error messages that indicate that a transaction has already been published.",
			EnvVars: prefixEnvVars("TXMGR_ALREADY_PUBLISHED_CUSTOM_ERRS"),
		},
	}, opsigner.CLIFlags(envPrefix, "")...)
}

type CLIConfig struct {
<<<<<<< HEAD
	L1RPCURL                  string
	Mnemonic                  string
	HDPath                    string
	SequencerHDPath           string
	L2OutputHDPath            string
	PrivateKey                string
	SignerCLIConfig           opsigner.CLIConfig
	NumConfirmations          uint64
	SafeAbortNonceTooLowCount uint64
	FeeLimitMultiplier        uint64
	FeeLimitThresholdGwei     float64
	MinBaseFeeGwei            float64
	MinTipCapGwei             float64
	MaxBaseFeeGwei            float64
	MaxTipCapGwei             float64
	ResubmissionTimeout       time.Duration
	ReceiptQueryInterval      time.Duration
	NetworkTimeout            time.Duration
	TxSendTimeout             time.Duration
	TxNotInMempoolTimeout     time.Duration
=======
	L1RPCURL                   string
	Mnemonic                   string
	HDPath                     string
	SequencerHDPath            string
	L2OutputHDPath             string
	PrivateKey                 string
	SignerCLIConfig            opsigner.CLIConfig
	NumConfirmations           uint64
	SafeAbortNonceTooLowCount  uint64
	FeeLimitMultiplier         uint64
	FeeLimitThresholdGwei      float64
	MinBaseFeeGwei             float64
	MinTipCapGwei              float64
	ResubmissionTimeout        time.Duration
	ReceiptQueryInterval       time.Duration
	NetworkTimeout             time.Duration
	TxSendTimeout              time.Duration
	TxNotInMempoolTimeout      time.Duration
	AlreadyPublishedCustomErrs []string
>>>>>>> e08bd0f9
}

func NewCLIConfig(l1RPCURL string, defaults DefaultFlagValues) CLIConfig {
	return CLIConfig{
		L1RPCURL:                  l1RPCURL,
		NumConfirmations:          defaults.NumConfirmations,
		SafeAbortNonceTooLowCount: defaults.SafeAbortNonceTooLowCount,
		FeeLimitMultiplier:        defaults.FeeLimitMultiplier,
		FeeLimitThresholdGwei:     defaults.FeeLimitThresholdGwei,
		MinTipCapGwei:             defaults.MinTipCapGwei,
		MinBaseFeeGwei:            defaults.MinBaseFeeGwei,
		ResubmissionTimeout:       defaults.ResubmissionTimeout,
		NetworkTimeout:            defaults.NetworkTimeout,
		TxSendTimeout:             defaults.TxSendTimeout,
		TxNotInMempoolTimeout:     defaults.TxNotInMempoolTimeout,
		ReceiptQueryInterval:      defaults.ReceiptQueryInterval,
		SignerCLIConfig:           opsigner.NewCLIConfig(),
	}
}

func (m CLIConfig) Check() error {
	if m.L1RPCURL == "" {
		return errors.New("must provide a L1 RPC url")
	}
	if m.NumConfirmations == 0 {
		return errors.New("NumConfirmations must not be 0")
	}
	if m.NetworkTimeout == 0 {
		return errors.New("must provide NetworkTimeout")
	}
	if m.FeeLimitMultiplier == 0 {
		return errors.New("must provide FeeLimitMultiplier")
	}
	if m.MinBaseFeeGwei < m.MinTipCapGwei {
		return fmt.Errorf("minBaseFee smaller than minTipCap, have %f < %f",
			m.MinBaseFeeGwei, m.MinTipCapGwei)
	}
	if m.ResubmissionTimeout == 0 {
		return errors.New("must provide ResubmissionTimeout")
	}
	if m.ReceiptQueryInterval == 0 {
		return errors.New("must provide ReceiptQueryInterval")
	}
	if m.TxNotInMempoolTimeout == 0 {
		return errors.New("must provide TxNotInMempoolTimeout")
	}
	if m.SafeAbortNonceTooLowCount == 0 {
		return errors.New("SafeAbortNonceTooLowCount must not be 0")
	}
	if err := m.SignerCLIConfig.Check(); err != nil {
		return err
	}
	return nil
}

func ReadCLIConfig(ctx *cli.Context) CLIConfig {
	return CLIConfig{
<<<<<<< HEAD
		L1RPCURL:                  ctx.String(L1RPCFlagName),
		Mnemonic:                  ctx.String(MnemonicFlagName),
		HDPath:                    ctx.String(HDPathFlagName),
		SequencerHDPath:           ctx.String(SequencerHDPathFlag.Name),
		L2OutputHDPath:            ctx.String(L2OutputHDPathFlag.Name),
		PrivateKey:                ctx.String(PrivateKeyFlagName),
		SignerCLIConfig:           opsigner.ReadCLIConfig(ctx),
		NumConfirmations:          ctx.Uint64(NumConfirmationsFlagName),
		SafeAbortNonceTooLowCount: ctx.Uint64(SafeAbortNonceTooLowCountFlagName),
		FeeLimitMultiplier:        ctx.Uint64(FeeLimitMultiplierFlagName),
		FeeLimitThresholdGwei:     ctx.Float64(FeeLimitThresholdFlagName),
		MinBaseFeeGwei:            ctx.Float64(MinBaseFeeFlagName),
		MaxBaseFeeGwei:            ctx.Float64(MaxBaseFeeFlagName),
		MinTipCapGwei:             ctx.Float64(MinTipCapFlagName),
		MaxTipCapGwei:             ctx.Float64(MaxTipCapFlagName),
		ResubmissionTimeout:       ctx.Duration(ResubmissionTimeoutFlagName),
		ReceiptQueryInterval:      ctx.Duration(ReceiptQueryIntervalFlagName),
		NetworkTimeout:            ctx.Duration(NetworkTimeoutFlagName),
		TxSendTimeout:             ctx.Duration(TxSendTimeoutFlagName),
		TxNotInMempoolTimeout:     ctx.Duration(TxNotInMempoolTimeoutFlagName),
=======
		L1RPCURL:                   ctx.String(L1RPCFlagName),
		Mnemonic:                   ctx.String(MnemonicFlagName),
		HDPath:                     ctx.String(HDPathFlagName),
		SequencerHDPath:            ctx.String(SequencerHDPathFlag.Name),
		L2OutputHDPath:             ctx.String(L2OutputHDPathFlag.Name),
		PrivateKey:                 ctx.String(PrivateKeyFlagName),
		SignerCLIConfig:            opsigner.ReadCLIConfig(ctx),
		NumConfirmations:           ctx.Uint64(NumConfirmationsFlagName),
		SafeAbortNonceTooLowCount:  ctx.Uint64(SafeAbortNonceTooLowCountFlagName),
		FeeLimitMultiplier:         ctx.Uint64(FeeLimitMultiplierFlagName),
		FeeLimitThresholdGwei:      ctx.Float64(FeeLimitThresholdFlagName),
		MinBaseFeeGwei:             ctx.Float64(MinBaseFeeFlagName),
		MinTipCapGwei:              ctx.Float64(MinTipCapFlagName),
		ResubmissionTimeout:        ctx.Duration(ResubmissionTimeoutFlagName),
		ReceiptQueryInterval:       ctx.Duration(ReceiptQueryIntervalFlagName),
		NetworkTimeout:             ctx.Duration(NetworkTimeoutFlagName),
		TxSendTimeout:              ctx.Duration(TxSendTimeoutFlagName),
		TxNotInMempoolTimeout:      ctx.Duration(TxNotInMempoolTimeoutFlagName),
		AlreadyPublishedCustomErrs: ctx.StringSlice(AlreadyPublishedCustomErrsFlagName),
>>>>>>> e08bd0f9
	}
}

func NewConfig(cfg CLIConfig, l log.Logger) (*Config, error) {
	if err := cfg.Check(); err != nil {
		return nil, fmt.Errorf("invalid config: %w", err)
	}

	ctx, cancel := context.WithTimeout(context.Background(), cfg.NetworkTimeout)
	defer cancel()
	l1, err := ethclient.DialContext(ctx, cfg.L1RPCURL)
	if err != nil {
		return nil, fmt.Errorf("could not dial eth client: %w", err)
	}

	ctx, cancel = context.WithTimeout(context.Background(), cfg.NetworkTimeout)
	defer cancel()
	chainID, err := l1.ChainID(ctx)
	if err != nil {
		return nil, fmt.Errorf("could not dial fetch L1 chain ID: %w", err)
	}

	// Allow backwards compatible ways of specifying the HD path
	hdPath := cfg.HDPath
	if hdPath == "" && cfg.SequencerHDPath != "" {
		hdPath = cfg.SequencerHDPath
	} else if hdPath == "" && cfg.L2OutputHDPath != "" {
		hdPath = cfg.L2OutputHDPath
	}

	signerFactory, from, err := opcrypto.SignerFactoryFromConfig(l, cfg.PrivateKey, cfg.Mnemonic, hdPath, cfg.SignerCLIConfig)
	if err != nil {
		return nil, fmt.Errorf("could not init signer: %w", err)
	}

	feeLimitThreshold, err := eth.GweiToWei(cfg.FeeLimitThresholdGwei)
	if err != nil {
		return nil, fmt.Errorf("invalid fee limit threshold: %w", err)
	}

	minBaseFee, err := eth.GweiToWei(cfg.MinBaseFeeGwei)
	if err != nil {
		return nil, fmt.Errorf("invalid min base fee: %w", err)
	}

	minTipCap, err := eth.GweiToWei(cfg.MinTipCapGwei)
	if err != nil {
		return nil, fmt.Errorf("invalid min tip cap: %w", err)
	}

	var (
		maxBaseFee, maxTipCap *big.Int
	)
	if cfg.MaxBaseFeeGwei > 0 {
		maxBaseFee, err = eth.GweiToWei(cfg.MaxBaseFeeGwei)
		if err != nil {
			return nil, fmt.Errorf("invalid max base fee: %w", err)
		}
	}

	if cfg.MaxTipCapGwei > 0 {
		maxTipCap, err = eth.GweiToWei(cfg.MaxTipCapGwei)
		if err != nil {
			return nil, fmt.Errorf("invalid max tip cap: %w", err)
		}
	}

	res := Config{
		Backend: l1,
		ChainID: chainID,
		Signer:  signerFactory(chainID),
		From:    from,

		TxSendTimeout:              cfg.TxSendTimeout,
		TxNotInMempoolTimeout:      cfg.TxNotInMempoolTimeout,
		NetworkTimeout:             cfg.NetworkTimeout,
		ReceiptQueryInterval:       cfg.ReceiptQueryInterval,
		NumConfirmations:           cfg.NumConfirmations,
		SafeAbortNonceTooLowCount:  cfg.SafeAbortNonceTooLowCount,
		AlreadyPublishedCustomErrs: cfg.AlreadyPublishedCustomErrs,
	}

	res.ResubmissionTimeout.Store(int64(cfg.ResubmissionTimeout))
	res.FeeLimitThreshold.Store(feeLimitThreshold)
	res.FeeLimitMultiplier.Store(cfg.FeeLimitMultiplier)
	res.MinBaseFee.Store(minBaseFee)
	res.MaxBaseFee.Store(maxBaseFee)
	res.MinTipCap.Store(minTipCap)
	res.MaxTipCap.Store(maxTipCap)
	res.MinBlobTxFee.Store(defaultMinBlobTxFee)

	return &res, nil
}

// Config houses parameters for altering the behavior of a SimpleTxManager.
type Config struct {
	Backend ETHBackend
	// ResubmissionTimeout is the interval at which, if no previously
	// published transaction has been mined, the new tx with a bumped gas
	// price will be published. Only one publication at MaxGasPrice will be
	// attempted.
	ResubmissionTimeout atomic.Int64

	// The multiplier applied to fee suggestions to put a hard limit on fee increases.
	FeeLimitMultiplier atomic.Uint64

	// Minimum threshold (in Wei) at which the FeeLimitMultiplier takes effect.
	// On low-fee networks, like test networks, this allows for arbitrary fee bumps
	// below this threshold.
	FeeLimitThreshold atomic.Pointer[big.Int]

	// Minimum base fee (in Wei) to assume when determining tx fees.
	MinBaseFee atomic.Pointer[big.Int]
	// Maximum base fee (in Wei) to assume when determining tx fees.
	MaxBaseFee atomic.Pointer[big.Int]

	// Minimum tip cap (in Wei) to enforce when determining tx fees.
	MinTipCap atomic.Pointer[big.Int]
	// Maximum tip cap (in Wei) to enforce when determining tx fees.
	MaxTipCap atomic.Pointer[big.Int]

	MinBlobTxFee atomic.Pointer[big.Int]

	// ChainID is the chain ID of the L1 chain.
	ChainID *big.Int

	// TxSendTimeout is how long to wait for sending a transaction.
	// By default it is unbounded. If set, this is recommended to be at least 20 minutes.
	TxSendTimeout time.Duration

	// TxNotInMempoolTimeout is how long to wait before aborting a transaction send if the transaction does not
	// make it to the mempool. If the tx is in the mempool, TxSendTimeout is used instead.
	TxNotInMempoolTimeout time.Duration

	// NetworkTimeout is the allowed duration for a single network request.
	// This is intended to be used for network requests that can be replayed.
	NetworkTimeout time.Duration

	// ReceiptQueryInterval is the interval at which the tx manager will
	// query the backend to check for confirmations after a tx at a
	// specific gas price has been published.
	ReceiptQueryInterval time.Duration

	// NumConfirmations specifies how many blocks are need to consider a
	// transaction confirmed.
	NumConfirmations uint64

	// SafeAbortNonceTooLowCount specifies how many ErrNonceTooLow observations
	// are required to give up on a tx at a particular nonce without receiving
	// confirmation.
	SafeAbortNonceTooLowCount uint64

	// Signer is used to sign transactions when the gas price is increased.
	Signer opcrypto.SignerFn
	From   common.Address

	// GasPriceEstimatorFn is used to estimate the gas price for a transaction.
	// If nil, DefaultGasPriceEstimatorFn is used.
	GasPriceEstimatorFn GasPriceEstimatorFn

	// List of custom RPC error messages that indicate that a transaction has
	// already been published.
	AlreadyPublishedCustomErrs []string
}

func (m *Config) Check() error {
	if m.Backend == nil {
		return errors.New("must provide the Backend")
	}
	if m.NumConfirmations == 0 {
		return errors.New("NumConfirmations must not be 0")
	}
	if m.NetworkTimeout == 0 {
		return errors.New("must provide NetworkTimeout")
	}
	if m.FeeLimitMultiplier.Load() == 0 {
		return errors.New("must provide FeeLimitMultiplier")
	}
	minBaseFee := m.MinBaseFee.Load()
	minTipCap := m.MinTipCap.Load()
	if minBaseFee != nil && minTipCap != nil && minBaseFee.Cmp(minTipCap) == -1 {
		return fmt.Errorf("minBaseFee smaller than minTipCap, have %v < %v",
			minBaseFee, minTipCap)
	}
	if m.ResubmissionTimeout.Load() == 0 {
		return errors.New("must provide ResubmissionTimeout")
	}
	if m.ReceiptQueryInterval == 0 {
		return errors.New("must provide ReceiptQueryInterval")
	}
	if m.TxNotInMempoolTimeout == 0 {
		return errors.New("must provide TxNotInMempoolTimeout")
	}
	if m.SafeAbortNonceTooLowCount == 0 {
		return errors.New("SafeAbortNonceTooLowCount must not be 0")
	}
	if m.Signer == nil {
		return errors.New("must provide the Signer")
	}
	if m.ChainID == nil {
		return errors.New("must provide the ChainID")
	}
	return nil
}<|MERGE_RESOLUTION|>--- conflicted
+++ resolved
@@ -27,34 +27,20 @@
 	HDPathFlagName     = "hd-path"
 	PrivateKeyFlagName = "private-key"
 	// TxMgr Flags (new + legacy + some shared flags)
-<<<<<<< HEAD
-	NumConfirmationsFlagName          = "num-confirmations"
-	SafeAbortNonceTooLowCountFlagName = "safe-abort-nonce-too-low-count"
-	FeeLimitMultiplierFlagName        = "fee-limit-multiplier"
-	FeeLimitThresholdFlagName         = "txmgr.fee-limit-threshold"
-	MinBaseFeeFlagName                = "txmgr.min-basefee"
-	MaxBaseFeeFlagName                = "txmgr.max-basefee"
-	MinTipCapFlagName                 = "txmgr.min-tip-cap"
-	MaxTipCapFlagName                 = "txmgr.max-tip-cap"
-	ResubmissionTimeoutFlagName       = "resubmission-timeout"
-	NetworkTimeoutFlagName            = "network-timeout"
-	TxSendTimeoutFlagName             = "txmgr.send-timeout"
-	TxNotInMempoolTimeoutFlagName     = "txmgr.not-in-mempool-timeout"
-	ReceiptQueryIntervalFlagName      = "txmgr.receipt-query-interval"
-=======
 	NumConfirmationsFlagName           = "num-confirmations"
 	SafeAbortNonceTooLowCountFlagName  = "safe-abort-nonce-too-low-count"
 	FeeLimitMultiplierFlagName         = "fee-limit-multiplier"
 	FeeLimitThresholdFlagName          = "txmgr.fee-limit-threshold"
 	MinBaseFeeFlagName                 = "txmgr.min-basefee"
+	MaxBaseFeeFlagName                 = "txmgr.max-basefee"
 	MinTipCapFlagName                  = "txmgr.min-tip-cap"
+	MaxTipCapFlagName                  = "txmgr.max-tip-cap"
 	ResubmissionTimeoutFlagName        = "resubmission-timeout"
 	NetworkTimeoutFlagName             = "network-timeout"
 	TxSendTimeoutFlagName              = "txmgr.send-timeout"
 	TxNotInMempoolTimeoutFlagName      = "txmgr.not-in-mempool-timeout"
 	ReceiptQueryIntervalFlagName       = "txmgr.receipt-query-interval"
 	AlreadyPublishedCustomErrsFlagName = "txmgr.already-published-custom-errs"
->>>>>>> e08bd0f9
 )
 
 var (
@@ -227,28 +213,6 @@
 }
 
 type CLIConfig struct {
-<<<<<<< HEAD
-	L1RPCURL                  string
-	Mnemonic                  string
-	HDPath                    string
-	SequencerHDPath           string
-	L2OutputHDPath            string
-	PrivateKey                string
-	SignerCLIConfig           opsigner.CLIConfig
-	NumConfirmations          uint64
-	SafeAbortNonceTooLowCount uint64
-	FeeLimitMultiplier        uint64
-	FeeLimitThresholdGwei     float64
-	MinBaseFeeGwei            float64
-	MinTipCapGwei             float64
-	MaxBaseFeeGwei            float64
-	MaxTipCapGwei             float64
-	ResubmissionTimeout       time.Duration
-	ReceiptQueryInterval      time.Duration
-	NetworkTimeout            time.Duration
-	TxSendTimeout             time.Duration
-	TxNotInMempoolTimeout     time.Duration
-=======
 	L1RPCURL                   string
 	Mnemonic                   string
 	HDPath                     string
@@ -262,13 +226,14 @@
 	FeeLimitThresholdGwei      float64
 	MinBaseFeeGwei             float64
 	MinTipCapGwei              float64
+	MaxBaseFeeGwei             float64
+	MaxTipCapGwei              float64
 	ResubmissionTimeout        time.Duration
 	ReceiptQueryInterval       time.Duration
 	NetworkTimeout             time.Duration
 	TxSendTimeout              time.Duration
 	TxNotInMempoolTimeout      time.Duration
 	AlreadyPublishedCustomErrs []string
->>>>>>> e08bd0f9
 }
 
 func NewCLIConfig(l1RPCURL string, defaults DefaultFlagValues) CLIConfig {
@@ -326,28 +291,6 @@
 
 func ReadCLIConfig(ctx *cli.Context) CLIConfig {
 	return CLIConfig{
-<<<<<<< HEAD
-		L1RPCURL:                  ctx.String(L1RPCFlagName),
-		Mnemonic:                  ctx.String(MnemonicFlagName),
-		HDPath:                    ctx.String(HDPathFlagName),
-		SequencerHDPath:           ctx.String(SequencerHDPathFlag.Name),
-		L2OutputHDPath:            ctx.String(L2OutputHDPathFlag.Name),
-		PrivateKey:                ctx.String(PrivateKeyFlagName),
-		SignerCLIConfig:           opsigner.ReadCLIConfig(ctx),
-		NumConfirmations:          ctx.Uint64(NumConfirmationsFlagName),
-		SafeAbortNonceTooLowCount: ctx.Uint64(SafeAbortNonceTooLowCountFlagName),
-		FeeLimitMultiplier:        ctx.Uint64(FeeLimitMultiplierFlagName),
-		FeeLimitThresholdGwei:     ctx.Float64(FeeLimitThresholdFlagName),
-		MinBaseFeeGwei:            ctx.Float64(MinBaseFeeFlagName),
-		MaxBaseFeeGwei:            ctx.Float64(MaxBaseFeeFlagName),
-		MinTipCapGwei:             ctx.Float64(MinTipCapFlagName),
-		MaxTipCapGwei:             ctx.Float64(MaxTipCapFlagName),
-		ResubmissionTimeout:       ctx.Duration(ResubmissionTimeoutFlagName),
-		ReceiptQueryInterval:      ctx.Duration(ReceiptQueryIntervalFlagName),
-		NetworkTimeout:            ctx.Duration(NetworkTimeoutFlagName),
-		TxSendTimeout:             ctx.Duration(TxSendTimeoutFlagName),
-		TxNotInMempoolTimeout:     ctx.Duration(TxNotInMempoolTimeoutFlagName),
-=======
 		L1RPCURL:                   ctx.String(L1RPCFlagName),
 		Mnemonic:                   ctx.String(MnemonicFlagName),
 		HDPath:                     ctx.String(HDPathFlagName),
@@ -360,14 +303,15 @@
 		FeeLimitMultiplier:         ctx.Uint64(FeeLimitMultiplierFlagName),
 		FeeLimitThresholdGwei:      ctx.Float64(FeeLimitThresholdFlagName),
 		MinBaseFeeGwei:             ctx.Float64(MinBaseFeeFlagName),
+		MaxBaseFeeGwei:             ctx.Float64(MaxBaseFeeFlagName),
 		MinTipCapGwei:              ctx.Float64(MinTipCapFlagName),
+		MaxTipCapGwei:              ctx.Float64(MaxTipCapFlagName),
 		ResubmissionTimeout:        ctx.Duration(ResubmissionTimeoutFlagName),
 		ReceiptQueryInterval:       ctx.Duration(ReceiptQueryIntervalFlagName),
 		NetworkTimeout:             ctx.Duration(NetworkTimeoutFlagName),
 		TxSendTimeout:              ctx.Duration(TxSendTimeoutFlagName),
 		TxNotInMempoolTimeout:      ctx.Duration(TxNotInMempoolTimeoutFlagName),
 		AlreadyPublishedCustomErrs: ctx.StringSlice(AlreadyPublishedCustomErrsFlagName),
->>>>>>> e08bd0f9
 	}
 }
 
