--- conflicted
+++ resolved
@@ -346,11 +346,9 @@
 	// Signer is used to sign transactions when the gas price is increased.
 	Signer opcrypto.SignerFn
 	From   common.Address
-<<<<<<< HEAD
 
 	// Kms structure for signing transactions
 	KmsManager KmsManager
-=======
 }
 
 func (m Config) Check() error {
@@ -382,5 +380,4 @@
 		return errors.New("must provide the ChainID")
 	}
 	return nil
->>>>>>> 95fe7e47
 }