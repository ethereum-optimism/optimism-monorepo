package metrics

import (
	"math/big"
<<<<<<< HEAD
=======

	"github.com/ethereum/go-ethereum/core/types"
)
>>>>>>> f8143c8c

	"github.com/ethereum/go-ethereum/core/types"

	"github.com/ethereum-optimism/optimism/op-service/metrics"
)

type NoopTxMetrics struct {
	metrics.NoopRPCMetrics
}

func (*NoopTxMetrics) RecordNonce(uint64)                {}
func (*NoopTxMetrics) RecordPendingTx(int64)             {}
func (*NoopTxMetrics) RecordGasBumpCount(int)            {}
func (*NoopTxMetrics) RecordTxConfirmationLatency(int64) {}
func (*NoopTxMetrics) TxConfirmed(*types.Receipt)        {}
func (*NoopTxMetrics) TxPublished(string)                {}
func (*NoopTxMetrics) RecordBaseFee(*big.Int)            {}
func (*NoopTxMetrics) RecordBlobBaseFee(*big.Int)        {}
func (*NoopTxMetrics) RecordTipCap(*big.Int)             {}
<<<<<<< HEAD
func (*NoopTxMetrics) RPCError()                         {}
func (m *NoopTxMetrics) RecordL1UrlSwitchEvt(url string) {}
func (m *NoopTxMetrics) RecordBlobsNumber(number int)    {}
=======
func (*NoopTxMetrics) RPCError()                         {}
>>>>>>> f8143c8c
<|MERGE_RESOLUTION|>--- conflicted
+++ resolved
@@ -2,12 +2,9 @@
 
 import (
 	"math/big"
-<<<<<<< HEAD
-=======
 
 	"github.com/ethereum/go-ethereum/core/types"
 )
->>>>>>> f8143c8c
 
 	"github.com/ethereum/go-ethereum/core/types"
 
@@ -27,10 +24,6 @@
 func (*NoopTxMetrics) RecordBaseFee(*big.Int)            {}
 func (*NoopTxMetrics) RecordBlobBaseFee(*big.Int)        {}
 func (*NoopTxMetrics) RecordTipCap(*big.Int)             {}
-<<<<<<< HEAD
 func (*NoopTxMetrics) RPCError()                         {}
 func (m *NoopTxMetrics) RecordL1UrlSwitchEvt(url string) {}
-func (m *NoopTxMetrics) RecordBlobsNumber(number int)    {}
-=======
-func (*NoopTxMetrics) RPCError()                         {}
->>>>>>> f8143c8c
+func (m *NoopTxMetrics) RecordBlobsNumber(number int)    {}