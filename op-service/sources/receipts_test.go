--- conflicted
+++ resolved
@@ -164,11 +164,7 @@
 		testCfg.MethodResetDuration = 0
 	}
 	logger := testlog.Logger(t, log.LevelError)
-<<<<<<< HEAD
-	ethCl, err := NewEthClient(client.NewBaseRPCClient(cl), logger, nil, testCfg, true)
-=======
 	ethCl, err := NewEthClient(client.NewBaseRPCClient(cl), logger, nil, testCfg)
->>>>>>> f8143c8c
 	require.NoError(t, err)
 	defer ethCl.Close()
 
