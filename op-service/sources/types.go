package sources

import (
	"errors"
	"fmt"
	"math/big"
	"strings"

	"github.com/holiman/uint256"

	"github.com/ethereum/go-ethereum/common"
	"github.com/ethereum/go-ethereum/common/hexutil"
	"github.com/ethereum/go-ethereum/core/types"
	"github.com/ethereum/go-ethereum/rpc"
	"github.com/ethereum/go-ethereum/trie"

	"github.com/ethereum-optimism/optimism/op-service/eth"
)

// Note: these types are used, instead of the geth types, to enable:
// - batched calls of many block requests (standard bindings do extra uncle-header fetches, cannot be batched nicely)
// - ignore uncle data (does not even exist anymore post-Merge)
// - use cached block hash, if we trust the RPC.
// - verify transactions list matches tx-root, to ensure consistency with block-hash, if we do not trust the RPC
// - verify block contents are compatible with Post-Merge ExecutionPayload format
//
// Transaction-sender data from the RPC is not cached, since ethclient.setSenderFromServer is private,
// and we only need to compute the sender for transactions into the inbox.
//
// This way we minimize RPC calls, enable batching, and can choose to verify what the RPC gives us.

type RPCHeader struct {
	ParentHash  common.Hash      `json:"parentHash"`
	UncleHash   common.Hash      `json:"sha3Uncles"`
	Coinbase    common.Address   `json:"miner"`
	Root        common.Hash      `json:"stateRoot"`
	TxHash      common.Hash      `json:"transactionsRoot"`
	ReceiptHash common.Hash      `json:"receiptsRoot"`
	Bloom       eth.Bytes256     `json:"logsBloom"`
	Difficulty  hexutil.Big      `json:"difficulty"`
	Number      hexutil.Uint64   `json:"number"`
	GasLimit    hexutil.Uint64   `json:"gasLimit"`
	GasUsed     hexutil.Uint64   `json:"gasUsed"`
	Time        hexutil.Uint64   `json:"timestamp"`
	Extra       hexutil.Bytes    `json:"extraData"`
	MixDigest   common.Hash      `json:"mixHash"`
	Nonce       types.BlockNonce `json:"nonce"`

	// BaseFee was added by EIP-1559 and is ignored in legacy headers.
	BaseFee *hexutil.Big `json:"baseFeePerGas"`

	// WithdrawalsRoot was added by EIP-4895 and is ignored in legacy headers.
	WithdrawalsRoot *common.Hash `json:"withdrawalsRoot,omitempty"`

	// BlobGasUsed was added by EIP-4844 and is ignored in legacy headers.
	BlobGasUsed *hexutil.Uint64 `json:"blobGasUsed,omitempty"`

	// ExcessBlobGas was added by EIP-4844 and is ignored in legacy headers.
	ExcessBlobGas *hexutil.Uint64 `json:"excessBlobGas,omitempty"`

	// ParentBeaconRoot was added by EIP-4788 and is ignored in legacy headers.
	ParentBeaconRoot *common.Hash `json:"parentBeaconBlockRoot,omitempty"`

	// untrusted info included by RPC, may have to be checked
	Hash common.Hash `json:"hash"`
}

// checkPostMerge checks that the block header meets all criteria to be a valid ExecutionPayloadHeader,
// see EIP-3675 (block header changes) and EIP-4399 (mixHash usage for prev-randao)
func (hdr *RPCHeader) checkPostMerge() error {
	// TODO: the genesis block has a non-zero difficulty number value.
	// Either this block needs to change, or we special case it. This is not valid w.r.t. EIP-3675.
	if hdr.Number != 0 && (*big.Int)(&hdr.Difficulty).Cmp(common.Big0) != 0 {
		return fmt.Errorf("post-merge block header requires zeroed difficulty field, but got: %s", &hdr.Difficulty)
	}
	if hdr.Nonce != (types.BlockNonce{}) {
		return fmt.Errorf("post-merge block header requires zeroed block nonce field, but got: %s", hdr.Nonce)
	}
	if hdr.BaseFee == nil {
		return fmt.Errorf("post-merge block header requires EIP-1559 base fee field, but got %s", hdr.BaseFee)
	}
	if len(hdr.Extra) > 32 {
		return fmt.Errorf("post-merge block header requires 32 or less bytes of extra data, but got %d", len(hdr.Extra))
	}
	if hdr.UncleHash != types.EmptyUncleHash {
		return fmt.Errorf("post-merge block header requires uncle hash to be of empty uncle list, but got %s", hdr.UncleHash)
	}
	return nil
}

func (hdr *RPCHeader) computeBlockHash() common.Hash {
	gethHeader := hdr.CreateGethHeader()
	return gethHeader.Hash()
}

func (hdr *RPCHeader) CreateGethHeader() *types.Header {
	return &types.Header{
		ParentHash:      hdr.ParentHash,
		UncleHash:       hdr.UncleHash,
		Coinbase:        hdr.Coinbase,
		Root:            hdr.Root,
		TxHash:          hdr.TxHash,
		ReceiptHash:     hdr.ReceiptHash,
		Bloom:           types.Bloom(hdr.Bloom),
		Difficulty:      (*big.Int)(&hdr.Difficulty),
		Number:          new(big.Int).SetUint64(uint64(hdr.Number)),
		GasLimit:        uint64(hdr.GasLimit),
		GasUsed:         uint64(hdr.GasUsed),
		Time:            uint64(hdr.Time),
		Extra:           hdr.Extra,
		MixDigest:       hdr.MixDigest,
		Nonce:           hdr.Nonce,
		BaseFee:         (*big.Int)(hdr.BaseFee),
		WithdrawalsHash: hdr.WithdrawalsRoot,
		// Cancun
		BlobGasUsed:      (*uint64)(hdr.BlobGasUsed),
		ExcessBlobGas:    (*uint64)(hdr.ExcessBlobGas),
		ParentBeaconRoot: hdr.ParentBeaconRoot,
	}
}

func (hdr *RPCHeader) Info(trustCache bool, mustBePostMerge bool) (eth.BlockInfo, error) {
	if mustBePostMerge {
		if err := hdr.checkPostMerge(); err != nil {
			return nil, err
		}
	}
	if !trustCache {
		if computed := hdr.computeBlockHash(); computed != hdr.Hash {
			return nil, fmt.Errorf("failed to verify block hash: computed %s but RPC said %s", computed, hdr.Hash)
		}
	}
<<<<<<< HEAD
	return &headerInfo{hdr.Hash, hdr.CreateGethHeader()}, nil
=======
	return eth.HeaderBlockInfoTrusted(hdr.Hash, hdr.createGethHeader()), nil
>>>>>>> 6f0d98c5
}

func (hdr *RPCHeader) BlockID() eth.BlockID {
	return eth.BlockID{
		Hash:   hdr.Hash,
		Number: uint64(hdr.Number),
	}
}

type RPCBlock struct {
	RPCHeader
	Transactions []*types.Transaction `json:"transactions"`
	Withdrawals  *types.Withdrawals   `json:"withdrawals,omitempty"`
}

func (block *RPCBlock) Verify() error {
	if computed := block.computeBlockHash(); computed != block.Hash {
		return fmt.Errorf("failed to verify block hash: computed %s but RPC said %s", computed, block.Hash)
	}
	for i, tx := range block.Transactions {
		if tx == nil {
			return fmt.Errorf("block tx %d is nil", i)
		}
	}
	if computed := types.DeriveSha(types.Transactions(block.Transactions), trie.NewStackTrie(nil)); block.TxHash != computed {
		return fmt.Errorf("failed to verify transactions list: computed %s but RPC said %s", computed, block.TxHash)
	}
	if block.WithdrawalsRoot != nil {
		if block.Withdrawals == nil {
			return errors.New("expected withdrawals")
		}
		for i, w := range *block.Withdrawals {
			if w == nil {
				return fmt.Errorf("block withdrawal %d is null", i)
			}
		}
		if computed := types.DeriveSha(*block.Withdrawals, trie.NewStackTrie(nil)); *block.WithdrawalsRoot != computed {
			return fmt.Errorf("failed to verify withdrawals list: computed %s but RPC said %s", computed, block.WithdrawalsRoot)
		}
	} else {
		if block.Withdrawals != nil {
			return fmt.Errorf("expected no withdrawals due to missing withdrawals-root, but got %d", len(*block.Withdrawals))
		}
	}
	return nil
}

func (block *RPCBlock) Info(trustCache bool, mustBePostMerge bool) (eth.BlockInfo, types.Transactions, error) {
	if mustBePostMerge {
		if err := block.checkPostMerge(); err != nil {
			return nil, nil, err
		}
	}
	if !trustCache {
		if err := block.Verify(); err != nil {
			return nil, nil, err
		}
	}

	// verify the header data
	info, err := block.RPCHeader.Info(trustCache, mustBePostMerge)
	if err != nil {
		return nil, nil, fmt.Errorf("failed to verify block from RPC: %w", err)
	}

	return info, block.Transactions, nil
}

func (block *RPCBlock) ExecutionPayloadEnvelope(trustCache bool) (*eth.ExecutionPayloadEnvelope, error) {
	if err := block.checkPostMerge(); err != nil {
		return nil, err
	}
	if !trustCache {
		if err := block.Verify(); err != nil {
			return nil, err
		}
	}
	var baseFee uint256.Int
	baseFee.SetFromBig((*big.Int)(block.BaseFee))

	// Unfortunately eth_getBlockByNumber either returns full transactions, or only tx-hashes.
	// There is no option for encoded transactions.
	opaqueTxs := make([]hexutil.Bytes, len(block.Transactions))
	for i, tx := range block.Transactions {
		data, err := tx.MarshalBinary()
		if err != nil {
			return nil, fmt.Errorf("failed to encode tx %d from RPC: %w", i, err)
		}
		opaqueTxs[i] = data
	}

	payload := &eth.ExecutionPayload{
		ParentHash:    block.ParentHash,
		FeeRecipient:  block.Coinbase,
		StateRoot:     eth.Bytes32(block.Root),
		ReceiptsRoot:  eth.Bytes32(block.ReceiptHash),
		LogsBloom:     block.Bloom,
		PrevRandao:    eth.Bytes32(block.MixDigest), // mix-digest field is used for prevRandao post-merge
		BlockNumber:   block.Number,
		GasLimit:      block.GasLimit,
		GasUsed:       block.GasUsed,
		Timestamp:     block.Time,
		ExtraData:     eth.BytesMax32(block.Extra),
		BaseFeePerGas: eth.Uint256Quantity(baseFee),
		BlockHash:     block.Hash,
		Transactions:  opaqueTxs,
		Withdrawals:   block.Withdrawals,
		BlobGasUsed:   block.BlobGasUsed,
		ExcessBlobGas: block.ExcessBlobGas,
	}

	return &eth.ExecutionPayloadEnvelope{
		ParentBeaconBlockRoot: block.ParentBeaconRoot,
		ExecutionPayload:      payload,
	}, nil
}

// blockHashParameter is used as "block parameter":
// Some Nethermind and Alchemy RPC endpoints require an object to identify a block, instead of a string.
type blockHashParameter struct {
	BlockHash common.Hash `json:"blockHash"`
}

// unusableMethod identifies if an error indicates that the RPC method cannot be used as expected:
// if it's an unknown method, or if parameters were invalid.
func unusableMethod(err error) bool {
	if rpcErr, ok := err.(rpc.Error); ok {
		code := rpcErr.ErrorCode()
		// invalid request, method not found, or invalid params
		if code == -32600 || code == -32601 || code == -32602 {
			return true
		}
	}
	errText := strings.ToLower(err.Error())
	return strings.Contains(errText, "unsupported method") || // alchemy -32600 message
		strings.Contains(errText, "unknown method") ||
		strings.Contains(errText, "invalid param") ||
		strings.Contains(errText, "is not available") ||
		strings.Contains(errText, "rpc method is not whitelisted") // proxyd -32001 error code
}<|MERGE_RESOLUTION|>--- conflicted
+++ resolved
@@ -130,11 +130,7 @@
 			return nil, fmt.Errorf("failed to verify block hash: computed %s but RPC said %s", computed, hdr.Hash)
 		}
 	}
-<<<<<<< HEAD
-	return &headerInfo{hdr.Hash, hdr.CreateGethHeader()}, nil
-=======
-	return eth.HeaderBlockInfoTrusted(hdr.Hash, hdr.createGethHeader()), nil
->>>>>>> 6f0d98c5
+	return eth.HeaderBlockInfoTrusted(hdr.Hash, hdr.CreateGethHeader()), nil
 }
 
 func (hdr *RPCHeader) BlockID() eth.BlockID {
