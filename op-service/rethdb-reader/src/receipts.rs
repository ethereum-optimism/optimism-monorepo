--- conflicted
+++ resolved
@@ -3,16 +3,6 @@
 
 use anyhow::{anyhow, Result};
 use reth_blockchain_tree::noop::NoopBlockchainTree;
-<<<<<<< HEAD
-use reth_db::{mdbx::DatabaseArguments, open_db_read_only};
-use reth_primitives::{
-    BlockHashOrNumber, Receipt, TransactionKind, TransactionMeta, TransactionSigned, MAINNET, U128,
-    U256, U64,
-};
-use reth_provider::{providers::BlockchainProvider, BlockReader, ProviderFactory, ReceiptProvider};
-use reth_rpc_types::{Log, TransactionReceipt};
-use std::{ffi::c_char, path::Path};
-=======
 use reth_db::DatabaseEnv;
 use reth_primitives::{
     BlockHashOrNumber, Receipt, TransactionKind, TransactionMeta, TransactionSigned, U128, U256,
@@ -21,7 +11,6 @@
 use reth_provider::{providers::BlockchainProvider, BlockReader, ReceiptProvider};
 use reth_rpc_types::{Log, TransactionReceipt};
 use std::ffi::c_void;
->>>>>>> f8143c8c
 
 /// A [ReceiptsResult] is a wrapper around a JSON string containing serialized [TransactionReceipt]s
 /// as well as an error status that is compatible with FFI.
@@ -68,22 +57,6 @@
     }
     .try_into()?;
 
-<<<<<<< HEAD
-    // Convert the *const c_char to a Rust &str
-    let db_path_str = {
-        if db_path.is_null() {
-            anyhow::bail!("db path pointer is null");
-        }
-        std::ffi::CStr::from_ptr(db_path)
-    }
-    .to_str()?;
-
-    let db = open_db_read_only(Path::new(db_path_str), DatabaseArguments::default())
-        .map_err(|e| anyhow!(e))?;
-    let factory = ProviderFactory::new(db, MAINNET.clone());
-
-=======
->>>>>>> f8143c8c
     // Create a read-only BlockChainProvider
     let provider = &*(db_instance as *const BlockchainProvider<DatabaseEnv, NoopBlockchainTree>);
     // Fetch the block and the receipts within it
@@ -219,13 +192,6 @@
     use reth_db::{database::Database, mdbx::DatabaseArguments};
     use reth_primitives::{
         address, b256, bloom, hex, Address, Block, Bytes, ReceiptWithBloom, Receipts,
-<<<<<<< HEAD
-        SealedBlockWithSenders, U8,
-    };
-    use reth_provider::{BlockWriter, BundleStateWithReceipts, DatabaseProvider};
-    use reth_revm::revm::db::BundleState;
-    use std::{ffi::CString, fs::File, path::Path};
-=======
         SealedBlockWithSenders, MAINNET, U8,
     };
     use reth_provider::{BlockWriter, BundleStateWithReceipts, DatabaseProvider};
@@ -235,7 +201,6 @@
         fs::File,
         path::Path,
     };
->>>>>>> f8143c8c
 
     #[inline]
     fn dummy_block_with_receipts() -> Result<(Block, Vec<Receipt>)> {
@@ -309,18 +274,6 @@
     #[test]
     fn fetch_receipts() {
         open_receipts_testdata_db().unwrap();
-<<<<<<< HEAD
-
-        unsafe {
-            let mut block_hash =
-                b256!("6a229123d607c2232a8b0bdd36f90745945d05181018e64e60ff2b93ab6b52e5");
-            let receipts_res = super::read_receipts_inner(
-                block_hash.as_mut_ptr(),
-                32,
-                CString::new("testdata/db").unwrap().into_raw() as *const c_char,
-            )
-            .unwrap();
-=======
         unsafe {
             let res = crate::open_db_read_only(
                 CString::new("testdata/db").unwrap().into_raw() as *const c_char
@@ -331,7 +284,6 @@
                 b256!("6a229123d607c2232a8b0bdd36f90745945d05181018e64e60ff2b93ab6b52e5");
             let receipts_res =
                 super::read_receipts_inner(block_hash.as_mut_ptr(), 32, res.data).unwrap();
->>>>>>> f8143c8c
 
             let receipts_data =
                 std::slice::from_raw_parts(receipts_res.data as *const u8, receipts_res.data_len);
