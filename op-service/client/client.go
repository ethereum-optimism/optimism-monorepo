package client

import (
	"context"
	"math/big"

<<<<<<< HEAD
	"github.com/ethereum-optimism/optimism/op-service/metrics"
	"github.com/ethereum/go-ethereum"
	"github.com/ethereum/go-ethereum/common"
	"github.com/ethereum/go-ethereum/core/types"
=======
	"github.com/ethereum/go-ethereum"
	"github.com/ethereum/go-ethereum/common"
	"github.com/ethereum/go-ethereum/core/types"
	"github.com/ethereum/go-ethereum/ethclient"
	"github.com/ethereum/go-ethereum/rpc"

	"github.com/ethereum-optimism/optimism/op-service/metrics"
>>>>>>> f8143c8c
)

type Client interface {
	Close()
	RPC() RPC
	ChainID(ctx context.Context) (*big.Int, error)
	BlockByHash(ctx context.Context, hash common.Hash) (*types.Block, error)
	BlockByNumber(ctx context.Context, number *big.Int) (*types.Block, error)
	BlockNumber(ctx context.Context) (uint64, error)
	PeerCount(ctx context.Context) (uint64, error)
	HeaderByHash(ctx context.Context, hash common.Hash) (*types.Header, error)
	HeaderByNumber(ctx context.Context, number *big.Int) (*types.Header, error)
	TransactionByHash(ctx context.Context, hash common.Hash) (tx *types.Transaction, isPending bool, err error)
	TransactionSender(ctx context.Context, tx *types.Transaction, block common.Hash, index uint) (common.Address, error)
	TransactionCount(ctx context.Context, blockHash common.Hash) (uint, error)
	TransactionInBlock(ctx context.Context, blockHash common.Hash, index uint) (*types.Transaction, error)
	TransactionReceipt(ctx context.Context, txHash common.Hash) (*types.Receipt, error)
	SyncProgress(ctx context.Context) (*ethereum.SyncProgress, error)
	SubscribeNewHead(ctx context.Context, ch chan<- *types.Header) (ethereum.Subscription, error)
	NetworkID(ctx context.Context) (*big.Int, error)
	BalanceAt(ctx context.Context, account common.Address, blockNumber *big.Int) (*big.Int, error)
	StorageAt(ctx context.Context, account common.Address, key common.Hash, blockNumber *big.Int) ([]byte, error)
	CodeAt(ctx context.Context, account common.Address, blockNumber *big.Int) ([]byte, error)
	NonceAt(ctx context.Context, account common.Address, blockNumber *big.Int) (uint64, error)
	FilterLogs(ctx context.Context, q ethereum.FilterQuery) ([]types.Log, error)
	SubscribeFilterLogs(ctx context.Context, q ethereum.FilterQuery, ch chan<- types.Log) (ethereum.Subscription, error)
	PendingBalanceAt(ctx context.Context, account common.Address) (*big.Int, error)
	PendingStorageAt(ctx context.Context, account common.Address, key common.Hash) ([]byte, error)
	PendingCodeAt(ctx context.Context, account common.Address) ([]byte, error)
	PendingNonceAt(ctx context.Context, account common.Address) (uint64, error)
	PendingTransactionCount(ctx context.Context) (uint, error)
	CallContract(ctx context.Context, msg ethereum.CallMsg, blockNumber *big.Int) ([]byte, error)
	CallContractAtHash(ctx context.Context, msg ethereum.CallMsg, blockHash common.Hash) ([]byte, error)
	PendingCallContract(ctx context.Context, msg ethereum.CallMsg) ([]byte, error)
	SuggestGasPrice(ctx context.Context) (*big.Int, error)
	SuggestGasTipCap(ctx context.Context) (*big.Int, error)
	EstimateGas(ctx context.Context, msg ethereum.CallMsg) (uint64, error)
	SendTransaction(ctx context.Context, tx *types.Transaction) error
}

// InstrumentedClient is an Ethereum client that tracks
// Prometheus metrics for each call.
type InstrumentedClient struct {
<<<<<<< HEAD
	c Client
	m metrics.RPCMetricer
}

func NewInstrumentedClient(c Client, m metrics.RPCMetricer) *InstrumentedClient {
	return &InstrumentedClient{
		c: c,
		m: m,
=======
	c   *ethclient.Client
	m   *metrics.RPCClientMetrics
	rpc RPC
}

// NewInstrumentedClient creates a new instrumented client. It takes
// a concrete *rpc.Client to prevent people from passing in an already
// instrumented client.
func NewInstrumentedClient(c *rpc.Client, m *metrics.RPCClientMetrics) *InstrumentedClient {
	return &InstrumentedClient{
		c:   ethclient.NewClient(c),
		m:   m,
		rpc: NewInstrumentedRPC(NewBaseRPCClient(c), m),
>>>>>>> f8143c8c
	}
}

func (ic *InstrumentedClient) Close() {
	ic.c.Close()
}

func (ic *InstrumentedClient) RPC() RPC {
	return ic.rpc
}

func (ic *InstrumentedClient) ChainID(ctx context.Context) (*big.Int, error) {
	return instrument2[*big.Int](ic.m, "eth_chainId", func() (*big.Int, error) {
		return ic.c.ChainID(ctx)
	})
}

func (ic *InstrumentedClient) BlockByHash(ctx context.Context, hash common.Hash) (*types.Block, error) {
	return instrument2[*types.Block](ic.m, "eth_getBlockByHash", func() (*types.Block, error) {
		return ic.c.BlockByHash(ctx, hash)
	})
}

func (ic *InstrumentedClient) BlockByNumber(ctx context.Context, number *big.Int) (*types.Block, error) {
	return instrument2[*types.Block](ic.m, "eth_getBlockByNumber", func() (*types.Block, error) {
		return ic.c.BlockByNumber(ctx, number)
	})
}

func (ic *InstrumentedClient) BlockNumber(ctx context.Context) (uint64, error) {
	return instrument2[uint64](ic.m, "eth_blockNumber", func() (uint64, error) {
		return ic.c.BlockNumber(ctx)
	})
}

func (ic *InstrumentedClient) PeerCount(ctx context.Context) (uint64, error) {
	return instrument2[uint64](ic.m, "net_peerCount", func() (uint64, error) {
		return ic.c.PeerCount(ctx)
	})
}

func (ic *InstrumentedClient) HeaderByHash(ctx context.Context, hash common.Hash) (*types.Header, error) {
	return instrument2[*types.Header](ic.m, "eth_getHeaderByHash", func() (*types.Header, error) {
		return ic.c.HeaderByHash(ctx, hash)
	})
}

func (ic *InstrumentedClient) HeaderByNumber(ctx context.Context, number *big.Int) (*types.Header, error) {
	return instrument2[*types.Header](ic.m, "eth_getHeaderByNumber", func() (*types.Header, error) {
		return ic.c.HeaderByNumber(ctx, number)
	})
}

func (ic *InstrumentedClient) TransactionByHash(ctx context.Context, hash common.Hash) (*types.Transaction, bool, error) {
	record := ic.m.RecordRPCClientRequest("eth_getTransactionByHash")
	tx, isPending, err := ic.c.TransactionByHash(ctx, hash)
	record(err)
	return tx, isPending, err
}

func (ic *InstrumentedClient) TransactionSender(ctx context.Context, tx *types.Transaction, block common.Hash, index uint) (common.Address, error) {
	return ic.c.TransactionSender(ctx, tx, block, index)
}

func (ic *InstrumentedClient) TransactionCount(ctx context.Context, blockHash common.Hash) (uint, error) {
	return instrument2[uint](ic.m, "eth_getTransactionCount", func() (uint, error) {
		return ic.c.TransactionCount(ctx, blockHash)
	})
}

func (ic *InstrumentedClient) TransactionInBlock(ctx context.Context, blockHash common.Hash, index uint) (*types.Transaction, error) {
	return instrument2[*types.Transaction](ic.m, "eth_getTransactionByBlockHashAndIndex", func() (*types.Transaction, error) {
		return ic.c.TransactionInBlock(ctx, blockHash, index)
	})
}

func (ic *InstrumentedClient) TransactionReceipt(ctx context.Context, txHash common.Hash) (*types.Receipt, error) {
	return instrument2[*types.Receipt](ic.m, "eth_getTransactionReceipt", func() (*types.Receipt, error) {
		return ic.c.TransactionReceipt(ctx, txHash)
	})
}

func (ic *InstrumentedClient) SyncProgress(ctx context.Context) (*ethereum.SyncProgress, error) {
	return instrument2[*ethereum.SyncProgress](ic.m, "eth_syncing", func() (*ethereum.SyncProgress, error) {
		return ic.c.SyncProgress(ctx)
	})
}

func (ic *InstrumentedClient) SubscribeNewHead(ctx context.Context, ch chan<- *types.Header) (ethereum.Subscription, error) {
	return ic.c.SubscribeNewHead(ctx, ch)
}

func (ic *InstrumentedClient) NetworkID(ctx context.Context) (*big.Int, error) {
	return instrument2[*big.Int](ic.m, "net_version", func() (*big.Int, error) {
		return ic.c.NetworkID(ctx)
	})
}

func (ic *InstrumentedClient) BalanceAt(ctx context.Context, account common.Address, blockNumber *big.Int) (*big.Int, error) {
	return instrument2[*big.Int](ic.m, "eth_getBalance", func() (*big.Int, error) {
		return ic.c.BalanceAt(ctx, account, blockNumber)
	})
}

func (ic *InstrumentedClient) StorageAt(ctx context.Context, account common.Address, key common.Hash, blockNumber *big.Int) ([]byte, error) {
	return instrument2[[]byte](ic.m, "eth_getStorageAt", func() ([]byte, error) {
		return ic.c.StorageAt(ctx, account, key, blockNumber)
	})
}

func (ic *InstrumentedClient) CodeAt(ctx context.Context, account common.Address, blockNumber *big.Int) ([]byte, error) {
	return instrument2[[]byte](ic.m, "eth_getCode", func() ([]byte, error) {
		return ic.c.CodeAt(ctx, account, blockNumber)
	})
}

func (ic *InstrumentedClient) NonceAt(ctx context.Context, account common.Address, blockNumber *big.Int) (uint64, error) {
	return instrument2[uint64](ic.m, "eth_getTransactionCount", func() (uint64, error) {
		return ic.c.NonceAt(ctx, account, blockNumber)
	})
}

func (ic *InstrumentedClient) FilterLogs(ctx context.Context, q ethereum.FilterQuery) ([]types.Log, error) {
	return instrument2[[]types.Log](ic.m, "eth_getLogs", func() ([]types.Log, error) {
		return ic.c.FilterLogs(ctx, q)
	})
}

func (ic *InstrumentedClient) SubscribeFilterLogs(ctx context.Context, q ethereum.FilterQuery, ch chan<- types.Log) (ethereum.Subscription, error) {
	return ic.c.SubscribeFilterLogs(ctx, q, ch)
}

func (ic *InstrumentedClient) PendingBalanceAt(ctx context.Context, account common.Address) (*big.Int, error) {
	return instrument2[*big.Int](ic.m, "eth_getBalance", func() (*big.Int, error) {
		return ic.c.PendingBalanceAt(ctx, account)
	})
}

func (ic *InstrumentedClient) PendingStorageAt(ctx context.Context, account common.Address, key common.Hash) ([]byte, error) {
	return instrument2[[]byte](ic.m, "eth_getStorageAt", func() ([]byte, error) {
		return ic.c.PendingStorageAt(ctx, account, key)
	})
}

func (ic *InstrumentedClient) PendingCodeAt(ctx context.Context, account common.Address) ([]byte, error) {
	return instrument2[[]byte](ic.m, "eth_getCode", func() ([]byte, error) {
		return ic.c.PendingCodeAt(ctx, account)
	})
}

func (ic *InstrumentedClient) PendingNonceAt(ctx context.Context, account common.Address) (uint64, error) {
	return instrument2[uint64](ic.m, "eth_getTransactionCount", func() (uint64, error) {
		return ic.c.PendingNonceAt(ctx, account)
	})
}

func (ic *InstrumentedClient) PendingTransactionCount(ctx context.Context) (uint, error) {
	return instrument2[uint](ic.m, "eth_getBlockTransactionCountByNumber", func() (uint, error) {
		return ic.c.PendingTransactionCount(ctx)
	})
}

func (ic *InstrumentedClient) CallContract(ctx context.Context, msg ethereum.CallMsg, blockNumber *big.Int) ([]byte, error) {
	return instrument2[[]byte](ic.m, "eth_call", func() ([]byte, error) {
		return ic.c.CallContract(ctx, msg, blockNumber)
	})
}

func (ic *InstrumentedClient) CallContractAtHash(ctx context.Context, msg ethereum.CallMsg, blockHash common.Hash) ([]byte, error) {
	return instrument2[[]byte](ic.m, "eth_call", func() ([]byte, error) {
		return ic.c.CallContractAtHash(ctx, msg, blockHash)
	})
}

func (ic *InstrumentedClient) PendingCallContract(ctx context.Context, msg ethereum.CallMsg) ([]byte, error) {
	return instrument2[[]byte](ic.m, "eth_call", func() ([]byte, error) {
		return ic.c.PendingCallContract(ctx, msg)
	})
}

func (ic *InstrumentedClient) SuggestGasPrice(ctx context.Context) (*big.Int, error) {
	return instrument2[*big.Int](ic.m, "eth_gasPrice", func() (*big.Int, error) {
		return ic.c.SuggestGasPrice(ctx)
	})
}

func (ic *InstrumentedClient) SuggestGasTipCap(ctx context.Context) (*big.Int, error) {
	return instrument2[*big.Int](ic.m, "eth_maxPriorityFeePerGas", func() (*big.Int, error) {
		return ic.c.SuggestGasPrice(ctx)
	})
}

func (ic *InstrumentedClient) EstimateGas(ctx context.Context, msg ethereum.CallMsg) (uint64, error) {
	return instrument2[uint64](ic.m, "eth_estimateGas", func() (uint64, error) {
		return ic.c.EstimateGas(ctx, msg)
	})
}

func (ic *InstrumentedClient) SendTransaction(ctx context.Context, tx *types.Transaction) error {
	return instrument1(ic.m, "eth_sendRawTransaction", func() error {
		return ic.c.SendTransaction(ctx, tx)
	})
}

<<<<<<< HEAD
func instrument1(m metrics.RPCMetricer, name string, cb func() error) error {
=======
func instrument1(m metrics.RPCClientMetricer, name string, cb func() error) error {
>>>>>>> f8143c8c
	record := m.RecordRPCClientRequest(name)
	err := cb()
	record(err)
	return err
}

<<<<<<< HEAD
func instrument2[O any](m metrics.RPCMetricer, name string, cb func() (O, error)) (O, error) {
=======
func instrument2[O any](m metrics.RPCClientMetricer, name string, cb func() (O, error)) (O, error) {
>>>>>>> f8143c8c
	record := m.RecordRPCClientRequest(name)
	res, err := cb()
	record(err)
	return res, err
}<|MERGE_RESOLUTION|>--- conflicted
+++ resolved
@@ -4,12 +4,6 @@
 	"context"
 	"math/big"
 
-<<<<<<< HEAD
-	"github.com/ethereum-optimism/optimism/op-service/metrics"
-	"github.com/ethereum/go-ethereum"
-	"github.com/ethereum/go-ethereum/common"
-	"github.com/ethereum/go-ethereum/core/types"
-=======
 	"github.com/ethereum/go-ethereum"
 	"github.com/ethereum/go-ethereum/common"
 	"github.com/ethereum/go-ethereum/core/types"
@@ -17,7 +11,6 @@
 	"github.com/ethereum/go-ethereum/rpc"
 
 	"github.com/ethereum-optimism/optimism/op-service/metrics"
->>>>>>> f8143c8c
 )
 
 type Client interface {
@@ -61,16 +54,6 @@
 // InstrumentedClient is an Ethereum client that tracks
 // Prometheus metrics for each call.
 type InstrumentedClient struct {
-<<<<<<< HEAD
-	c Client
-	m metrics.RPCMetricer
-}
-
-func NewInstrumentedClient(c Client, m metrics.RPCMetricer) *InstrumentedClient {
-	return &InstrumentedClient{
-		c: c,
-		m: m,
-=======
 	c   *ethclient.Client
 	m   *metrics.RPCClientMetrics
 	rpc RPC
@@ -84,7 +67,6 @@
 		c:   ethclient.NewClient(c),
 		m:   m,
 		rpc: NewInstrumentedRPC(NewBaseRPCClient(c), m),
->>>>>>> f8143c8c
 	}
 }
 
@@ -289,22 +271,14 @@
 	})
 }
 
-<<<<<<< HEAD
-func instrument1(m metrics.RPCMetricer, name string, cb func() error) error {
-=======
 func instrument1(m metrics.RPCClientMetricer, name string, cb func() error) error {
->>>>>>> f8143c8c
 	record := m.RecordRPCClientRequest(name)
 	err := cb()
 	record(err)
 	return err
 }
 
-<<<<<<< HEAD
-func instrument2[O any](m metrics.RPCMetricer, name string, cb func() (O, error)) (O, error) {
-=======
 func instrument2[O any](m metrics.RPCClientMetricer, name string, cb func() (O, error)) (O, error) {
->>>>>>> f8143c8c
 	record := m.RecordRPCClientRequest(name)
 	res, err := cb()
 	record(err)
