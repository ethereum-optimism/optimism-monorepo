package eth

import (
	"encoding/binary"
	"errors"
	"fmt"
	"io"
	"math"
	"sync"

	"github.com/ethereum/go-ethereum/common"
	"github.com/ethereum/go-ethereum/core/types"
)

type BlockVersion int

const ( // iota is reset to 0
	BlockV1 BlockVersion = iota
	BlockV2
	BlockV3
)

// ExecutionPayload and ExecutionPayloadEnvelope are the only SSZ types we have to marshal/unmarshal,
// so instead of importing a SSZ lib we implement the bare minimum.
// This is more efficient than RLP, and matches the L1 consensus-layer encoding of ExecutionPayload.

var (
	// The payloads are small enough to read and write at once.
	// But this happens often enough that we want to avoid re-allocating buffers for this.
	payloadBufPool = sync.Pool{New: func() any {
		x := make([]byte, 0, 100_000)
		return &x
	}}

	// ErrExtraDataTooLarge occurs when the ExecutionPayload's ExtraData field
	// is too large to be properly represented in SSZ.
	ErrExtraDataTooLarge = errors.New("extra data too large")

	ErrBadTransactionOffset = errors.New("transactions offset is smaller than extra data offset, aborting")
	ErrBadWithdrawalsOffset = errors.New("withdrawals offset is smaller than transaction offset, aborting")

	ErrMissingData = errors.New("execution payload envelope is missing data")
)

const (
	// All fields (4s are offsets to dynamic data)
	blockV1FixedPart = 32 + 20 + 32 + 32 + 256 + 32 + 8 + 8 + 8 + 8 + 4 + 32 + 32 + 4

	// V1 + Withdrawals offset
	blockV2FixedPart = blockV1FixedPart + 4
<<<<<<< HEAD

	// V2 + BlobGasUed + ExcessBlobGas
	blockV3FixedPart = blockV2FixedPart + 8 + 8

	withdrawalSize = 8 + 8 + 20 + 8

	// MAX_TRANSACTIONS_PER_PAYLOAD in consensus spec
	// https://github.com/ethereum/consensus-specs/blob/ef434e87165e9a4c82a99f54ffd4974ae113f732/specs/bellatrix/beacon-chain.md#execution
	maxTransactionsPerPayload = 1 << 20

	// MAX_WITHDRAWALS_PER_PAYLOAD	 in consensus spec
	// https://github.com/ethereum/consensus-specs/blob/dev/specs/capella/beacon-chain.md#execution
	maxWithdrawalsPerPayload = 1 << 4
)

func (v BlockVersion) HasBlobProperties() bool {
	return v == BlockV3
}

func (v BlockVersion) HasWithdrawals() bool {
	return v == BlockV2 || v == BlockV3
}

=======

	// V2 + BlobGasUed + ExcessBlobGas
	blockV3FixedPart = blockV2FixedPart + 8 + 8

	withdrawalSize = 8 + 8 + 20 + 8

	// MAX_TRANSACTIONS_PER_PAYLOAD in consensus spec
	// https://github.com/ethereum/consensus-specs/blob/ef434e87165e9a4c82a99f54ffd4974ae113f732/specs/bellatrix/beacon-chain.md#execution
	maxTransactionsPerPayload = 1 << 20

	// MAX_WITHDRAWALS_PER_PAYLOAD	 in consensus spec
	// https://github.com/ethereum/consensus-specs/blob/dev/specs/capella/beacon-chain.md#execution
	maxWithdrawalsPerPayload = 1 << 4
)

func (v BlockVersion) HasBlobProperties() bool {
	return v == BlockV3
}

func (v BlockVersion) HasWithdrawals() bool {
	return v == BlockV2 || v == BlockV3
}

>>>>>>> f8143c8c
func (v BlockVersion) HasParentBeaconBlockRoot() bool {
	return v == BlockV3
}

func executionPayloadFixedPart(version BlockVersion) uint32 {
	if version == BlockV3 {
		return blockV3FixedPart
	} else if version == BlockV2 {
		return blockV2FixedPart
	} else {
		return blockV1FixedPart
	}
}

func (payload *ExecutionPayload) inferVersion() BlockVersion {
	if payload.ExcessBlobGas != nil && payload.BlobGasUsed != nil {
		return BlockV3
	} else if payload.Withdrawals != nil {
		return BlockV2
	} else {
		return BlockV1
	}
}

func (payload *ExecutionPayload) SizeSSZ() (full uint32) {
	return executionPayloadFixedPart(payload.inferVersion()) + uint32(len(payload.ExtraData)) + payload.transactionSize() + payload.withdrawalSize()
}

func (payload *ExecutionPayload) withdrawalSize() uint32 {
	if payload.Withdrawals == nil {
		return 0
	}

	return uint32(len(*payload.Withdrawals) * withdrawalSize)
}

func (payload *ExecutionPayload) transactionSize() uint32 {
	// One offset to each transaction
	result := uint32(len(payload.Transactions)) * 4
	// Each transaction
	for _, tx := range payload.Transactions {
		result += uint32(len(tx))
	}
	return result
}

// marshalBytes32LE returns the value of z as a 32-byte little-endian array.
func marshalBytes32LE(out []byte, z *Uint256Quantity) {
	_ = out[31] // bounds check hint to compiler
	binary.LittleEndian.PutUint64(out[0:8], z[0])
	binary.LittleEndian.PutUint64(out[8:16], z[1])
	binary.LittleEndian.PutUint64(out[16:24], z[2])
	binary.LittleEndian.PutUint64(out[24:32], z[3])
}

func unmarshalBytes32LE(in []byte, z *Uint256Quantity) {
	_ = in[31] // bounds check hint to compiler
	z[0] = binary.LittleEndian.Uint64(in[0:8])
	z[1] = binary.LittleEndian.Uint64(in[8:16])
	z[2] = binary.LittleEndian.Uint64(in[16:24])
	z[3] = binary.LittleEndian.Uint64(in[24:32])
}

// MarshalSSZ encodes the ExecutionPayload as SSZ type
func (payload *ExecutionPayload) MarshalSSZ(w io.Writer) (n int, err error) {
	fixedSize := executionPayloadFixedPart(payload.inferVersion())
	transactionSize := payload.transactionSize()

	// Cast to uint32 to enable 32-bit MIPS support where math.MaxUint32-executionPayloadFixedPart is too big for int
	// In that case, len(payload.ExtraData) can't be longer than an int so this is always false anyway.
	extraDataSize := uint32(len(payload.ExtraData))
	if extraDataSize > math.MaxUint32-fixedSize {
		return 0, ErrExtraDataTooLarge
	}

	scope := payload.SizeSSZ()

	buf := *payloadBufPool.Get().(*[]byte)
	if uint32(cap(buf)) < scope {
		buf = make([]byte, scope)
	} else {
		buf = buf[:scope]
	}
	defer payloadBufPool.Put(&buf)

	offset := uint32(0)
	copy(buf[offset:offset+32], payload.ParentHash[:])
	offset += 32
	copy(buf[offset:offset+20], payload.FeeRecipient[:])
	offset += 20
	copy(buf[offset:offset+32], payload.StateRoot[:])
	offset += 32
	copy(buf[offset:offset+32], payload.ReceiptsRoot[:])
	offset += 32
	copy(buf[offset:offset+256], payload.LogsBloom[:])
	offset += 256
	copy(buf[offset:offset+32], payload.PrevRandao[:])
	offset += 32
	binary.LittleEndian.PutUint64(buf[offset:offset+8], uint64(payload.BlockNumber))
	offset += 8
	binary.LittleEndian.PutUint64(buf[offset:offset+8], uint64(payload.GasLimit))
	offset += 8
	binary.LittleEndian.PutUint64(buf[offset:offset+8], uint64(payload.GasUsed))
	offset += 8
	binary.LittleEndian.PutUint64(buf[offset:offset+8], uint64(payload.Timestamp))
	offset += 8
	// offset to ExtraData
	binary.LittleEndian.PutUint32(buf[offset:offset+4], fixedSize)
	offset += 4
	marshalBytes32LE(buf[offset:offset+32], &payload.BaseFeePerGas)
	offset += 32
	copy(buf[offset:offset+32], payload.BlockHash[:])
	offset += 32
	// offset to Transactions
	binary.LittleEndian.PutUint32(buf[offset:offset+4], fixedSize+extraDataSize)
	offset += 4

	if payload.Withdrawals == nil && offset != fixedSize {
		panic("transactions - fixed part size is inconsistent")
	}

	if payload.Withdrawals != nil {
		binary.LittleEndian.PutUint32(buf[offset:offset+4], fixedSize+extraDataSize+transactionSize)
		offset += 4
	}

	if payload.inferVersion() == BlockV3 {
		if payload.BlobGasUsed == nil || payload.ExcessBlobGas == nil {
			return 0, errors.New("cannot encode ecotone payload without dencun header attributes")
		}
		binary.LittleEndian.PutUint64(buf[offset:offset+8], uint64(*payload.BlobGasUsed))
		offset += 8
		binary.LittleEndian.PutUint64(buf[offset:offset+8], uint64(*payload.ExcessBlobGas))
		offset += 8
	}

	if payload.Withdrawals != nil && offset != fixedSize {
		panic("withdrawals - fixed part size is inconsistent")
	}

	// dynamic value 1: ExtraData
	copy(buf[offset:offset+extraDataSize], payload.ExtraData[:])
	offset += extraDataSize
	// dynamic value 2: Transactions
	marshalTransactions(buf[offset:offset+transactionSize], payload.Transactions)
	offset += transactionSize
	// dynamic value 3: Withdrawals
	if payload.Withdrawals != nil {
		marshalWithdrawals(buf[offset:], *payload.Withdrawals)
	}

	return w.Write(buf)
}

func marshalWithdrawals(out []byte, withdrawals types.Withdrawals) {
	offset := uint32(0)

	for _, withdrawal := range withdrawals {
		binary.LittleEndian.PutUint64(out[offset:offset+8], withdrawal.Index)
		offset += 8
		binary.LittleEndian.PutUint64(out[offset:offset+8], withdrawal.Validator)
		offset += 8
		copy(out[offset:offset+20], withdrawal.Address[:])
		offset += 20
		binary.LittleEndian.PutUint64(out[offset:offset+8], withdrawal.Amount)
		offset += 8
	}
}

func marshalTransactions(out []byte, txs []Data) {
	offset := uint32(0)
	txOffset := uint32(len(txs)) * 4
	for _, tx := range txs {
		binary.LittleEndian.PutUint32(out[offset:offset+4], txOffset)
		offset += 4
		nextTxOffset := txOffset + uint32(len(tx))
		copy(out[txOffset:nextTxOffset], tx)
		txOffset = nextTxOffset
	}
}

// UnmarshalSSZ decodes the ExecutionPayload as SSZ type
func (payload *ExecutionPayload) UnmarshalSSZ(version BlockVersion, scope uint32, r io.Reader) error {
	fixedSize := executionPayloadFixedPart(version)

	if scope < fixedSize {
		return fmt.Errorf("scope too small to decode execution payload: %d, version is: %v", scope, version)
	}

	buf := *payloadBufPool.Get().(*[]byte)
	if uint32(cap(buf)) < scope {
		buf = make([]byte, scope)
	} else {
		buf = buf[:scope]
	}
	defer payloadBufPool.Put(&buf)

	if _, err := io.ReadFull(r, buf); err != nil {
		return fmt.Errorf("failed to read fixed-size part of ExecutionPayload: %w", err)
	}
	offset := uint32(0)
	copy(payload.ParentHash[:], buf[offset:offset+32])
	offset += 32
	copy(payload.FeeRecipient[:], buf[offset:offset+20])
	offset += 20
	copy(payload.StateRoot[:], buf[offset:offset+32])
	offset += 32
	copy(payload.ReceiptsRoot[:], buf[offset:offset+32])
	offset += 32
	copy(payload.LogsBloom[:], buf[offset:offset+256])
	offset += 256
	copy(payload.PrevRandao[:], buf[offset:offset+32])
	offset += 32
	payload.BlockNumber = Uint64Quantity(binary.LittleEndian.Uint64(buf[offset : offset+8]))
	offset += 8
	payload.GasLimit = Uint64Quantity(binary.LittleEndian.Uint64(buf[offset : offset+8]))
	offset += 8
	payload.GasUsed = Uint64Quantity(binary.LittleEndian.Uint64(buf[offset : offset+8]))
	offset += 8
	payload.Timestamp = Uint64Quantity(binary.LittleEndian.Uint64(buf[offset : offset+8]))
	offset += 8
	extraDataOffset := binary.LittleEndian.Uint32(buf[offset : offset+4])
	if extraDataOffset != fixedSize {
		return fmt.Errorf("unexpected extra data offset: %d <> %d", extraDataOffset, fixedSize)
	}
	offset += 4
	unmarshalBytes32LE(buf[offset:offset+32], &payload.BaseFeePerGas)
	offset += 32
	copy(payload.BlockHash[:], buf[offset:offset+32])
	offset += 32

	transactionsOffset := binary.LittleEndian.Uint32(buf[offset : offset+4])
	if transactionsOffset < extraDataOffset {
		return ErrBadTransactionOffset
	}
	offset += 4
	if version == BlockV1 && offset != fixedSize {
		panic("fixed part size is inconsistent")
	}

	withdrawalsOffset := scope
	if version.HasWithdrawals() {
		withdrawalsOffset = binary.LittleEndian.Uint32(buf[offset : offset+4])
		offset += 4

		if withdrawalsOffset < transactionsOffset {
			return ErrBadWithdrawalsOffset
		}
		if withdrawalsOffset > scope {
			return fmt.Errorf("withdrawals offset is too large: %d", withdrawalsOffset)
		}
	}

	if version == BlockV3 {
		blobGasUsed := binary.LittleEndian.Uint64(buf[offset : offset+8])
		payload.BlobGasUsed = (*Uint64Quantity)(&blobGasUsed)
		offset += 8
		excessBlobGas := binary.LittleEndian.Uint64(buf[offset : offset+8])
		payload.ExcessBlobGas = (*Uint64Quantity)(&excessBlobGas)
	}
	_ = offset // for future extensions: we keep the offset accurate for extensions

	if version == BlockV3 {
		blobGasUsed := binary.LittleEndian.Uint64(buf[offset : offset+8])
		payload.BlobGasUsed = (*Uint64Quantity)(&blobGasUsed)
		offset += 8
		excessBlobGas := binary.LittleEndian.Uint64(buf[offset : offset+8])
		payload.ExcessBlobGas = (*Uint64Quantity)(&excessBlobGas)
	}
	_ = offset // for future extensions: we keep the offset accurate for extensions

	if transactionsOffset > extraDataOffset+32 || transactionsOffset > scope {
		return fmt.Errorf("extra-data is too large: %d", transactionsOffset-extraDataOffset)
	}

	extraDataSize := transactionsOffset - extraDataOffset
	payload.ExtraData = make(BytesMax32, extraDataSize)
	copy(payload.ExtraData, buf[extraDataOffset:transactionsOffset])

	txs, err := unmarshalTransactions(buf[transactionsOffset:withdrawalsOffset])
	if err != nil {
		return fmt.Errorf("failed to unmarshal transactions list: %w", err)
	}
	payload.Transactions = txs

	if version.HasWithdrawals() {
<<<<<<< HEAD
		if withdrawalsOffset > scope {
			return fmt.Errorf("withdrawals offset is too large: %d", withdrawalsOffset)
		}

=======
>>>>>>> f8143c8c
		withdrawals, err := unmarshalWithdrawals(buf[withdrawalsOffset:])
		if err != nil {
			return fmt.Errorf("failed to unmarshal withdrawals list: %w", err)
		}
		payload.Withdrawals = &withdrawals
	}

	return nil
}

func unmarshalWithdrawals(in []byte) (types.Withdrawals, error) {
	result := types.Withdrawals{} // empty list by default, intentionally non-nil

	if len(in)%withdrawalSize != 0 {
		return nil, errors.New("invalid withdrawals data")
	}

	withdrawalCount := len(in) / withdrawalSize

	if withdrawalCount > maxWithdrawalsPerPayload {
		return nil, fmt.Errorf("too many withdrawals: %d > %d", withdrawalCount, maxWithdrawalsPerPayload)
	}

	offset := 0

	for i := 0; i < withdrawalCount; i++ {
		withdrawal := &types.Withdrawal{}

		withdrawal.Index = binary.LittleEndian.Uint64(in[offset : offset+8])
		offset += 8

		withdrawal.Validator = binary.LittleEndian.Uint64(in[offset : offset+8])
		offset += 8

		copy(withdrawal.Address[:], in[offset:offset+20])
		offset += 20

		withdrawal.Amount = binary.LittleEndian.Uint64(in[offset : offset+8])
		offset += 8

		result = append(result, withdrawal)
	}

	return result, nil
}

func unmarshalTransactions(in []byte) (txs []Data, err error) {
	scope := uint32(len(in))
	if scope == 0 { // empty txs list
		return make([]Data, 0), nil
	}
	if scope < 4 {
		return nil, fmt.Errorf("not enough scope to read first tx offset: %d", scope)
	}
	offset := uint32(0)
	firstTxOffset := binary.LittleEndian.Uint32(in[offset : offset+4])
	offset += 4
	if firstTxOffset%4 != 0 {
		return nil, fmt.Errorf("invalid first tx offset: %d, not a multiple of offset size", firstTxOffset)
	}
	if firstTxOffset > scope {
		return nil, fmt.Errorf("invalid first tx offset: %d, out of scope %d", firstTxOffset, scope)
	}
	txCount := firstTxOffset / 4
	if txCount > maxTransactionsPerPayload {
		return nil, fmt.Errorf("too many transactions: %d > %d", txCount, maxTransactionsPerPayload)
	}
	txs = make([]Data, txCount)
	currentTxOffset := firstTxOffset
	for i := uint32(0); i < txCount; i++ {
		nextTxOffset := scope
		if i+1 < txCount {
			nextTxOffset = binary.LittleEndian.Uint32(in[offset : offset+4])
			offset += 4
		}
		if nextTxOffset < currentTxOffset || nextTxOffset > scope {
			return nil, fmt.Errorf("tx %d has bad next offset: %d, current is %d, scope is %d", i, nextTxOffset, currentTxOffset, scope)
		}
		currentTxSize := nextTxOffset - currentTxOffset
		txs[i] = make(Data, currentTxSize)
		copy(txs[i], in[currentTxOffset:nextTxOffset])
		currentTxOffset = nextTxOffset
	}
	return txs, nil
}

// UnmarshalSSZ decodes the ExecutionPayloadEnvelope as SSZ type
func (envelope *ExecutionPayloadEnvelope) UnmarshalSSZ(scope uint32, r io.Reader) error {
	if scope < common.HashLength {
		return fmt.Errorf("scope too small to decode execution payload envelope: %d", scope)
	}

	data := make([]byte, common.HashLength)
	n, err := r.Read(data)
	if err != nil || n != common.HashLength {
		return err
	}

	envelope.ParentBeaconBlockRoot = &common.Hash{}
	copy(envelope.ParentBeaconBlockRoot[:], data)

	var payload ExecutionPayload
	err = payload.UnmarshalSSZ(BlockV3, scope-32, r)
	if err != nil {
		return err
	}

	envelope.ExecutionPayload = &payload
	return nil
}

// MarshalSSZ encodes the ExecutionPayload as SSZ type
func (envelope *ExecutionPayloadEnvelope) MarshalSSZ(w io.Writer) (n int, err error) {
	if envelope.ExecutionPayload == nil || envelope.ParentBeaconBlockRoot == nil {
		return 0, ErrMissingData
	}

	// write parent beacon block root
	hashSize, err := w.Write(envelope.ParentBeaconBlockRoot[:])
	if err != nil || hashSize != common.HashLength {
		return 0, errors.New("unable to write parent beacon block hash")
	}

	payloadSize, err := envelope.ExecutionPayload.MarshalSSZ(w)
	if err != nil {
		return 0, err
	}

	return hashSize + payloadSize, nil
}<|MERGE_RESOLUTION|>--- conflicted
+++ resolved
@@ -48,7 +48,6 @@
 
 	// V1 + Withdrawals offset
 	blockV2FixedPart = blockV1FixedPart + 4
-<<<<<<< HEAD
 
 	// V2 + BlobGasUed + ExcessBlobGas
 	blockV3FixedPart = blockV2FixedPart + 8 + 8
@@ -72,31 +71,6 @@
 	return v == BlockV2 || v == BlockV3
 }
 
-=======
-
-	// V2 + BlobGasUed + ExcessBlobGas
-	blockV3FixedPart = blockV2FixedPart + 8 + 8
-
-	withdrawalSize = 8 + 8 + 20 + 8
-
-	// MAX_TRANSACTIONS_PER_PAYLOAD in consensus spec
-	// https://github.com/ethereum/consensus-specs/blob/ef434e87165e9a4c82a99f54ffd4974ae113f732/specs/bellatrix/beacon-chain.md#execution
-	maxTransactionsPerPayload = 1 << 20
-
-	// MAX_WITHDRAWALS_PER_PAYLOAD	 in consensus spec
-	// https://github.com/ethereum/consensus-specs/blob/dev/specs/capella/beacon-chain.md#execution
-	maxWithdrawalsPerPayload = 1 << 4
-)
-
-func (v BlockVersion) HasBlobProperties() bool {
-	return v == BlockV3
-}
-
-func (v BlockVersion) HasWithdrawals() bool {
-	return v == BlockV2 || v == BlockV3
-}
-
->>>>>>> f8143c8c
 func (v BlockVersion) HasParentBeaconBlockRoot() bool {
 	return v == BlockV3
 }
@@ -359,15 +333,6 @@
 	}
 	_ = offset // for future extensions: we keep the offset accurate for extensions
 
-	if version == BlockV3 {
-		blobGasUsed := binary.LittleEndian.Uint64(buf[offset : offset+8])
-		payload.BlobGasUsed = (*Uint64Quantity)(&blobGasUsed)
-		offset += 8
-		excessBlobGas := binary.LittleEndian.Uint64(buf[offset : offset+8])
-		payload.ExcessBlobGas = (*Uint64Quantity)(&excessBlobGas)
-	}
-	_ = offset // for future extensions: we keep the offset accurate for extensions
-
 	if transactionsOffset > extraDataOffset+32 || transactionsOffset > scope {
 		return fmt.Errorf("extra-data is too large: %d", transactionsOffset-extraDataOffset)
 	}
@@ -383,13 +348,6 @@
 	payload.Transactions = txs
 
 	if version.HasWithdrawals() {
-<<<<<<< HEAD
-		if withdrawalsOffset > scope {
-			return fmt.Errorf("withdrawals offset is too large: %d", withdrawalsOffset)
-		}
-
-=======
->>>>>>> f8143c8c
 		withdrawals, err := unmarshalWithdrawals(buf[withdrawalsOffset:])
 		if err != nil {
 			return fmt.Errorf("failed to unmarshal withdrawals list: %w", err)
