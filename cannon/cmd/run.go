package cmd

import (
	"context"
	"errors"
	"fmt"
	"os"
	"os/exec"
	"slices"
	"strconv"
	"strings"
	"time"

	"github.com/ethereum-optimism/optimism/cannon/mipsevm/versions"
	"github.com/ethereum-optimism/optimism/cannon/serialize"
	"github.com/ethereum-optimism/optimism/op-service/ioutil"
	"github.com/ethereum/go-ethereum/common"
	"github.com/ethereum/go-ethereum/common/hexutil"
	"github.com/ethereum/go-ethereum/log"
	"github.com/pkg/profile"
	"github.com/urfave/cli/v2"

	"github.com/ethereum-optimism/optimism/cannon/mipsevm"
	"github.com/ethereum-optimism/optimism/cannon/mipsevm/program"
	preimage "github.com/ethereum-optimism/optimism/op-preimage"
	"github.com/ethereum-optimism/optimism/op-service/jsonutil"
)

var (
	RunInputFlag = &cli.PathFlag{
		Name:      "input",
		Usage:     "path of input JSON state. Stdin if left empty.",
		TakesFile: true,
		Value:     "state.json",
		Required:  true,
	}
	RunOutputFlag = &cli.PathFlag{
		Name:      "output",
		Usage:     "path of output JSON state. Not written if empty, use - to write to Stdout.",
		TakesFile: true,
		Value:     "out.json",
		Required:  false,
	}
	patternHelp    = "'never' (default), 'always', '=123' at exactly step 123, '%123' for every 123 steps"
	RunProofAtFlag = &cli.GenericFlag{
		Name:     "proof-at",
		Usage:    "step pattern to output proof at: " + patternHelp,
		Value:    new(StepMatcherFlag),
		Required: false,
	}
	RunProofFmtFlag = &cli.StringFlag{
		Name:     "proof-fmt",
		Usage:    "format for proof data output file names. Proof data is written to stdout if -.",
		Value:    "proof-%d.json",
		Required: false,
	}
	RunSnapshotAtFlag = &cli.GenericFlag{
		Name:     "snapshot-at",
		Usage:    "step pattern to output snapshots at: " + patternHelp,
		Value:    new(StepMatcherFlag),
		Required: false,
	}
	RunSnapshotFmtFlag = &cli.StringFlag{
		Name:     "snapshot-fmt",
		Usage:    "format for snapshot output file names.",
		Value:    "state-%d.json",
		Required: false,
	}
	RunStopAtFlag = &cli.GenericFlag{
		Name:     "stop-at",
		Usage:    "step pattern to stop at: " + patternHelp,
		Value:    new(StepMatcherFlag),
		Required: false,
	}
	RunStopAtPreimageFlag = &cli.StringFlag{
		Name:     "stop-at-preimage",
		Usage:    "stop at the first preimage request matching this key",
		Required: false,
	}
	RunStopAtPreimageTypeFlag = &cli.StringFlag{
		Name:     "stop-at-preimage-type",
		Usage:    "stop at the first preimage request matching this type",
		Required: false,
	}
	RunStopAtPreimageLargerThanFlag = &cli.StringFlag{
		Name:     "stop-at-preimage-larger-than",
		Usage:    "stop at the first step that requests a preimage larger than the specified size (in bytes)",
		Required: false,
	}
	RunMetaFlag = &cli.PathFlag{
		Name:     "meta",
		Usage:    "path to metadata file for symbol lookup for enhanced debugging info during execution.",
		Value:    "meta.json",
		Required: false,
	}
	RunInfoAtFlag = &cli.GenericFlag{
		Name:     "info-at",
		Usage:    "step pattern to print info at: " + patternHelp,
		Value:    MustStepMatcherFlag("%100000"),
		Required: false,
	}
	RunPProfCPU = &cli.BoolFlag{
		Name:  "pprof.cpu",
		Usage: "enable pprof cpu profiling",
	}
	RunDebugFlag = &cli.BoolFlag{
		Name:  "debug",
		Usage: "enable debug mode, which includes stack traces and other debug info in the output. Requires --meta.",
	}
	RunDebugInfoFlag = &cli.PathFlag{
		Name:      "debug-info",
		Usage:     "path to write debug info to",
		TakesFile: true,
		Required:  false,
	}

	OutFilePerm = os.FileMode(0o755)
)

type Proof struct {
	Step uint64 `json:"step"`

	Pre  common.Hash `json:"pre"`
	Post common.Hash `json:"post"`

	StateData hexutil.Bytes `json:"state-data"`
	ProofData hexutil.Bytes `json:"proof-data"`

	OracleKey    hexutil.Bytes `json:"oracle-key,omitempty"`
	OracleValue  hexutil.Bytes `json:"oracle-value,omitempty"`
	OracleOffset uint32        `json:"oracle-offset,omitempty"`
}

type rawHint string

func (rh rawHint) Hint() string {
	return string(rh)
}

type rawKey [32]byte

func (rk rawKey) PreimageKey() [32]byte {
	return rk
}

type ProcessPreimageOracle struct {
	pCl      *preimage.OracleClient
	hCl      *preimage.HintWriter
	cmd      *exec.Cmd
	waitErr  chan error
	cancelIO context.CancelCauseFunc
}

const clientPollTimeout = time.Second * 15

func NewProcessPreimageOracle(name string, args []string, stdout log.Logger, stderr log.Logger) (*ProcessPreimageOracle, error) {
	if name == "" {
		return &ProcessPreimageOracle{}, nil
	}

	pClientRW, pOracleRW, err := preimage.CreateBidirectionalChannel()
	if err != nil {
		return nil, err
	}
	hClientRW, hOracleRW, err := preimage.CreateBidirectionalChannel()
	if err != nil {
		return nil, err
	}

	cmd := exec.Command(name, args...) // nosemgrep
	cmd.Stdout = &mipsevm.LoggingWriter{Log: stdout}
	cmd.Stderr = &mipsevm.LoggingWriter{Log: stderr}
	cmd.ExtraFiles = []*os.File{
		hOracleRW.Reader(),
		hOracleRW.Writer(),
		pOracleRW.Reader(),
		pOracleRW.Writer(),
	}

	// Note that the client file descriptors are not closed when the pre-image server exits.
	// So we use the FilePoller to ensure that we don't get stuck in a blocking read/write.
	ctx, cancelIO := context.WithCancelCause(context.Background())
	preimageClientIO := preimage.NewFilePoller(ctx, pClientRW, clientPollTimeout)
	hostClientIO := preimage.NewFilePoller(ctx, hClientRW, clientPollTimeout)
	out := &ProcessPreimageOracle{
		pCl:      preimage.NewOracleClient(preimageClientIO),
		hCl:      preimage.NewHintWriter(hostClientIO),
		cmd:      cmd,
		waitErr:  make(chan error),
		cancelIO: cancelIO,
	}
	return out, nil
}

func (p *ProcessPreimageOracle) Hint(v []byte) {
	if p.hCl == nil { // no hint processor
		return
	}
	p.hCl.Hint(rawHint(v))
}

func (p *ProcessPreimageOracle) GetPreimage(k [32]byte) []byte {
	if p.pCl == nil {
		panic("no pre-image retriever available")
	}
	return p.pCl.Get(rawKey(k))
}

func (p *ProcessPreimageOracle) Start() error {
	if p.cmd == nil {
		return nil
	}
	err := p.cmd.Start()
	go p.wait()
	return err
}

func (p *ProcessPreimageOracle) Close() error {
	if p.cmd == nil {
		return nil
	}

	tryWait := func(dur time.Duration) (bool, error) {
		ctx, cancel := context.WithTimeout(context.Background(), dur)
		defer cancel()
		select {
		case <-ctx.Done():
			return false, nil
		case err := <-p.waitErr:
			return true, err
		}
	}
	// Give the pre-image server time to exit cleanly before killing it.
	if exited, err := tryWait(1 * time.Second); exited {
		return err
	}
	// Politely ask the process to exit and give it some more time
	_ = p.cmd.Process.Signal(os.Interrupt)
	if exited, err := tryWait(30 * time.Second); exited {
		return err
	}

	// Force the process to exit
	_ = p.cmd.Process.Signal(os.Kill)
	return <-p.waitErr
}

func (p *ProcessPreimageOracle) wait() {
	err := p.cmd.Wait()
	var waitErr error
	if err, ok := err.(*exec.ExitError); !ok || !err.Success() {
		waitErr = err
	}
	p.cancelIO(fmt.Errorf("%w: pre-image server has exited", waitErr))
	p.waitErr <- waitErr
	close(p.waitErr)
}

type StepFn func(proof bool) (*mipsevm.StepWitness, error)

func Guard(proc *os.ProcessState, fn StepFn) StepFn {
	return func(proof bool) (*mipsevm.StepWitness, error) {
		wit, err := fn(proof)
		if err != nil {
			if proc.Exited() {
				return nil, fmt.Errorf("pre-image server exited with code %d, resulting in err %w", proc.ExitCode(), err)
			} else {
				return nil, err
			}
		}
		return wit, nil
	}
}

var _ mipsevm.PreimageOracle = (*ProcessPreimageOracle)(nil)

func Run(ctx *cli.Context) error {
	if ctx.Bool(RunPProfCPU.Name) {
		defer profile.Start(profile.NoShutdownHook, profile.ProfilePath("."), profile.CPUProfile).Stop()
	}

	guestLogger := Logger(os.Stderr, log.LevelInfo)
	outLog := &mipsevm.LoggingWriter{Log: guestLogger.With("module", "guest", "stream", "stdout")}
	errLog := &mipsevm.LoggingWriter{Log: guestLogger.With("module", "guest", "stream", "stderr")}

	l := Logger(os.Stderr, log.LevelInfo).With("module", "vm")

	stopAtAnyPreimage := false
	var stopAtPreimageKeyPrefix []byte
	stopAtPreimageOffset := uint32(0)
	if ctx.IsSet(RunStopAtPreimageFlag.Name) {
		val := ctx.String(RunStopAtPreimageFlag.Name)
		parts := strings.Split(val, "@")
		if len(parts) > 2 {
			return fmt.Errorf("invalid %v: %v", RunStopAtPreimageFlag.Name, val)
		}
		stopAtPreimageKeyPrefix = common.FromHex(parts[0])
		if len(parts) == 2 {
			x, err := strconv.ParseUint(parts[1], 10, 32)
			if err != nil {
				return fmt.Errorf("invalid preimage offset: %w", err)
			}
			stopAtPreimageOffset = uint32(x)
		}
	} else {
		switch ctx.String(RunStopAtPreimageTypeFlag.Name) {
		case "local":
			stopAtPreimageKeyPrefix = []byte{byte(preimage.LocalKeyType)}
		case "keccak":
			stopAtPreimageKeyPrefix = []byte{byte(preimage.Keccak256KeyType)}
		case "sha256":
			stopAtPreimageKeyPrefix = []byte{byte(preimage.Sha256KeyType)}
		case "blob":
			stopAtPreimageKeyPrefix = []byte{byte(preimage.BlobKeyType)}
		case "precompile":
			stopAtPreimageKeyPrefix = []byte{byte(preimage.PrecompileKeyType)}
		case "any":
			stopAtAnyPreimage = true
		case "":
			// 0 preimage type is forbidden so will not stop at any preimage
		default:
			return fmt.Errorf("invalid preimage type %q", ctx.String(RunStopAtPreimageTypeFlag.Name))
		}
	}
	stopAtPreimageLargerThan := ctx.Int(RunStopAtPreimageLargerThanFlag.Name)

	// split CLI args after first '--'
	args := ctx.Args().Slice()
	for i, arg := range args {
		if arg == "--" {
			args = args[i+1:]
			break
		}
	}
	if len(args) == 0 {
		args = []string{""}
	}

	poOut := Logger(os.Stdout, log.LevelInfo).With("module", "host")
	poErr := Logger(os.Stderr, log.LevelInfo).With("module", "host")
	po, err := NewProcessPreimageOracle(args[0], args[1:], poOut, poErr)
	if err != nil {
		return fmt.Errorf("failed to create pre-image oracle process: %w", err)
	}
	if err := po.Start(); err != nil {
		return fmt.Errorf("failed to start pre-image oracle server: %w", err)
	}
	defer func() {
		if err := po.Close(); err != nil {
			l.Error("failed to close pre-image server", "err", err)
		}
	}()

	stopAt := ctx.Generic(RunStopAtFlag.Name).(*StepMatcherFlag).Matcher()
	proofAt := ctx.Generic(RunProofAtFlag.Name).(*StepMatcherFlag).Matcher()
	snapshotAt := ctx.Generic(RunSnapshotAtFlag.Name).(*StepMatcherFlag).Matcher()
	infoAt := ctx.Generic(RunInfoAtFlag.Name).(*StepMatcherFlag).Matcher()

	var meta *program.Metadata
	if metaPath := ctx.Path(RunMetaFlag.Name); metaPath == "" {
		l.Info("no metadata file specified, defaulting to empty metadata")
		meta = &program.Metadata{Symbols: nil} // provide empty metadata by default
	} else {
		if m, err := jsonutil.LoadJSON[program.Metadata](metaPath); err != nil {
			return fmt.Errorf("failed to load metadata: %w", err)
		} else {
			meta = m
		}
	}

	state, err := versions.LoadStateFromFile(ctx.Path(RunInputFlag.Name))
	if err != nil {
		return fmt.Errorf("failed to load state: %w", err)
	}
	vm := state.CreateVM(l, po, outLog, errLog, meta)
	debugProgram := ctx.Bool(RunDebugFlag.Name)
	if debugProgram {
		if metaPath := ctx.Path(RunMetaFlag.Name); metaPath == "" {
			return fmt.Errorf("cannot enable debug mode without a metadata file")
		}
<<<<<<< HEAD
		debugProgram = ctx.Bool(RunDebugFlag.Name)
		if debugProgram {
			if metaPath := ctx.Path(RunMetaFlag.Name); metaPath == "" {
				return errors.New("cannot enable debug mode without a metadata file")
			}
			if err := cannon.InitDebug(); err != nil {
				return fmt.Errorf("failed to initialize debug mode: %w", err)
			}
=======
		if err := vm.InitDebug(); err != nil {
			return fmt.Errorf("failed to initialize debug mode: %w", err)
>>>>>>> e9337dbb
		}
	}

	proofFmt := ctx.String(RunProofFmtFlag.Name)
	snapshotFmt := ctx.String(RunSnapshotFmtFlag.Name)

	stepFn := vm.Step
	if po.cmd != nil {
		stepFn = Guard(po.cmd.ProcessState, stepFn)
	}

	start := time.Now()

	startStep := state.GetStep()

	for !state.GetExited() {
		step := state.GetStep()
		if step%100 == 0 { // don't do the ctx err check (includes lock) too often
			if err := ctx.Context.Err(); err != nil {
				return err
			}
		}

		if infoAt(state) {
			delta := time.Since(start)
			l.Info("processing",
				"step", step,
				"pc", mipsevm.HexU32(state.GetPC()),
				"insn", mipsevm.HexU32(state.GetMemory().GetMemory(state.GetPC())),
				"ips", float64(step-startStep)/(float64(delta)/float64(time.Second)),
				"pages", state.GetMemory().PageCount(),
				"mem", state.GetMemory().Usage(),
				"name", meta.LookupSymbol(state.GetPC()),
			)
		}

		if vm.CheckInfiniteLoop() {
			// don't loop forever when we get stuck because of an unexpected bad program
			return fmt.Errorf("detected an infinite loop at step %d", step)
		}

		if stopAt(state) {
			l.Info("Reached stop at")
			break
		}

		if snapshotAt(state) {
			if err := serialize.Write(fmt.Sprintf(snapshotFmt, step), state, OutFilePerm); err != nil {
				return fmt.Errorf("failed to write state snapshot: %w", err)
			}
		}

		if proofAt(state) {
			witness, err := stepFn(true)
			if err != nil {
				return fmt.Errorf("failed at proof-gen step %d (PC: %08x): %w", step, state.GetPC(), err)
			}
			_, postStateHash := state.EncodeWitness()
			proof := &Proof{
				Step:      step,
				Pre:       witness.StateHash,
				Post:      postStateHash,
				StateData: witness.State,
				ProofData: witness.ProofData,
			}
			if witness.HasPreimage() {
				proof.OracleKey = witness.PreimageKey[:]
				proof.OracleValue = witness.PreimageValue
				proof.OracleOffset = witness.PreimageOffset
			}
			if err := jsonutil.WriteJSON(proof, ioutil.ToStdOutOrFileOrNoop(fmt.Sprintf(proofFmt, step), OutFilePerm)); err != nil {
				return fmt.Errorf("failed to write proof data: %w", err)
			}
		} else {
			_, err = stepFn(false)
			if err != nil {
				return fmt.Errorf("failed at step %d (PC: %08x): %w", step, state.GetPC(), err)
			}
		}

		lastPreimageKey, lastPreimageValue, lastPreimageOffset := vm.LastPreimage()
		if lastPreimageOffset != ^uint32(0) {
			if stopAtAnyPreimage {
				l.Info("Stopping at preimage read")
				break
			}
			if len(stopAtPreimageKeyPrefix) > 0 &&
				slices.Equal(lastPreimageKey[:len(stopAtPreimageKeyPrefix)], stopAtPreimageKeyPrefix) {
				if stopAtPreimageOffset == lastPreimageOffset {
					l.Info("Stopping at preimage read", "keyPrefix", common.Bytes2Hex(stopAtPreimageKeyPrefix), "offset", lastPreimageOffset)
					break
				}
			}
			if stopAtPreimageLargerThan != 0 && len(lastPreimageValue) > stopAtPreimageLargerThan {
				l.Info("Stopping at preimage read", "size", len(lastPreimageValue), "min", stopAtPreimageLargerThan)
				break
			}
		}
	}
	l.Info("Execution stopped", "exited", state.GetExited(), "code", state.GetExitCode())
	if debugProgram {
		vm.Traceback()
	}

	if err := serialize.Write(ctx.Path(RunOutputFlag.Name), state, OutFilePerm); err != nil {
		return fmt.Errorf("failed to write state output: %w", err)
	}
	if debugInfoFile := ctx.Path(RunDebugInfoFlag.Name); debugInfoFile != "" {
		if err := jsonutil.WriteJSON(vm.GetDebugInfo(), ioutil.ToStdOutOrFileOrNoop(debugInfoFile, OutFilePerm)); err != nil {
			return fmt.Errorf("failed to write benchmark data: %w", err)
		}
	}
	return nil
}

var RunCommand = &cli.Command{
	Name:        "run",
	Usage:       "Run VM step(s) and generate proof data to replicate onchain.",
	Description: "Run VM step(s) and generate proof data to replicate onchain. See flags to match when to output a proof, a snapshot, or to stop early.",
	Action:      Run,
	Flags: []cli.Flag{
		RunInputFlag,
		RunOutputFlag,
		RunProofAtFlag,
		RunProofFmtFlag,
		RunSnapshotAtFlag,
		RunSnapshotFmtFlag,
		RunStopAtFlag,
		RunStopAtPreimageFlag,
		RunStopAtPreimageTypeFlag,
		RunStopAtPreimageLargerThanFlag,
		RunMetaFlag,
		RunInfoAtFlag,
		RunPProfCPU,
		RunDebugFlag,
		RunDebugInfoFlag,
	},
}<|MERGE_RESOLUTION|>--- conflicted
+++ resolved
@@ -376,21 +376,10 @@
 	debugProgram := ctx.Bool(RunDebugFlag.Name)
 	if debugProgram {
 		if metaPath := ctx.Path(RunMetaFlag.Name); metaPath == "" {
-			return fmt.Errorf("cannot enable debug mode without a metadata file")
-		}
-<<<<<<< HEAD
-		debugProgram = ctx.Bool(RunDebugFlag.Name)
-		if debugProgram {
-			if metaPath := ctx.Path(RunMetaFlag.Name); metaPath == "" {
-				return errors.New("cannot enable debug mode without a metadata file")
-			}
-			if err := cannon.InitDebug(); err != nil {
-				return fmt.Errorf("failed to initialize debug mode: %w", err)
-			}
-=======
+			return errors.New("cannot enable debug mode without a metadata file")
+		}
 		if err := vm.InitDebug(); err != nil {
 			return fmt.Errorf("failed to initialize debug mode: %w", err)
->>>>>>> e9337dbb
 		}
 	}
 
