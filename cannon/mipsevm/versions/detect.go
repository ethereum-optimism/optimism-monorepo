--- conflicted
+++ resolved
@@ -27,11 +27,7 @@
 	}
 
 	switch ver {
-<<<<<<< HEAD
-	case VersionSingleThreaded, VersionMultiThreaded, VersionMultiThreaded64:
-=======
-	case VersionSingleThreaded, VersionMultiThreaded, VersionSingleThreaded2:
->>>>>>> d05fb505
+	case VersionSingleThreaded, VersionMultiThreaded, VersionSingleThreaded2, VersionMultiThreaded64:
 		return ver, nil
 	default:
 		return 0, fmt.Errorf("%w: %d", ErrUnknownVersion, ver)
