--- conflicted
+++ resolved
@@ -66,7 +66,6 @@
 		{name: "10 128MiB allocations", numAllocs: 10, allocSize: 128 * 1024 * 1024},
 	}
 
-<<<<<<< HEAD
 	for _, test := range cases {
 		test := test
 		t.Run(test.name, func(t *testing.T) {
@@ -74,7 +73,7 @@
 			state, _ := testutil.LoadELFProgram(t, "../../testdata/example/bin/alloc.elf", CreateInitialState, false)
 			oracle := testutil.AllocOracle(t, test.numAllocs, test.allocSize)
 
-			us := NewInstrumentedState(state, oracle, os.Stdout, os.Stderr, testutil.CreateLogger())
+			us := NewInstrumentedState(state, oracle, os.Stdout, os.Stderr, testutil.CreateLogger(), nil)
 			// emulation shouldn't take more than 20 B steps
 			for i := 0; i < 20_000_000_000; i++ {
 				if us.GetState().GetExited() {
@@ -92,18 +91,5 @@
 			require.Equal(t, uint8(0), state.ExitCode, "exit with 0")
 			require.Less(t, memUsage, maxMemoryUsageCheck, "memory allocation is too large")
 		})
-=======
-	// completes in ~870 M steps
-	us := NewInstrumentedState(state, oracle, os.Stdout, os.Stderr, testutil.CreateLogger(), nil)
-	for i := 0; i < 20_000_000_000; i++ {
-		if us.GetState().GetExited() {
-			break
-		}
-		_, err := us.Step(false)
-		require.NoError(t, err)
-		if state.Step%10_000_000 == 0 {
-			t.Logf("Completed %d steps", state.Step)
-		}
->>>>>>> de31478b
 	}
 }