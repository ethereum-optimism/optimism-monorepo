GITCOMMIT ?= $(shell git rev-parse HEAD)
GITDATE ?= $(shell git show -s --format='%ct')
VERSION ?= v0.0.0

LDFLAGSSTRING +=-X main.GitCommit=$(GITCOMMIT)
LDFLAGSSTRING +=-X main.GitDate=$(GITDATE)
LDFLAGSSTRING +=-X github.com/ethereum-optimism/optimism/cannon/multicannon/version.Version=$(VERSION)
LDFLAGSSTRING +=-X github.com/ethereum-optimism/optimism/cannon/multicannon/version.Meta=$(VERSION_META)
LDFLAGS := -ldflags "$(LDFLAGSSTRING)"

# Use the old Apple linker to workaround broken xcode - https://github.com/golang/go/issues/65169
ifeq ($(shell uname),Darwin)
	FUZZLDFLAGS := -ldflags=-extldflags=-Wl,-ld_classic
endif

.DEFAULT_GOAL := cannon

# The MIPS64 r1 opcodes not supported by cannon. This list does not include coprocess-specific opcodes.
UNSUPPORTED_OPCODES := (dclo|dclz)

cannon32-impl:
	env GO111MODULE=on GOOS=$(TARGETOS) GOARCH=$(TARGETARCH) go build --tags=cannon32 -v $(LDFLAGS) -o ./bin/cannon32-impl .

cannon64-impl:
	env GO111MODULE=on GOOS=$(TARGETOS) GOARCH=$(TARGETARCH) go build --tags=cannon64 -v $(LDFLAGS) -o ./bin/cannon64-impl .

# Note: This target is used by ./scripts/build-legacy-cannons.sh
# It should build the individual versions of cannons and copy them into place in hte multicannon/embeds directory
# Ideally, preserve backwards compatibility with this behaviour but if it needs to change, build-legacy-cannons.sh will
# need to be updated to account for different behaviours in different versions.
cannon-embeds: cannon32-impl cannon64-impl
	# singlethreaded-v2
	@cp bin/cannon32-impl ./multicannon/embeds/cannon-2
	# multithreaded
	@cp bin/cannon32-impl ./multicannon/embeds/cannon-1
	# 64-bit multithreaded
	@cp bin/cannon64-impl ./multicannon/embeds/cannon-3

cannon: cannon-embeds
	env GO111MODULE=on GOOS=$(TARGETOS) GOARCH=$(TARGETARCH) go build -v $(LDFLAGS) -o ./bin/cannon ./multicannon/

clean:
	rm -rf bin multicannon/embeds/cannon*

elf:
	make -C ./testdata/example elf

sanitize-program:
	@if ! { mips-linux-gnu-objdump -d -j .text $$GUEST_PROGRAM | awk '{print $3}' | grep -Ew -m1 "$(UNSUPPORTED_OPCODES)"; }; then \
		echo "guest program is sanitized for unsupported instructions"; \
	else \
		echo "found unsupported instructions in the guest program"; \
		exit 1; \
	fi

contract:
	cd ../packages/contracts-bedrock && forge build

test: elf contract test64
	go test -v ./...

test64: elf contract
	go test -tags=cannon64 -run '(TestEVM.*64|TestHelloEVM|TestClaimEVM)' ./mipsevm/tests

diff-%-cannon: cannon elf
	$$OTHER_CANNON load-elf --type $* --path ./testdata/example/bin/hello.elf --out ./bin/prestate-other.bin.gz --meta ""
	./bin/cannon   load-elf --type $* --path ./testdata/example/bin/hello.elf --out ./bin/prestate.bin.gz --meta ""
	@cmp ./bin/prestate-other.bin.gz ./bin/prestate.bin.gz
	@if [ $$? -eq 0 ]; then \
		echo "Generated identical prestates"; \
	else \
		echo "Generated different prestates"; \
		exit 1; \
	fi
	$$OTHER_CANNON run --proof-at '=0' --stop-at '=100000000' --input=./bin/prestate.bin.gz  --output ./bin/out-other.bin.gz --meta ""
	./bin/cannon   run --proof-at '=0' --stop-at '=100000000' --input=./bin/prestate.bin.gz  --output ./bin/out.bin.gz --meta ""
	@cmp ./bin/out-other.bin.gz ./bin/out.bin.gz
	@if [ $$? -eq 0 ]; then \
		echo "Generated identical states"; \
	else \
		echo "Generated different prestates"; \
		exit 1; \
	fi

cannon-stf-verify:
	@docker build --progress plain -f Dockerfile.diff ../

fuzz:
<<<<<<< HEAD
  # Common 32-bit vm tests
	go test $(FUZZLDFLAGS) -run NOTAREALTEST -v -fuzztime 10s -fuzz=FuzzStateSyscallBrk32 ./mipsevm/tests
	go test $(FUZZLDFLAGS) -run NOTAREALTEST -v -fuzztime 10s -fuzz=FuzzStateSyscallMmap32 ./mipsevm/tests
	go test $(FUZZLDFLAGS) -run NOTAREALTEST -v -fuzztime 10s -fuzz=FuzzStateSyscallExitGroup32 ./mipsevm/tests
	go test $(FUZZLDFLAGS) -run NOTAREALTEST -v -fuzztime 10s -fuzz=FuzzStateSyscallFcntl32 ./mipsevm/tests
	go test $(FUZZLDFLAGS) -run NOTAREALTEST -v -fuzztime 10s -fuzz=FuzzStateHintRead32 ./mipsevm/tests
	go test $(FUZZLDFLAGS) -run NOTAREALTEST -v -fuzztime 20s -fuzz=FuzzStatePreimageRead32 ./mipsevm/tests
	go test $(FUZZLDFLAGS) -run NOTAREALTEST -v -fuzztime 10s -fuzz=FuzzStateHintWrite32 ./mipsevm/tests
	go test $(FUZZLDFLAGS) -run NOTAREALTEST -v -fuzztime 20s -fuzz=FuzzStatePreimageWrite32 ./mipsevm/tests
	# Single-threaded tests
	go test $(FUZZLDFLAGS) -run NOTAREALTEST -v -fuzztime 10s -fuzz=FuzzStateSyscallCloneST ./mipsevm/tests
	# Multi-threaded 32-bit tests
	go test $(FUZZLDFLAGS) -run NOTAREALTEST -v -fuzztime 10s -fuzz=FuzzStateSyscallCloneMT32 ./mipsevm/tests
	# 64-bit tests - increased fuzztime for a larger input space
	go test $(FUZZLDFLAGS) -tags=cannon64 -run NOTAREALTEST -v -fuzztime 20s -fuzz=FuzzStateConsistencyMulOp ./mipsevm/tests
	go test $(FUZZLDFLAGS) -tags=cannon64 -run NOTAREALTEST -v -fuzztime 20s -fuzz=FuzzStateConsistencyMultOp ./mipsevm/tests
	go test $(FUZZLDFLAGS) -tags=cannon64 -run NOTAREALTEST -v -fuzztime 20s -fuzz=FuzzStateConsistencyMultuOp ./mipsevm/tests
	go test $(FUZZLDFLAGS) --tags=cannon64 -run NOTAREALTEST -v -fuzztime 20s -fuzz=FuzzStateSyscallBrk64 ./mipsevm/tests
	go test $(FUZZLDFLAGS) --tags=cannon64 -run NOTAREALTEST -v -fuzztime 20s -fuzz=FuzzStateSyscallMmap64 ./mipsevm/tests
	go test $(FUZZLDFLAGS) --tags=cannon64 -run NOTAREALTEST -v -fuzztime 20s -fuzz=FuzzStateSyscallExitGroup64 ./mipsevm/tests
	go test $(FUZZLDFLAGS) --tags=cannon64 -run NOTAREALTEST -v -fuzztime 20s -fuzz=FuzzStateSyscallFcntl64 ./mipsevm/tests
	go test $(FUZZLDFLAGS) --tags=cannon64 -run NOTAREALTEST -v -fuzztime 20s -fuzz=FuzzStateHintRead64 ./mipsevm/tests
	go test $(FUZZLDFLAGS) --tags=cannon64 -run NOTAREALTEST -v -fuzztime 20s -fuzz=FuzzStatePreimageRead64 ./mipsevm/tests
	go test $(FUZZLDFLAGS) --tags=cannon64 -run NOTAREALTEST -v -fuzztime 20s -fuzz=FuzzStateHintWrite64 ./mipsevm/tests
	go test $(FUZZLDFLAGS) --tags=cannon64 -run NOTAREALTEST -v -fuzztime 20s -fuzz=FuzzStatePreimageWrite64 ./mipsevm/tests
	# Multi-threaded 64-bit tests
	go test $(FUZZLDFLAGS) --tags=cannon64 -run NOTAREALTEST -v -fuzztime 20s -fuzz=FuzzStateSyscallCloneMT64 ./mipsevm/tests
=======
	printf "%s\n" \
		"go test $(FUZZLDFLAGS) -run NOTAREALTEST -v -fuzztime 10s -fuzz=FuzzStateSyscallBrk ./mipsevm/tests" \
		"go test $(FUZZLDFLAGS) -run NOTAREALTEST -v -fuzztime 10s -fuzz=FuzzStateSyscallMmap ./mipsevm/tests" \
		"go test $(FUZZLDFLAGS) -run NOTAREALTEST -v -fuzztime 10s -fuzz=FuzzStateSyscallExitGroup ./mipsevm/tests" \
		"go test $(FUZZLDFLAGS) -run NOTAREALTEST -v -fuzztime 10s -fuzz=FuzzStateSyscallFcntl ./mipsevm/tests" \
		"go test $(FUZZLDFLAGS) -run NOTAREALTEST -v -fuzztime 10s -fuzz=FuzzStateHintRead ./mipsevm/tests" \
		"go test $(FUZZLDFLAGS) -run NOTAREALTEST -v -fuzztime 20s -fuzz=FuzzStatePreimageRead ./mipsevm/tests" \
		"go test $(FUZZLDFLAGS) -run NOTAREALTEST -v -fuzztime 10s -fuzz=FuzzStateHintWrite ./mipsevm/tests" \
		"go test $(FUZZLDFLAGS) -run NOTAREALTEST -v -fuzztime 20s -fuzz=FuzzStatePreimageWrite ./mipsevm/tests" \
		"go test $(FUZZLDFLAGS) -run NOTAREALTEST -v -fuzztime 10s -fuzz=FuzzStateSyscallCloneST ./mipsevm/tests" \
		"go test $(FUZZLDFLAGS) -run NOTAREALTEST -v -fuzztime 10s -fuzz=FuzzStateSyscallCloneMT ./mipsevm/tests" \
		"go test $(FUZZLDFLAGS) -tags=cannon64 -run NOTAREALTEST -v -fuzztime 20s -fuzz=FuzzStateConsistencyMulOp ./mipsevm/tests" \
		"go test $(FUZZLDFLAGS) -tags=cannon64 -run NOTAREALTEST -v -fuzztime 20s -fuzz=FuzzStateConsistencyMultOp ./mipsevm/tests" \
		"go test $(FUZZLDFLAGS) -tags=cannon64 -run NOTAREALTEST -v -fuzztime 20s -fuzz=FuzzStateConsistencyMultuOp ./mipsevm/tests" \
	| parallel -j 8 {}
>>>>>>> 1b4fda30

.PHONY: \
	cannon32-impl \
	cannon64-impl \
	cannon-embeds \
	cannon \
	clean \
	test \
	lint \
	fuzz \
	diff-%-cannon \
	cannon-stf-verify<|MERGE_RESOLUTION|>--- conflicted
+++ resolved
@@ -86,51 +86,30 @@
 	@docker build --progress plain -f Dockerfile.diff ../
 
 fuzz:
-<<<<<<< HEAD
-  # Common 32-bit vm tests
-	go test $(FUZZLDFLAGS) -run NOTAREALTEST -v -fuzztime 10s -fuzz=FuzzStateSyscallBrk32 ./mipsevm/tests
-	go test $(FUZZLDFLAGS) -run NOTAREALTEST -v -fuzztime 10s -fuzz=FuzzStateSyscallMmap32 ./mipsevm/tests
-	go test $(FUZZLDFLAGS) -run NOTAREALTEST -v -fuzztime 10s -fuzz=FuzzStateSyscallExitGroup32 ./mipsevm/tests
-	go test $(FUZZLDFLAGS) -run NOTAREALTEST -v -fuzztime 10s -fuzz=FuzzStateSyscallFcntl32 ./mipsevm/tests
-	go test $(FUZZLDFLAGS) -run NOTAREALTEST -v -fuzztime 10s -fuzz=FuzzStateHintRead32 ./mipsevm/tests
-	go test $(FUZZLDFLAGS) -run NOTAREALTEST -v -fuzztime 20s -fuzz=FuzzStatePreimageRead32 ./mipsevm/tests
-	go test $(FUZZLDFLAGS) -run NOTAREALTEST -v -fuzztime 10s -fuzz=FuzzStateHintWrite32 ./mipsevm/tests
-	go test $(FUZZLDFLAGS) -run NOTAREALTEST -v -fuzztime 20s -fuzz=FuzzStatePreimageWrite32 ./mipsevm/tests
-	# Single-threaded tests
-	go test $(FUZZLDFLAGS) -run NOTAREALTEST -v -fuzztime 10s -fuzz=FuzzStateSyscallCloneST ./mipsevm/tests
-	# Multi-threaded 32-bit tests
-	go test $(FUZZLDFLAGS) -run NOTAREALTEST -v -fuzztime 10s -fuzz=FuzzStateSyscallCloneMT32 ./mipsevm/tests
-	# 64-bit tests - increased fuzztime for a larger input space
-	go test $(FUZZLDFLAGS) -tags=cannon64 -run NOTAREALTEST -v -fuzztime 20s -fuzz=FuzzStateConsistencyMulOp ./mipsevm/tests
-	go test $(FUZZLDFLAGS) -tags=cannon64 -run NOTAREALTEST -v -fuzztime 20s -fuzz=FuzzStateConsistencyMultOp ./mipsevm/tests
-	go test $(FUZZLDFLAGS) -tags=cannon64 -run NOTAREALTEST -v -fuzztime 20s -fuzz=FuzzStateConsistencyMultuOp ./mipsevm/tests
-	go test $(FUZZLDFLAGS) --tags=cannon64 -run NOTAREALTEST -v -fuzztime 20s -fuzz=FuzzStateSyscallBrk64 ./mipsevm/tests
-	go test $(FUZZLDFLAGS) --tags=cannon64 -run NOTAREALTEST -v -fuzztime 20s -fuzz=FuzzStateSyscallMmap64 ./mipsevm/tests
-	go test $(FUZZLDFLAGS) --tags=cannon64 -run NOTAREALTEST -v -fuzztime 20s -fuzz=FuzzStateSyscallExitGroup64 ./mipsevm/tests
-	go test $(FUZZLDFLAGS) --tags=cannon64 -run NOTAREALTEST -v -fuzztime 20s -fuzz=FuzzStateSyscallFcntl64 ./mipsevm/tests
-	go test $(FUZZLDFLAGS) --tags=cannon64 -run NOTAREALTEST -v -fuzztime 20s -fuzz=FuzzStateHintRead64 ./mipsevm/tests
-	go test $(FUZZLDFLAGS) --tags=cannon64 -run NOTAREALTEST -v -fuzztime 20s -fuzz=FuzzStatePreimageRead64 ./mipsevm/tests
-	go test $(FUZZLDFLAGS) --tags=cannon64 -run NOTAREALTEST -v -fuzztime 20s -fuzz=FuzzStateHintWrite64 ./mipsevm/tests
-	go test $(FUZZLDFLAGS) --tags=cannon64 -run NOTAREALTEST -v -fuzztime 20s -fuzz=FuzzStatePreimageWrite64 ./mipsevm/tests
-	# Multi-threaded 64-bit tests
-	go test $(FUZZLDFLAGS) --tags=cannon64 -run NOTAREALTEST -v -fuzztime 20s -fuzz=FuzzStateSyscallCloneMT64 ./mipsevm/tests
-=======
 	printf "%s\n" \
-		"go test $(FUZZLDFLAGS) -run NOTAREALTEST -v -fuzztime 10s -fuzz=FuzzStateSyscallBrk ./mipsevm/tests" \
-		"go test $(FUZZLDFLAGS) -run NOTAREALTEST -v -fuzztime 10s -fuzz=FuzzStateSyscallMmap ./mipsevm/tests" \
-		"go test $(FUZZLDFLAGS) -run NOTAREALTEST -v -fuzztime 10s -fuzz=FuzzStateSyscallExitGroup ./mipsevm/tests" \
-		"go test $(FUZZLDFLAGS) -run NOTAREALTEST -v -fuzztime 10s -fuzz=FuzzStateSyscallFcntl ./mipsevm/tests" \
-		"go test $(FUZZLDFLAGS) -run NOTAREALTEST -v -fuzztime 10s -fuzz=FuzzStateHintRead ./mipsevm/tests" \
-		"go test $(FUZZLDFLAGS) -run NOTAREALTEST -v -fuzztime 20s -fuzz=FuzzStatePreimageRead ./mipsevm/tests" \
-		"go test $(FUZZLDFLAGS) -run NOTAREALTEST -v -fuzztime 10s -fuzz=FuzzStateHintWrite ./mipsevm/tests" \
-		"go test $(FUZZLDFLAGS) -run NOTAREALTEST -v -fuzztime 20s -fuzz=FuzzStatePreimageWrite ./mipsevm/tests" \
+		"go test $(FUZZLDFLAGS) -run NOTAREALTEST -v -fuzztime 10s -fuzz=FuzzStateSyscallBrk32 ./mipsevm/tests" \
+		"go test $(FUZZLDFLAGS) -run NOTAREALTEST -v -fuzztime 10s -fuzz=FuzzStateSyscallMmap32 ./mipsevm/tests" \
+		"go test $(FUZZLDFLAGS) -run NOTAREALTEST -v -fuzztime 10s -fuzz=FuzzStateSyscallExitGroup32 ./mipsevm/tests" \
+		"go test $(FUZZLDFLAGS) -run NOTAREALTEST -v -fuzztime 10s -fuzz=FuzzStateSyscallFcntl32 ./mipsevm/tests" \
+		"go test $(FUZZLDFLAGS) -run NOTAREALTEST -v -fuzztime 10s -fuzz=FuzzStateHintRead32 ./mipsevm/tests" \
+		"go test $(FUZZLDFLAGS) -run NOTAREALTEST -v -fuzztime 20s -fuzz=FuzzStatePreimageRead32 ./mipsevm/tests" \
+		"go test $(FUZZLDFLAGS) -run NOTAREALTEST -v -fuzztime 10s -fuzz=FuzzStateHintWrite32 ./mipsevm/tests" \
+		"go test $(FUZZLDFLAGS) -run NOTAREALTEST -v -fuzztime 20s -fuzz=FuzzStatePreimageWrite32 ./mipsevm/tests" \
 		"go test $(FUZZLDFLAGS) -run NOTAREALTEST -v -fuzztime 10s -fuzz=FuzzStateSyscallCloneST ./mipsevm/tests" \
-		"go test $(FUZZLDFLAGS) -run NOTAREALTEST -v -fuzztime 10s -fuzz=FuzzStateSyscallCloneMT ./mipsevm/tests" \
+		"go test $(FUZZLDFLAGS) -run NOTAREALTEST -v -fuzztime 10s -fuzz=FuzzStateSyscallCloneMT32 ./mipsevm/tests" \
 		"go test $(FUZZLDFLAGS) -tags=cannon64 -run NOTAREALTEST -v -fuzztime 20s -fuzz=FuzzStateConsistencyMulOp ./mipsevm/tests" \
 		"go test $(FUZZLDFLAGS) -tags=cannon64 -run NOTAREALTEST -v -fuzztime 20s -fuzz=FuzzStateConsistencyMultOp ./mipsevm/tests" \
 		"go test $(FUZZLDFLAGS) -tags=cannon64 -run NOTAREALTEST -v -fuzztime 20s -fuzz=FuzzStateConsistencyMultuOp ./mipsevm/tests" \
+		"go test $(FUZZLDFLAGS) --tags=cannon64 -run NOTAREALTEST -v -fuzztime 20s -fuzz=FuzzStateSyscallBrk64 ./mipsevm/tests" \
+		"go test $(FUZZLDFLAGS) --tags=cannon64 -run NOTAREALTEST -v -fuzztime 20s -fuzz=FuzzStateSyscallMmap64 ./mipsevm/tests" \
+		"go test $(FUZZLDFLAGS) --tags=cannon64 -run NOTAREALTEST -v -fuzztime 20s -fuzz=FuzzStateSyscallExitGroup64 ./mipsevm/tests" \
+		"go test $(FUZZLDFLAGS) --tags=cannon64 -run NOTAREALTEST -v -fuzztime 20s -fuzz=FuzzStateSyscallFcntl64 ./mipsevm/tests" \
+		"go test $(FUZZLDFLAGS) --tags=cannon64 -run NOTAREALTEST -v -fuzztime 20s -fuzz=FuzzStateHintRead64 ./mipsevm/tests" \
+		"go test $(FUZZLDFLAGS) --tags=cannon64 -run NOTAREALTEST -v -fuzztime 20s -fuzz=FuzzStatePreimageRead64 ./mipsevm/tests" \
+		"go test $(FUZZLDFLAGS) --tags=cannon64 -run NOTAREALTEST -v -fuzztime 20s -fuzz=FuzzStateHintWrite64 ./mipsevm/tests" \
+		"go test $(FUZZLDFLAGS) --tags=cannon64 -run NOTAREALTEST -v -fuzztime 20s -fuzz=FuzzStatePreimageWrite64 ./mipsevm/tests" \
+		"go test $(FUZZLDFLAGS) --tags=cannon64 -run NOTAREALTEST -v -fuzztime 20s -fuzz=FuzzStateSyscallCloneMT64 ./mipsevm/tests" \
 	| parallel -j 8 {}
->>>>>>> 1b4fda30
 
 .PHONY: \
 	cannon32-impl \
