--- conflicted
+++ resolved
@@ -5,14 +5,10 @@
 	"bytes"
 	"encoding/json"
 	"fmt"
-<<<<<<< HEAD
-	"io"
-=======
 	goast "go/ast"
 	"go/format"
 	"go/parser"
 	"go/token"
->>>>>>> 92f8005f
 	"os"
 	"os/exec"
 	"path"
