--- conflicted
+++ resolved
@@ -17,7 +17,6 @@
 // in an init function.
 var deployedBytecodes = make(map[string]string)
 
-<<<<<<< HEAD
 var initBytecodes = make(map[string]string)
 var deploymentSalts = make(map[string]string)
 var deployers = make(map[string]string)
@@ -29,17 +28,17 @@
 // Create2DeployerCodeHash represents the codehash of the Create2Deployer contract.
 var Create2DeployerCodeHash = common.HexToHash("0xb0550b5b431e30d38000efb7107aaa0ade03d48a7198a140edda9d27134468b2")
 
+// specialContractNames represents the set of contract names that are special
+var specialContractNames = map[string]string{
+	"BobaL2": "L2GovernanceERC20",
+}
+
 func init() {
 	code, err := superchain.LoadContractBytecode(superchain.Hash(Create2DeployerCodeHash))
 	if err != nil {
 		panic(err)
 	}
 	deployedBytecodes["Create2Deployer"] = common.Bytes2Hex(code)
-=======
-// specialContractNames represents the set of contract names that are special
-var specialContractNames = map[string]string{
-	"BobaL2": "L2GovernanceERC20",
->>>>>>> 69ac752f
 }
 
 // GetStorageLayout returns the storage layout of a contract by name.
