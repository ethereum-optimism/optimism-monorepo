package predeploys

import "github.com/ethereum/go-ethereum/common"

const (
	L2ToL1MessagePasser          = "0x4200000000000000000000000000000000000016"
	DeployerWhitelist            = "0x4200000000000000000000000000000000000002"
	LegacyERC20ETH               = "0xDeadDeAddeAddEAddeadDEaDDEAdDeaDDeAD0000"
	WETH9                        = "0x4200000000000000000000000000000000000006"
	L2CrossDomainMessenger       = "0x4200000000000000000000000000000000000007"
	L2StandardBridge             = "0x4200000000000000000000000000000000000010"
	SequencerFeeVault            = "0x4200000000000000000000000000000000000011"
	OptimismMintableERC20Factory = "0x4200000000000000000000000000000000000012"
	L1BlockNumber                = "0x4200000000000000000000000000000000000013"
	GasPriceOracle               = "0x420000000000000000000000000000000000000F"
	L1Block                      = "0x4200000000000000000000000000000000000015"
	GovernanceToken              = "0x4200000000000000000000000000000000000042"
<<<<<<< HEAD
	// -----
	BobaTuringCredit             = "0x42000000000000000000000000000000000000ff"
	BobaL2                       = "0x42000000000000000000000000000000000000fe"
=======
	LegacyMessagePasser          = "0x4200000000000000000000000000000000000000"
>>>>>>> 98035730
)

var (
	L2ToL1MessagePasserAddr          = common.HexToAddress(L2ToL1MessagePasser)
	DeployerWhitelistAddr            = common.HexToAddress(DeployerWhitelist)
	LegacyERC20ETHAddr               = common.HexToAddress(LegacyERC20ETH)
	WETH9Addr                        = common.HexToAddress(WETH9)
	L2CrossDomainMessengerAddr       = common.HexToAddress(L2CrossDomainMessenger)
	L2StandardBridgeAddr             = common.HexToAddress(L2StandardBridge)
	SequencerFeeVaultAddr            = common.HexToAddress(SequencerFeeVault)
	OptimismMintableERC20FactoryAddr = common.HexToAddress(OptimismMintableERC20Factory)
	L1BlockNumberAddr                = common.HexToAddress(L1BlockNumber)
	GasPriceOracleAddr               = common.HexToAddress(GasPriceOracle)
	L1BlockAddr                      = common.HexToAddress(L1Block)
	GovernanceTokenAddr              = common.HexToAddress(GovernanceToken)
<<<<<<< HEAD
	// -----
	BobaTuringCreditAddr             = common.HexToAddress(BobaTuringCredit)
	BobaL2Addr                       = common.HexToAddress(BobaL2)
=======
	LegacyMessagePasserAddr          = common.HexToAddress(LegacyMessagePasser)
>>>>>>> 98035730

	Predeploys = make(map[string]*common.Address)
)

func init() {
	Predeploys["L2ToL1MessagePasser"] = &L2ToL1MessagePasserAddr
	Predeploys["DeployerWhitelist"] = &DeployerWhitelistAddr
	Predeploys["LegacyERC20ETH"] = &LegacyERC20ETHAddr
	Predeploys["WETH9"] = &WETH9Addr
	Predeploys["L2CrossDomainMessenger"] = &L2CrossDomainMessengerAddr
	Predeploys["L2StandardBridge"] = &L2StandardBridgeAddr
	Predeploys["SequencerFeeVault"] = &SequencerFeeVaultAddr
	Predeploys["OptimismMintableERC20Factory"] = &OptimismMintableERC20FactoryAddr
	Predeploys["L1BlockNumber"] = &L1BlockNumberAddr
	Predeploys["GasPriceOracle"] = &GasPriceOracleAddr
	Predeploys["L1Block"] = &L1BlockAddr
	Predeploys["GovernanceToken"] = &GovernanceTokenAddr
<<<<<<< HEAD
	// -----
	Predeploys["BobaTuringCredit"] = &BobaTuringCreditAddr
	Predeploys["BobaL2"] = &BobaL2Addr
=======
	Predeploys["LegacyMessagePasser"] = &LegacyMessagePasserAddr
>>>>>>> 98035730
}<|MERGE_RESOLUTION|>--- conflicted
+++ resolved
@@ -15,13 +15,10 @@
 	GasPriceOracle               = "0x420000000000000000000000000000000000000F"
 	L1Block                      = "0x4200000000000000000000000000000000000015"
 	GovernanceToken              = "0x4200000000000000000000000000000000000042"
-<<<<<<< HEAD
+	LegacyMessagePasser          = "0x4200000000000000000000000000000000000000"
 	// -----
 	BobaTuringCredit             = "0x42000000000000000000000000000000000000ff"
 	BobaL2                       = "0x42000000000000000000000000000000000000fe"
-=======
-	LegacyMessagePasser          = "0x4200000000000000000000000000000000000000"
->>>>>>> 98035730
 )
 
 var (
@@ -37,13 +34,10 @@
 	GasPriceOracleAddr               = common.HexToAddress(GasPriceOracle)
 	L1BlockAddr                      = common.HexToAddress(L1Block)
 	GovernanceTokenAddr              = common.HexToAddress(GovernanceToken)
-<<<<<<< HEAD
+	LegacyMessagePasserAddr          = common.HexToAddress(LegacyMessagePasser)
 	// -----
 	BobaTuringCreditAddr             = common.HexToAddress(BobaTuringCredit)
 	BobaL2Addr                       = common.HexToAddress(BobaL2)
-=======
-	LegacyMessagePasserAddr          = common.HexToAddress(LegacyMessagePasser)
->>>>>>> 98035730
 
 	Predeploys = make(map[string]*common.Address)
 )
@@ -61,11 +55,8 @@
 	Predeploys["GasPriceOracle"] = &GasPriceOracleAddr
 	Predeploys["L1Block"] = &L1BlockAddr
 	Predeploys["GovernanceToken"] = &GovernanceTokenAddr
-<<<<<<< HEAD
+	Predeploys["LegacyMessagePasser"] = &LegacyMessagePasserAddr
 	// -----
 	Predeploys["BobaTuringCredit"] = &BobaTuringCreditAddr
 	Predeploys["BobaL2"] = &BobaL2Addr
-=======
-	Predeploys["LegacyMessagePasser"] = &LegacyMessagePasserAddr
->>>>>>> 98035730
 }