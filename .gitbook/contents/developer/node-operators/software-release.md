# Node Software Releases

This page provides a list of the necessary versions of node software and instructions on how to keep them updated.

Our latest releases, notes and changelogs can be found on Github. `op-node` releases can be found [here](https://github.com/bobanetwork/boba/tags) and `op-erigon` release can be found [here](https://github.com/bobanetwork/op-erigon/releases).

## Required Version by Network

These are the minimal required versions for the `op-node`, `op-erigon` and `op-geth` by network.

<<<<<<< HEAD
| Network          | op-node                                                      | op-erigon                                                    | op-geth                                                      |
| ---------------- | ------------------------------------------------------------ | ------------------------------------------------------------ | ------------------------------------------------------------ |
| Boba Mainnet     | [v1.6.3](https://github.com/bobanetwork/boba/releases/tag/v1.6.3) | [v1.1.5](https://github.com/bobanetwork/op-erigon/releases/tag/v1.1.5) | [v1.101308.1](https://github.com/ethereum-optimism/op-geth/releases/tag/v1.101308.1) |
| Boba Sepolia     | [v1.6.2](https://github.com/bobanetwork/boba/releases/tag/v1.6.2) | [v1.1.4](https://github.com/bobanetwork/op-erigon/releases/tag/v1.1.4) | [v1.101308.1](https://github.com/ethereum-optimism/op-geth/releases/tag/v1.101308.1) |
| Op Mainnet       | [v1.6.2](https://github.com/bobanetwork/boba/releases/tag/v1.6.2) | [v1.1.4](https://github.com/bobanetwork/op-erigon/releases/tag/v1.1.4) | [v1.101308.1](https://github.com/ethereum-optimism/op-geth/releases/tag/v1.101308.1) |
| Op Sepolia       | [v1.6.2](https://github.com/bobanetwork/boba/releases/tag/v1.6.2) | [v1.1.4](https://github.com/bobanetwork/op-erigon/releases/tag/v1.1.4) | [v1.101308.1](https://github.com/ethereum-optimism/op-geth/releases/tag/v1.101308.1) |
| Boba Bnb Testnet | [v1.6.6](https://github.com/bobanetwork/boba/releases/tag/v1.6.6) | [v1.1.8](https://github.com/bobanetwork/op-erigon/releases/tag/v1.1.8) | [v1.101308.1](https://github.com/ethereum-optimism/op-geth/releases/tag/v1.101308.1) |
=======
| Network      | op-node                                                      | op-erigon                                                    | op-geth                                                      |
| ------------ | ------------------------------------------------------------ | ------------------------------------------------------------ | ------------------------------------------------------------ |
| Boba Mainnet | [v1.6.3](https://github.com/bobanetwork/boba/releases/tag/v1.6.3) | [v1.1.5](https://github.com/bobanetwork/op-erigon/releases/tag/v1.1.5) | [v1.101308.1](https://github.com/ethereum-optimism/op-geth/releases/tag/v1.101308.1) |
| Boba Sepolia | [v1.6.5](https://github.com/bobanetwork/boba/releases/tag/v1.6.5) | [v1.1.7](https://github.com/bobanetwork/op-erigon/releases/tag/v1.1.7) | [v1.101308.1](https://github.com/ethereum-optimism/op-geth/releases/tag/v1.101308.1) |
| Op Mainnet   | [v1.6.5](https://github.com/bobanetwork/boba/releases/tag/v1.6.5) | [v1.1.7](https://github.com/bobanetwork/op-erigon/releases/tag/v1.1.7) | [v1.101315.2](https://github.com/ethereum-optimism/op-geth/releases/tag/v1.101315.2) |
| Op Sepolia   | [v1.6.5](https://github.com/bobanetwork/boba/releases/tag/v1.6.5) | [v1.1.7](https://github.com/bobanetwork/op-erigon/releases/tag/v1.1.7) | [v1.101315.2](https://github.com/ethereum-optimism/op-geth/releases/tag/v1.101315.2) |
>>>>>>> c1a56b4b

## [op-node v1.6.5](https://github.com/bobanetwork/boba/releases/tag/v1.6.5)

**Description**

This is a mandatory release for node operators on Optimism Testnet network. The **Fjord** protocol upgrades will activate on May 29 2024 16:00:00 UTC 2024 on Optimism Testnet network.

The `op-node`  needs the flag `--plasma.enabled=false` to start it.

**Required Action**

Upgrade your `op-node` software and add  the `--plasma.enabled=false` to the configuration.

## [op-erigon v1.1.7](https://github.com/bobanetwork/op-erigon/releases/tag/v1.1.7)

**Description**

This version supports the **Fjord** protocol upgrades on Optimism Testnet network and minor issues have been fixed.

**Required Action**

Upgrade your `op-erigon` software.

## [op-node v1.6.3](https://github.com/bobanetwork/boba/releases/tag/v1.6.3)

**Description**

This is a mandatory release for node operators on Boba Mainnet network. The Anchorage upgrades will activate on Apr 16 2024 21:27:59 UTC 2024 on Boba Mainnet network.

**Required Action**

Upgrade your `op-node` software.

## [op-erigon v1.1.5](https://github.com/bobanetwork/op-erigon/releases/tag/v1.1.5)

**Description**

This is a mandatory release for node operators on Boba Mainnet network. The Anchorage upgrades will activate on Apr 16 2024 21:27:59 UTC 2024 on Boba Mainnet network.

**Required Action**

Upgrade your `op-erigon` software.

## [op-geth v1.101315.2](https://github.com/ethereum-optimism/op-geth/releases/tag/v1.101315.2)

**Description**

This is a mandatory release for node operators on Op networks.

**Required Action**

* Upgrade your `op-geth` software.<|MERGE_RESOLUTION|>--- conflicted
+++ resolved
@@ -8,22 +8,13 @@
 
 These are the minimal required versions for the `op-node`, `op-erigon` and `op-geth` by network.
 
-<<<<<<< HEAD
 | Network          | op-node                                                      | op-erigon                                                    | op-geth                                                      |
 | ---------------- | ------------------------------------------------------------ | ------------------------------------------------------------ | ------------------------------------------------------------ |
-| Boba Mainnet     | [v1.6.3](https://github.com/bobanetwork/boba/releases/tag/v1.6.3) | [v1.1.5](https://github.com/bobanetwork/op-erigon/releases/tag/v1.1.5) | [v1.101308.1](https://github.com/ethereum-optimism/op-geth/releases/tag/v1.101308.1) |
-| Boba Sepolia     | [v1.6.2](https://github.com/bobanetwork/boba/releases/tag/v1.6.2) | [v1.1.4](https://github.com/bobanetwork/op-erigon/releases/tag/v1.1.4) | [v1.101308.1](https://github.com/ethereum-optimism/op-geth/releases/tag/v1.101308.1) |
-| Op Mainnet       | [v1.6.2](https://github.com/bobanetwork/boba/releases/tag/v1.6.2) | [v1.1.4](https://github.com/bobanetwork/op-erigon/releases/tag/v1.1.4) | [v1.101308.1](https://github.com/ethereum-optimism/op-geth/releases/tag/v1.101308.1) |
-| Op Sepolia       | [v1.6.2](https://github.com/bobanetwork/boba/releases/tag/v1.6.2) | [v1.1.4](https://github.com/bobanetwork/op-erigon/releases/tag/v1.1.4) | [v1.101308.1](https://github.com/ethereum-optimism/op-geth/releases/tag/v1.101308.1) |
-| Boba Bnb Testnet | [v1.6.6](https://github.com/bobanetwork/boba/releases/tag/v1.6.6) | [v1.1.8](https://github.com/bobanetwork/op-erigon/releases/tag/v1.1.8) | [v1.101308.1](https://github.com/ethereum-optimism/op-geth/releases/tag/v1.101308.1) |
-=======
-| Network      | op-node                                                      | op-erigon                                                    | op-geth                                                      |
-| ------------ | ------------------------------------------------------------ | ------------------------------------------------------------ | ------------------------------------------------------------ |
 | Boba Mainnet | [v1.6.3](https://github.com/bobanetwork/boba/releases/tag/v1.6.3) | [v1.1.5](https://github.com/bobanetwork/op-erigon/releases/tag/v1.1.5) | [v1.101308.1](https://github.com/ethereum-optimism/op-geth/releases/tag/v1.101308.1) |
 | Boba Sepolia | [v1.6.5](https://github.com/bobanetwork/boba/releases/tag/v1.6.5) | [v1.1.7](https://github.com/bobanetwork/op-erigon/releases/tag/v1.1.7) | [v1.101308.1](https://github.com/ethereum-optimism/op-geth/releases/tag/v1.101308.1) |
 | Op Mainnet   | [v1.6.5](https://github.com/bobanetwork/boba/releases/tag/v1.6.5) | [v1.1.7](https://github.com/bobanetwork/op-erigon/releases/tag/v1.1.7) | [v1.101315.2](https://github.com/ethereum-optimism/op-geth/releases/tag/v1.101315.2) |
 | Op Sepolia   | [v1.6.5](https://github.com/bobanetwork/boba/releases/tag/v1.6.5) | [v1.1.7](https://github.com/bobanetwork/op-erigon/releases/tag/v1.1.7) | [v1.101315.2](https://github.com/ethereum-optimism/op-geth/releases/tag/v1.101315.2) |
->>>>>>> c1a56b4b
+| Boba Bnb Testnet | [v1.6.6](https://github.com/bobanetwork/boba/releases/tag/v1.6.6) | [v1.1.8](https://github.com/bobanetwork/op-erigon/releases/tag/v1.1.8) | [v1.101308.1](https://github.com/ethereum-optimism/op-geth/releases/tag/v1.101308.1) |
 
 ## [op-node v1.6.5](https://github.com/bobanetwork/boba/releases/tag/v1.6.5)
 
