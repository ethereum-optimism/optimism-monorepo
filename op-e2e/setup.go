--- conflicted
+++ resolved
@@ -46,8 +46,6 @@
 var testingJWTSecret = [32]byte{123}
 
 var erigonL2Nodes bool
-<<<<<<< HEAD
-=======
 
 func newTxMgrConfig(l1Addr string, privKey *ecdsa.PrivateKey) txmgr.CLIConfig {
 	return txmgr.CLIConfig{
@@ -61,7 +59,6 @@
 		TxNotInMempoolTimeout:     2 * time.Minute,
 	}
 }
->>>>>>> 2503762d
 
 func DefaultSystemConfig(t *testing.T) SystemConfig {
 	secrets, err := e2eutils.DefaultMnemonicConfig.Secrets()
@@ -168,7 +165,7 @@
 			"batcher":   testlog.Logger(t, log.LvlInfo).New("role", "batcher"),
 			"proposer":  testlog.Logger(t, log.LvlInfo).New("role", "proposer"),
 		},
-		GasCeilOverride:       map[string]uint64{},
+		GethOptions:           map[string][]GethOption{},
 		P2PTopology:           nil, // no P2P connectivity by default
 		NonFinalizedProposals: false,
 		ErigonL2Nodes:         erigonL2Nodes,
@@ -201,11 +198,7 @@
 	Premine         map[common.Address]*big.Int
 	Nodes           map[string]*rollupNode.Config // Per node config. Don't use populate rollup.Config
 	Loggers         map[string]log.Logger
-<<<<<<< HEAD
-	GasCeilOverride map[string]uint64
-=======
 	GethOptions     map[string][]GethOption
->>>>>>> 2503762d
 	ProposerLogger  log.Logger
 	BatcherLogger   log.Logger
 
@@ -274,54 +267,6 @@
        return fmt.Sprintf("http://127.0.0.1:%d", ei.ErigonInstance.EnginePort)
 }
 
-type GethInstance struct {
-	Backend *geth_eth.Ethereum
-	Node    *node.Node
-}
-
-type EthInstance struct {
-	GethInstance   *GethInstance
-	ErigonInstance *ErigonInstance
-}
-
-func (ei *EthInstance) Close() {
-	if ei.GethInstance != nil {
-		ei.GethInstance.Node.Close()
-	}
-	if ei.ErigonInstance != nil {
-		ei.ErigonInstance.Shutdown()
-	}
-}
-
-func (ei *EthInstance) WSEndpoint() string {
-	if ei.GethInstance != nil {
-		return ei.GethInstance.Node.WSEndpoint()
-	}
-	// Erigon does HTTP and WS on the same port
-	return fmt.Sprintf("ws://127.0.0.1:%d", ei.ErigonInstance.HTTPPort)
-}
-
-func (ei *EthInstance) HTTPEndpoint() string {
-	if ei.GethInstance != nil {
-		return ei.GethInstance.Node.HTTPEndpoint()
-	}
-	return fmt.Sprintf("http://127.0.0.1:%d", ei.ErigonInstance.HTTPPort)
-}
-
-func (ei *EthInstance) WSAuthEndpoint() string {
-	if ei.GethInstance != nil {
-		return ei.GethInstance.Node.WSAuthEndpoint()
-	}
-	return fmt.Sprintf("ws://127.0.0.1:%d", ei.ErigonInstance.EnginePort)
-}
-
-func (ei *EthInstance) HTTPAuthEndpoint() string {
-	if ei.GethInstance != nil {
-		return ei.GethInstance.Node.HTTPAuthEndpoint()
-	}
-	return fmt.Sprintf("http://127.0.0.1:%d", ei.ErigonInstance.EnginePort)
-}
-
 type System struct {
 	cfg SystemConfig
 
@@ -357,9 +302,6 @@
 	sys.Mocknet.Close()
 }
 
-<<<<<<< HEAD
-func (cfg SystemConfig) Start(t *testing.T) (*System, error) {
-=======
 type systemConfigHook func(sCfg *SystemConfig, s *System)
 
 type SystemConfigOption struct {
@@ -397,7 +339,6 @@
 		return nil, err
 	}
 
->>>>>>> 2503762d
 	sys := &System{
 		cfg:          cfg,
 		EthInstances: make(map[string]*EthInstance),
@@ -504,11 +445,7 @@
 		var gethInstance *GethInstance
 		var erigonInstance *ErigonInstance
 		if !cfg.ErigonL2Nodes {
-<<<<<<< HEAD
-			node, backend, err := initL2Geth(name, big.NewInt(int64(cfg.DeployConfig.L2ChainID)), l2Genesis, cfg.JWTFilePath, cfg.GasCeilOverride[name])
-=======
 			node, backend, err := initL2Geth(name, big.NewInt(int64(cfg.DeployConfig.L2ChainID)), l2Genesis, cfg.JWTFilePath, cfg.GethOptions[name]...)
->>>>>>> 2503762d
 			if err != nil {
 				return nil, err
 			}
@@ -522,11 +459,7 @@
 				ChainID: cfg.DeployConfig.L2ChainID,
 				Genesis: l2Genesis,
 				JWTPath: cfg.JWTFilePath,
-<<<<<<< HEAD
-				GasCeil: cfg.GasCeilOverride[name],
-=======
 				//GasCeil: cfg.GasCeilOverride[name], // FIXME
->>>>>>> 2503762d
 			}).Run(t)
 			erigonInstance = &ei
 		}
@@ -542,14 +475,6 @@
 		didErrAfterStart = true
 		return nil, err
 	}
-<<<<<<< HEAD
-	err = l1Backend.StartMining(1)
-	if err != nil {
-		didErrAfterStart = true
-		return nil, err
-	}
-=======
->>>>>>> 2503762d
 	for name, ethInst := range sys.EthInstances {
 		if name == "l1" {
 			continue
@@ -567,27 +492,12 @@
 	// TODO: refactor testing to use in-process rpc connections instead of websockets.
 
 	for name, rollupCfg := range cfg.Nodes {
-<<<<<<< HEAD
-		l2EndpointConfig := sys.EthInstances[name].WSAuthEndpoint()
-		if useHTTP {
-			l2EndpointConfig = sys.EthInstances[name].HTTPAuthEndpoint()
-		}
-		rollupCfg.L1 = &rollupNode.L1EndpointConfig{
-			L1NodeAddr: l1EndpointConfig,
-			L1TrustRPC: false,
-			L1RPCKind:  sources.RPCKindBasic,
-		}
-		rollupCfg.L2 = &rollupNode.L2EndpointConfig{
-			L2EngineAddr:      l2EndpointConfig,
-			L2EngineJWTSecret: cfg.JWTSecret,
-=======
 		configureL1(rollupCfg, l1Node)
 		configureL2(rollupCfg, sys.EthInstances[name], cfg.JWTSecret)
 
 		rollupCfg.L2Sync = &rollupNode.PreparedL2SyncEndpoint{
 			Client:   nil,
 			TrustRPC: false,
->>>>>>> 2503762d
 		}
 	}
 
@@ -732,23 +642,12 @@
 
 	// L2Output Submitter
 	sys.L2OutputSubmitter, err = l2os.NewL2OutputSubmitterFromCLIConfig(l2os.CLIConfig{
-<<<<<<< HEAD
-		L1EthRpc:                  sys.EthInstances["l1"].WSEndpoint(),
-		RollupRpc:                 sys.RollupNodes["sequencer"].HTTPEndpoint(),
-		L2OOAddress:               predeploys.DevL2OutputOracleAddr.String(),
-		PollInterval:              50 * time.Millisecond,
-		NumConfirmations:          1,
-		ResubmissionTimeout:       3 * time.Second,
-		SafeAbortNonceTooLowCount: 3,
-		AllowNonFinalized:         cfg.NonFinalizedProposals,
-=======
 		L1EthRpc:          sys.EthInstances["l1"].WSEndpoint(),
 		RollupRpc:         sys.RollupNodes["sequencer"].HTTPEndpoint(),
 		L2OOAddress:       predeploys.DevL2OutputOracleAddr.String(),
 		PollInterval:      50 * time.Millisecond,
 		TxMgrConfig:       newTxMgrConfig(sys.EthInstances["l1"].WSEndpoint(), cfg.Secrets.Proposer),
 		AllowNonFinalized: cfg.NonFinalizedProposals,
->>>>>>> 2503762d
 		LogConfig: oplog.CLIConfig{
 			Level:  "info",
 			Format: "text",
@@ -764,20 +663,6 @@
 
 	// Batch Submitter
 	sys.BatchSubmitter, err = bss.NewBatchSubmitterFromCLIConfig(bss.CLIConfig{
-<<<<<<< HEAD
-		L1EthRpc:                  sys.EthInstances["l1"].WSEndpoint(),
-		L2EthRpc:                  sys.EthInstances["sequencer"].WSEndpoint(),
-		RollupRpc:                 sys.RollupNodes["sequencer"].HTTPEndpoint(),
-		MaxL1TxSize:               120_000,
-		TargetL1TxSize:            160, // 624,
-		TargetNumFrames:           1,
-		ApproxComprRatio:          1.0,
-		SubSafetyMargin:           testSafetyMargin(cfg.DeployConfig),
-		PollInterval:              50 * time.Millisecond,
-		NumConfirmations:          1,
-		ResubmissionTimeout:       5 * time.Second,
-		SafeAbortNonceTooLowCount: 3,
-=======
 		L1EthRpc:           sys.EthInstances["l1"].WSEndpoint(),
 		L2EthRpc:           sys.EthInstances["sequencer"].WSEndpoint(),
 		RollupRpc:          sys.RollupNodes["sequencer"].HTTPEndpoint(),
@@ -789,7 +674,6 @@
 		SubSafetyMargin:    4,
 		PollInterval:       50 * time.Millisecond,
 		TxMgrConfig:        newTxMgrConfig(sys.EthInstances["l1"].WSEndpoint(), cfg.Secrets.Batcher),
->>>>>>> 2503762d
 		LogConfig: oplog.CLIConfig{
 			Level:  "info",
 			Format: "text",
