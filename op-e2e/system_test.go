package op_e2e

import (
	"context"
	"fmt"
	"math/big"
	"os"
<<<<<<< HEAD
	"os/exec"
	"path/filepath"
=======
>>>>>>> 95fe7e47
	"runtime"
	"testing"
	"time"

	"github.com/ethereum/go-ethereum"
	"github.com/ethereum/go-ethereum/accounts/abi/bind"
	"github.com/ethereum/go-ethereum/accounts/keystore"
	"github.com/ethereum/go-ethereum/common"
	"github.com/ethereum/go-ethereum/common/hexutil"
	"github.com/ethereum/go-ethereum/core/types"
	"github.com/ethereum/go-ethereum/crypto"
	"github.com/ethereum/go-ethereum/eth/ethconfig"
	"github.com/ethereum/go-ethereum/ethclient"
	"github.com/ethereum/go-ethereum/log"
	"github.com/ethereum/go-ethereum/node"
	"github.com/ethereum/go-ethereum/params"
	"github.com/ethereum/go-ethereum/rpc"

	"github.com/libp2p/go-libp2p/core/peer"
	"github.com/stretchr/testify/require"
	"golang.org/x/exp/slices"

	"github.com/ethereum-optimism/optimism/op-bindings/bindings"
	"github.com/ethereum-optimism/optimism/op-bindings/predeploys"
	"github.com/ethereum-optimism/optimism/op-e2e/config"
	"github.com/ethereum-optimism/optimism/op-node/client"
	"github.com/ethereum-optimism/optimism/op-node/metrics"
	rollupNode "github.com/ethereum-optimism/optimism/op-node/node"
	"github.com/ethereum-optimism/optimism/op-node/p2p"
	"github.com/ethereum-optimism/optimism/op-node/rollup/derive"
	"github.com/ethereum-optimism/optimism/op-node/rollup/driver"
	"github.com/ethereum-optimism/optimism/op-node/sources"
	"github.com/ethereum-optimism/optimism/op-node/testlog"
	"github.com/ethereum-optimism/optimism/op-service/eth"
	oppprof "github.com/ethereum-optimism/optimism/op-service/pprof"
	"github.com/ethereum-optimism/optimism/op-service/retry"
)

func TestMain(m *testing.M) {
<<<<<<< HEAD
	if config.ExternalL2Nodes != "" {
		fmt.Println("Running tests with external L2 process adapter at ", config.ExternalL2Nodes)
		shimPath, err := filepath.Abs(config.ExternalL2Nodes)
		if err != nil {
			fmt.Printf("Could not compute abs of externalL2Nodes shim: %s\n", err)
			os.Exit(2)
		}
		// We convert the passed in path to an absolute path, as it simplifies
		// the path handling logic for the rest of the testing
		config.ExternalL2Nodes = shimPath

		// A small hack to ensure that the resulting binary is always rebuilt.
		cmd := exec.Command("make")
		cmd.Stdout = os.Stdout
		cmd.Stderr = os.Stderr
		cmd.Dir = filepath.Dir(shimPath)
		err = cmd.Run()
		if err != nil {
			fmt.Printf("Failed to compute externalL2Nodes dir: %s\n", err)
			os.Exit(5)
		}

		_, err = os.Stat(config.ExternalL2Nodes)
		if err != nil {
			fmt.Printf("Failed to stat externalL2Nodes path: %s\n", err)
			os.Exit(3)
		}

=======
	if config.ExternalL2Shim != "" {
		fmt.Println("Running tests with external L2 process adapter at ", config.ExternalL2Shim)
>>>>>>> 95fe7e47
		// As these are integration tests which launch many other processes, the
		// default parallelism makes the tests flaky.  This change aims to
		// reduce the flakiness of these tests.
		maxProcs := runtime.NumCPU() / 4
		if maxProcs == 0 {
			maxProcs = 1
		}
		runtime.GOMAXPROCS(maxProcs)
	}

	os.Exit(m.Run())
}

func TestL2OutputSubmitter(t *testing.T) {
	InitParallel(t)

	cfg := DefaultSystemConfig(t)
	cfg.NonFinalizedProposals = true // speed up the time till we see output proposals

	sys, err := cfg.Start(t)
	require.Nil(t, err, "Error starting up system")
	defer sys.Close()

	l1Client := sys.Clients["l1"]

	rollupRPCClient, err := rpc.DialContext(context.Background(), sys.RollupNodes["sequencer"].HTTPEndpoint())
	require.Nil(t, err)
	rollupClient := sources.NewRollupClient(client.NewBaseRPCClient(rollupRPCClient))

	//  OutputOracle is already deployed
	l2OutputOracle, err := bindings.NewL2OutputOracleCaller(cfg.L1Deployments.L2OutputOracleProxy, l1Client)
	require.Nil(t, err)

	initialOutputBlockNumber, err := l2OutputOracle.LatestBlockNumber(&bind.CallOpts{})
	require.Nil(t, err)

	// Wait until the second output submission from L2. The output submitter submits outputs from the
	// unsafe portion of the chain which gets reorged on startup. The sequencer has an out of date view
	// when it creates it's first block and uses and old L1 Origin. It then does not submit a batch
	// for that block and subsequently reorgs to match what the verifier derives when running the
	// reconcillation process.
	l2Verif := sys.Clients["verifier"]
	_, err = waitForBlock(big.NewInt(6), l2Verif, 10*time.Duration(cfg.DeployConfig.L2BlockTime)*time.Second)
	require.Nil(t, err)

	// Wait for batch submitter to update L2 output oracle.
	timeoutCh := time.After(15 * time.Second)
	ticker := time.NewTicker(1 * time.Second)
	defer ticker.Stop()
	for {
		l2ooBlockNumber, err := l2OutputOracle.LatestBlockNumber(&bind.CallOpts{})
		require.Nil(t, err)

		// Wait for the L2 output oracle to have been changed from the initial
		// timestamp set in the contract constructor.
		if l2ooBlockNumber.Cmp(initialOutputBlockNumber) > 0 {
			// Retrieve the l2 output committed at this updated timestamp.
			committedL2Output, err := l2OutputOracle.GetL2OutputAfter(&bind.CallOpts{}, l2ooBlockNumber)
			require.NotEqual(t, [32]byte{}, committedL2Output.OutputRoot, "Empty L2 Output")
			require.Nil(t, err)

			// Fetch the corresponding L2 block and assert the committed L2
			// output matches the block's state root.
			//
			// NOTE: This assertion will change once the L2 output format is
			// finalized.
			ctx, cancel := context.WithTimeout(context.Background(), time.Second)
			defer cancel()
			l2Output, err := rollupClient.OutputAtBlock(ctx, l2ooBlockNumber.Uint64())
			require.Nil(t, err)
			require.Equal(t, l2Output.OutputRoot[:], committedL2Output.OutputRoot[:])
			break
		}

		select {
		case <-timeoutCh:
			t.Fatalf("State root oracle not updated")
		case <-ticker.C:
		}
	}
}

// TestSystemE2E sets up a L1 Geth node, a rollup node, and a L2 geth node and then confirms that L1 deposits are reflected on L2.
// All nodes are run in process (but are the full nodes, not mocked or stubbed).
func TestSystemE2E(t *testing.T) {
	InitParallel(t)

	cfg := DefaultSystemConfig(t)

	sys, err := cfg.Start(t)
	require.Nil(t, err, "Error starting up system")
	defer sys.Close()

	log := testlog.Logger(t, log.LvlInfo)
	log.Info("genesis", "l2", sys.RollupConfig.Genesis.L2, "l1", sys.RollupConfig.Genesis.L1, "l2_time", sys.RollupConfig.Genesis.L2Time)

	l1Client := sys.Clients["l1"]
	l2Seq := sys.Clients["sequencer"]
	l2Verif := sys.Clients["verifier"]

	// Transactor Account
	ethPrivKey := sys.cfg.Secrets.Alice

	// Send Transaction & wait for success
	fromAddr := sys.cfg.Secrets.Addresses().Alice

	ctx, cancel := context.WithTimeout(context.Background(), 15*time.Second)
	defer cancel()
	startBalance, err := l2Verif.BalanceAt(ctx, fromAddr, nil)
	require.Nil(t, err)

	// Send deposit transaction
	opts, err := bind.NewKeyedTransactorWithChainID(ethPrivKey, cfg.L1ChainIDBig())
	require.Nil(t, err)
	mintAmount := big.NewInt(1_000_000_000_000)
	opts.Value = mintAmount
	SendDepositTx(t, cfg, l1Client, l2Verif, opts, func(l2Opts *DepositTxOpts) {})

	// Confirm balance
	ctx, cancel = context.WithTimeout(context.Background(), 15*time.Second)
	defer cancel()
	endBalance, err := l2Verif.BalanceAt(ctx, fromAddr, nil)
	require.Nil(t, err)

	diff := new(big.Int)
	diff = diff.Sub(endBalance, startBalance)
	require.Equal(t, mintAmount, diff, "Did not get expected balance change")

	// Submit TX to L2 sequencer node
	receipt := SendL2Tx(t, cfg, l2Seq, ethPrivKey, func(opts *TxOpts) {
		opts.Value = big.NewInt(1_000_000_000)
		opts.Nonce = 1 // Already have deposit
		opts.ToAddr = &common.Address{0xff, 0xff}
		opts.VerifyOnClients(l2Verif)
	})

	// Verify blocks match after batch submission on verifiers and sequencers
	verifBlock, err := l2Verif.BlockByNumber(context.Background(), receipt.BlockNumber)
	require.Nil(t, err)
	seqBlock, err := l2Seq.BlockByNumber(context.Background(), receipt.BlockNumber)
	require.Nil(t, err)
	require.Equal(t, verifBlock.NumberU64(), seqBlock.NumberU64(), "Verifier and sequencer blocks not the same after including a batch tx")
	require.Equal(t, verifBlock.ParentHash(), seqBlock.ParentHash(), "Verifier and sequencer blocks parent hashes not the same after including a batch tx")
	require.Equal(t, verifBlock.Hash(), seqBlock.Hash(), "Verifier and sequencer blocks not the same after including a batch tx")

	rollupRPCClient, err := rpc.DialContext(context.Background(), sys.RollupNodes["sequencer"].HTTPEndpoint())
	require.Nil(t, err)
	rollupClient := sources.NewRollupClient(client.NewBaseRPCClient(rollupRPCClient))
	// basic check that sync status works
	seqStatus, err := rollupClient.SyncStatus(context.Background())
	require.Nil(t, err)
	require.LessOrEqual(t, seqBlock.NumberU64(), seqStatus.UnsafeL2.Number)
	// basic check that version endpoint works
	seqVersion, err := rollupClient.Version(context.Background())
	require.Nil(t, err)
	require.NotEqual(t, "", seqVersion)
}

// TestConfirmationDepth runs the rollup with both sequencer and verifier not immediately processing the tip of the chain.
func TestConfirmationDepth(t *testing.T) {
	InitParallel(t)

	cfg := DefaultSystemConfig(t)
	cfg.DeployConfig.SequencerWindowSize = 4
	cfg.DeployConfig.MaxSequencerDrift = 10 * cfg.DeployConfig.L1BlockTime
	seqConfDepth := uint64(2)
	verConfDepth := uint64(5)
	cfg.Nodes["sequencer"].Driver.SequencerConfDepth = seqConfDepth
	cfg.Nodes["sequencer"].Driver.VerifierConfDepth = 0
	cfg.Nodes["verifier"].Driver.VerifierConfDepth = verConfDepth

	sys, err := cfg.Start(t)
	require.Nil(t, err, "Error starting up system")
	defer sys.Close()

	log := testlog.Logger(t, log.LvlInfo)
	log.Info("genesis", "l2", sys.RollupConfig.Genesis.L2, "l1", sys.RollupConfig.Genesis.L1, "l2_time", sys.RollupConfig.Genesis.L2Time)

	l1Client := sys.Clients["l1"]
	l2Seq := sys.Clients["sequencer"]
	l2Verif := sys.Clients["verifier"]

	// Wait enough time for the sequencer to submit a block with distance from L1 head, submit it,
	// and for the slower verifier to read a full sequence window and cover confirmation depth for reading and some margin
	<-time.After(time.Duration((cfg.DeployConfig.SequencerWindowSize+verConfDepth+3)*cfg.DeployConfig.L1BlockTime) * time.Second)

	// within a second, get both L1 and L2 verifier and sequencer block heads
	ctx, cancel := context.WithTimeout(context.Background(), 1*time.Second)
	defer cancel()
	l1Head, err := l1Client.BlockByNumber(ctx, nil)
	require.NoError(t, err)
	l2SeqHead, err := l2Seq.BlockByNumber(ctx, nil)
	require.NoError(t, err)
	l2VerHead, err := l2Verif.BlockByNumber(ctx, nil)
	require.NoError(t, err)

	seqInfo, err := derive.L1InfoDepositTxData(l2SeqHead.Transactions()[0].Data())
	require.NoError(t, err)
	require.LessOrEqual(t, seqInfo.Number+seqConfDepth, l1Head.NumberU64(), "the seq L2 head block should have an origin older than the L1 head block by at least the sequencer conf depth")

	verInfo, err := derive.L1InfoDepositTxData(l2VerHead.Transactions()[0].Data())
	require.NoError(t, err)
	require.LessOrEqual(t, verInfo.Number+verConfDepth, l1Head.NumberU64(), "the ver L2 head block should have an origin older than the L1 head block by at least the verifier conf depth")
}

// TestPendingGasLimit tests the configuration of the gas limit of the pending block,
// and if it does not conflict with the regular gas limit on the verifier or sequencer.
func TestPendingGasLimit(t *testing.T) {
	InitParallel(t)

	cfg := DefaultSystemConfig(t)

	// configure the L2 gas limit to be high, and the pending gas limits to be lower for resource saving.
	cfg.DeployConfig.L2GenesisBlockGasLimit = 30_000_000
	cfg.GethOptions["sequencer"] = []GethOption{
		func(ethCfg *ethconfig.Config, nodeCfg *node.Config) error {
			ethCfg.Miner.GasCeil = 10_000_000
			ethCfg.Miner.RollupComputePendingBlock = true
			return nil
		},
	}
	cfg.GethOptions["verifier"] = []GethOption{
		func(ethCfg *ethconfig.Config, nodeCfg *node.Config) error {
			ethCfg.Miner.GasCeil = 9_000_000
			ethCfg.Miner.RollupComputePendingBlock = true
			return nil
		},
	}

	sys, err := cfg.Start(t)
	require.Nil(t, err, "Error starting up system")
	defer sys.Close()

	log := testlog.Logger(t, log.LvlInfo)
	log.Info("genesis", "l2", sys.RollupConfig.Genesis.L2, "l1", sys.RollupConfig.Genesis.L1, "l2_time", sys.RollupConfig.Genesis.L2Time)

	l2Verif := sys.Clients["verifier"]
	l2Seq := sys.Clients["sequencer"]

	checkGasLimit := func(client *ethclient.Client, number *big.Int, expected uint64) *types.Header {
		ctx, cancel := context.WithTimeout(context.Background(), time.Second)
		header, err := client.HeaderByNumber(ctx, number)
		cancel()
		require.NoError(t, err)
		require.Equal(t, expected, header.GasLimit)
		return header
	}

	// check if the gaslimits are matching the expected values,
	// and that the verifier/sequencer can use their locally configured gas limit for the pending block.
	for {
		checkGasLimit(l2Seq, big.NewInt(-1), 10_000_000)
		checkGasLimit(l2Verif, big.NewInt(-1), 9_000_000)
		checkGasLimit(l2Seq, nil, 30_000_000)
		latestVerifHeader := checkGasLimit(l2Verif, nil, 30_000_000)

		// Stop once the verifier passes genesis:
		// this implies we checked a new block from the sequencer, on both sequencer and verifier nodes.
		if latestVerifHeader.Number.Uint64() > 0 {
			break
		}
		time.Sleep(500 * time.Millisecond)
	}
}

// TestFinalize tests if L2 finalizes after sufficient time after L1 finalizes
func TestFinalize(t *testing.T) {
	InitParallel(t)

	cfg := DefaultSystemConfig(t)

	sys, err := cfg.Start(t)
	require.Nil(t, err, "Error starting up system")
	defer sys.Close()

	l2Seq := sys.Clients["sequencer"]

	// as configured in the extra geth lifecycle in testing setup
	const finalizedDistance = 8
	// Wait enough time for L1 to finalize and L2 to confirm its data in finalized L1 blocks
	time.Sleep(time.Duration((finalizedDistance+6)*cfg.DeployConfig.L1BlockTime) * time.Second)

	// fetch the finalizes head of geth
	ctx, cancel := context.WithTimeout(context.Background(), 1*time.Second)
	defer cancel()
	l2Finalized, err := l2Seq.BlockByNumber(ctx, big.NewInt(int64(rpc.FinalizedBlockNumber)))
	require.NoError(t, err)

	require.NotZerof(t, l2Finalized.NumberU64(), "must have finalized L2 block")
}

func TestMintOnRevertedDeposit(t *testing.T) {
	InitParallel(t)
	cfg := DefaultSystemConfig(t)

	sys, err := cfg.Start(t)
	require.Nil(t, err, "Error starting up system")
	defer sys.Close()

	l1Client := sys.Clients["l1"]
	l2Verif := sys.Clients["verifier"]

	l1Node := sys.EthInstances["l1"].(*GethInstance).Node

	// create signer
	ks := l1Node.AccountManager().Backends(keystore.KeyStoreType)[0].(*keystore.KeyStore)
	opts, err := bind.NewKeyStoreTransactorWithChainID(ks, ks.Accounts()[0], cfg.L1ChainIDBig())
	require.Nil(t, err)
	fromAddr := opts.From

	ctx, cancel := context.WithTimeout(context.Background(), 1*time.Second)
	startBalance, err := l2Verif.BalanceAt(ctx, fromAddr, nil)
	cancel()
	require.Nil(t, err)

	ctx, cancel = context.WithTimeout(context.Background(), 1*time.Second)
	startNonce, err := l2Verif.NonceAt(ctx, fromAddr, nil)
	require.NoError(t, err)
	cancel()

	toAddr := common.Address{0xff, 0xff}
	mintAmount := big.NewInt(9_000_000)
	opts.Value = mintAmount
	SendDepositTx(t, cfg, l1Client, l2Verif, opts, func(l2Opts *DepositTxOpts) {
		l2Opts.ToAddr = toAddr
		// trigger a revert by transferring more than we have available
		l2Opts.Value = new(big.Int).Mul(common.Big2, startBalance)
		l2Opts.ExpectedStatus = types.ReceiptStatusFailed
	})

	// Confirm balance
	ctx, cancel = context.WithTimeout(context.Background(), 1*time.Second)
	endBalance, err := l2Verif.BalanceAt(ctx, fromAddr, nil)
	cancel()
	require.Nil(t, err)
	ctx, cancel = context.WithTimeout(context.Background(), 1*time.Second)
	toAddrBalance, err := l2Verif.BalanceAt(ctx, toAddr, nil)
	require.NoError(t, err)
	cancel()

	diff := new(big.Int)
	diff = diff.Sub(endBalance, startBalance)
	require.Equal(t, mintAmount, diff, "Did not get expected balance change")
	require.Equal(t, common.Big0.Int64(), toAddrBalance.Int64(), "The recipient account balance should be zero")

	ctx, cancel = context.WithTimeout(context.Background(), 1*time.Second)
	endNonce, err := l2Verif.NonceAt(ctx, fromAddr, nil)
	require.NoError(t, err)
	cancel()
	require.Equal(t, startNonce+1, endNonce, "Nonce of deposit sender should increment on L2, even if the deposit fails")
}

func TestMissingBatchE2E(t *testing.T) {
	InitParallel(t)
	// Note this test zeroes the balance of the batch-submitter to make the batches unable to go into L1.
	// The test logs may look scary, but this is expected:
	// 'batcher unable to publish transaction    role=batcher   err="insufficient funds for gas * price + value"'

	cfg := DefaultSystemConfig(t)
	// small sequence window size so the test does not take as long
	cfg.DeployConfig.SequencerWindowSize = 4

	// Specifically set batch submitter balance to stop batches from being included
	cfg.Premine[cfg.Secrets.Addresses().Batcher] = big.NewInt(0)

	sys, err := cfg.Start(t)
	require.Nil(t, err, "Error starting up system")
	defer sys.Close()

	l2Seq := sys.Clients["sequencer"]
	l2Verif := sys.Clients["verifier"]
	seqRollupRPCClient, err := rpc.DialContext(context.Background(), sys.RollupNodes["sequencer"].HTTPEndpoint())
	require.Nil(t, err)
	seqRollupClient := sources.NewRollupClient(client.NewBaseRPCClient(seqRollupRPCClient))

	// Transactor Account
	ethPrivKey := cfg.Secrets.Alice

	// Submit TX to L2 sequencer node
	receipt := SendL2Tx(t, cfg, l2Seq, ethPrivKey, func(opts *TxOpts) {
		opts.ToAddr = &common.Address{0xff, 0xff}
		opts.Value = big.NewInt(1_000_000_000)
	})

	// Wait until the block it was first included in shows up in the safe chain on the verifier
	_, err = waitForBlock(receipt.BlockNumber, l2Verif, time.Duration((sys.RollupConfig.SeqWindowSize+4)*cfg.DeployConfig.L1BlockTime)*time.Second)
	require.Nil(t, err, "Waiting for block on verifier")

	// Assert that the transaction is not found on the verifier
	ctx, cancel := context.WithTimeout(context.Background(), time.Second)
	defer cancel()
	_, err = l2Verif.TransactionReceipt(ctx, receipt.TxHash)
	require.Equal(t, ethereum.NotFound, err, "Found transaction in verifier when it should not have been included")

	// Wait a short time for the L2 reorg to occur on the sequencer as well.
	err = waitForSafeHead(ctx, receipt.BlockNumber.Uint64(), seqRollupClient)
	require.Nil(t, err, "timeout waiting for L2 reorg on sequencer safe head")

	// Assert that the reconciliation process did an L2 reorg on the sequencer to remove the invalid block
	ctx2, cancel := context.WithTimeout(context.Background(), time.Second)
	defer cancel()
	block, err := l2Seq.BlockByNumber(ctx2, receipt.BlockNumber)
	if err != nil {
		require.Equal(t, "not found", err.Error(), "A not found error indicates the chain must have re-orged back before it")
	} else {
		require.NotEqual(t, block.Hash(), receipt.BlockHash, "L2 Sequencer did not reorg out transaction on it's safe chain")
	}
}

func L1InfoFromState(ctx context.Context, contract *bindings.L1Block, l2Number *big.Int) (derive.L1BlockInfo, error) {
	var err error
	var out derive.L1BlockInfo
	opts := bind.CallOpts{
		BlockNumber: l2Number,
		Context:     ctx,
	}

	out.Number, err = contract.Number(&opts)
	if err != nil {
		return derive.L1BlockInfo{}, fmt.Errorf("failed to get number: %w", err)
	}

	out.Time, err = contract.Timestamp(&opts)
	if err != nil {
		return derive.L1BlockInfo{}, fmt.Errorf("failed to get timestamp: %w", err)
	}

	out.BaseFee, err = contract.Basefee(&opts)
	if err != nil {
		return derive.L1BlockInfo{}, fmt.Errorf("failed to get timestamp: %w", err)
	}

	blockHashBytes, err := contract.Hash(&opts)
	if err != nil {
		return derive.L1BlockInfo{}, fmt.Errorf("failed to get block hash: %w", err)
	}
	out.BlockHash = common.BytesToHash(blockHashBytes[:])

	out.SequenceNumber, err = contract.SequenceNumber(&opts)
	if err != nil {
		return derive.L1BlockInfo{}, fmt.Errorf("failed to get sequence number: %w", err)
	}

	overhead, err := contract.L1FeeOverhead(&opts)
	if err != nil {
		return derive.L1BlockInfo{}, fmt.Errorf("failed to get l1 fee overhead: %w", err)
	}
	out.L1FeeOverhead = eth.Bytes32(common.BigToHash(overhead))

	scalar, err := contract.L1FeeScalar(&opts)
	if err != nil {
		return derive.L1BlockInfo{}, fmt.Errorf("failed to get l1 fee scalar: %w", err)
	}
	out.L1FeeScalar = eth.Bytes32(common.BigToHash(scalar))

	batcherHash, err := contract.BatcherHash(&opts)
	if err != nil {
		return derive.L1BlockInfo{}, fmt.Errorf("failed to get batch sender: %w", err)
	}
	out.BatcherAddr = common.BytesToAddress(batcherHash[:])

	return out, nil
}

// TestSystemMockP2P sets up a L1 Geth node, a rollup node, and a L2 geth node and then confirms that
// the nodes can sync L2 blocks before they are confirmed on L1.
func TestSystemMockP2P(t *testing.T) {
	t.Skip("flaky in CI") // TODO(CLI-3859): Re-enable this test.
	InitParallel(t)

	cfg := DefaultSystemConfig(t)
	// Disable batcher, so we don't sync from L1 & set a large sequence window so we only have unsafe blocks
	cfg.DisableBatcher = true
	cfg.DeployConfig.SequencerWindowSize = 100_000
	cfg.DeployConfig.MaxSequencerDrift = 100_000
	// disable at the start, so we don't miss any gossiped blocks.
	cfg.Nodes["sequencer"].Driver.SequencerStopped = true

	// connect the nodes
	cfg.P2PTopology = map[string][]string{
		"verifier": {"sequencer"},
	}

	var published, received []common.Hash
	seqTracer, verifTracer := new(FnTracer), new(FnTracer)
	seqTracer.OnPublishL2PayloadFn = func(ctx context.Context, payload *eth.ExecutionPayload) {
		published = append(published, payload.BlockHash)
	}
	verifTracer.OnUnsafeL2PayloadFn = func(ctx context.Context, from peer.ID, payload *eth.ExecutionPayload) {
		received = append(received, payload.BlockHash)
	}
	cfg.Nodes["sequencer"].Tracer = seqTracer
	cfg.Nodes["verifier"].Tracer = verifTracer

	sys, err := cfg.Start(t)
	require.Nil(t, err, "Error starting up system")
	defer sys.Close()

	// Enable the sequencer now that everyone is ready to receive payloads.
	rollupRPCClient, err := rpc.DialContext(context.Background(), sys.RollupNodes["sequencer"].HTTPEndpoint())
	require.Nil(t, err)

	verifierPeerID := sys.RollupNodes["verifier"].P2P().Host().ID()
	check := func() bool {
		sequencerBlocksTopicPeers := sys.RollupNodes["sequencer"].P2P().GossipOut().BlocksTopicPeers()
		return slices.Contains[peer.ID](sequencerBlocksTopicPeers, verifierPeerID)
	}

	// poll to see if the verifier node is connected & meshed on gossip.
	// Without this verifier, we shouldn't start sending blocks around, or we'll miss them and fail the test.
	backOffStrategy := retry.Exponential()
	for i := 0; i < 10; i++ {
		if check() {
			break
		}
		time.Sleep(backOffStrategy.Duration(i))
	}
	require.True(t, check(), "verifier must be meshed with sequencer for gossip test to proceed")

	require.NoError(t, rollupRPCClient.Call(nil, "admin_startSequencer", sys.L2GenesisCfg.ToBlock().Hash()))

	l2Seq := sys.Clients["sequencer"]
	l2Verif := sys.Clients["verifier"]

	// Transactor Account
	ethPrivKey := cfg.Secrets.Alice

	// Submit TX to L2 sequencer node
	receiptSeq := SendL2Tx(t, cfg, l2Seq, ethPrivKey, func(opts *TxOpts) {
		opts.ToAddr = &common.Address{0xff, 0xff}
		opts.Value = big.NewInt(1_000_000_000)

		// Wait until the block it was first included in shows up in the safe chain on the verifier
		opts.VerifyOnClients(l2Verif)
	})

	// Verify that everything that was received was published
	require.GreaterOrEqual(t, len(published), len(received))
	require.ElementsMatch(t, received, published[:len(received)])

	// Verify that the tx was received via p2p
	require.Contains(t, received, receiptSeq.BlockHash)
}

// TestSystemRPCAltSync sets up a L1 Geth node, a rollup node, and a L2 geth node and then confirms that
// the nodes can sync L2 blocks before they are confirmed on L1.
//
// Test steps:
// 1. Spin up the nodes (P2P is disabled on the verifier)
// 2. Send a transaction to the sequencer.
// 3. Wait for the TX to be mined on the sequencer chain.
// 5. Wait for the verifier to detect a gap in the payload queue vs. the unsafe head
// 6. Wait for the RPC sync method to grab the block from the sequencer over RPC and insert it into the verifier's unsafe chain.
// 7. Wait for the verifier to sync the unsafe chain into the safe chain.
// 8. Verify that the TX is included in the verifier's safe chain.
func TestSystemRPCAltSync(t *testing.T) {
	InitParallel(t)

	cfg := DefaultSystemConfig(t)
	// the default is nil, but this may change in the future.
	// This test must ensure the blocks are not synced via Gossip, but instead via the alt RPC based sync.
	cfg.P2PTopology = nil
	// Disable batcher, so there will not be any L1 data to sync from
	cfg.DisableBatcher = true

	var published, received []string
	seqTracer, verifTracer := new(FnTracer), new(FnTracer)
	// The sequencer still publishes the blocks to the tracer, even if they do not reach the network due to disabled P2P
	seqTracer.OnPublishL2PayloadFn = func(ctx context.Context, payload *eth.ExecutionPayload) {
		published = append(published, payload.ID().String())
	}
	// Blocks are now received via the RPC based alt-sync method
	verifTracer.OnUnsafeL2PayloadFn = func(ctx context.Context, from peer.ID, payload *eth.ExecutionPayload) {
		received = append(received, payload.ID().String())
	}
	cfg.Nodes["sequencer"].Tracer = seqTracer
	cfg.Nodes["verifier"].Tracer = verifTracer

	sys, err := cfg.Start(t, SystemConfigOption{
		key:  "afterRollupNodeStart",
		role: "sequencer",
		action: func(sCfg *SystemConfig, system *System) {
			cfg.Nodes["verifier"].L2Sync = &rollupNode.PreparedL2SyncEndpoint{
				Client: client.NewBaseRPCClient(system.RawClients["sequencer"]),
			}
		},
	})
	require.Nil(t, err, "Error starting up system")
	defer sys.Close()

	l2Seq := sys.Clients["sequencer"]
	l2Verif := sys.Clients["verifier"]

	// Transactor Account
	ethPrivKey := cfg.Secrets.Alice

	// Submit a TX to L2 sequencer node
	receiptSeq := SendL2Tx(t, cfg, l2Seq, ethPrivKey, func(opts *TxOpts) {
		opts.ToAddr = &common.Address{0xff, 0xff}
		opts.Value = big.NewInt(1_000_000_000)

		// Wait for alt RPC sync to pick up the blocks on the sequencer chain
		opts.VerifyOnClients(l2Verif)
	})

	// Verify that the tx was received via RPC sync (P2P is disabled)
	require.Contains(t, received, eth.BlockID{Hash: receiptSeq.BlockHash, Number: receiptSeq.BlockNumber.Uint64()}.String())

	// Verify that everything that was received was published
	require.GreaterOrEqual(t, len(published), len(received))
	require.ElementsMatch(t, received, published[:len(received)])
}

func TestSystemP2PAltSync(t *testing.T) {
	InitParallel(t)

	cfg := DefaultSystemConfig(t)

	// remove default verifier node
	delete(cfg.Nodes, "verifier")
	// Add more verifier nodes
	cfg.Nodes["alice"] = &rollupNode.Config{
		Driver: driver.Config{
			VerifierConfDepth:  0,
			SequencerConfDepth: 0,
			SequencerEnabled:   false,
		},
		L1EpochPollInterval: time.Second * 4,
	}
	cfg.Nodes["bob"] = &rollupNode.Config{
		Driver: driver.Config{
			VerifierConfDepth:  0,
			SequencerConfDepth: 0,
			SequencerEnabled:   false,
		},
		L1EpochPollInterval: time.Second * 4,
	}
	cfg.Loggers["alice"] = testlog.Logger(t, log.LvlInfo).New("role", "alice")
	cfg.Loggers["bob"] = testlog.Logger(t, log.LvlInfo).New("role", "bob")

	// connect the nodes
	cfg.P2PTopology = map[string][]string{
		"sequencer": {"alice", "bob"},
		"alice":     {"sequencer", "bob"},
		"bob":       {"alice", "sequencer"},
	}
	// Enable the P2P req-resp based sync
	cfg.P2PReqRespSync = true

	// Disable batcher, so there will not be any L1 data to sync from
	cfg.DisableBatcher = true

	var published []string
	seqTracer := new(FnTracer)
	// The sequencer still publishes the blocks to the tracer, even if they do not reach the network due to disabled P2P
	seqTracer.OnPublishL2PayloadFn = func(ctx context.Context, payload *eth.ExecutionPayload) {
		published = append(published, payload.ID().String())
	}
	// Blocks are now received via the RPC based alt-sync method
	cfg.Nodes["sequencer"].Tracer = seqTracer

	sys, err := cfg.Start(t)
	require.Nil(t, err, "Error starting up system")
	defer sys.Close()

	l2Seq := sys.Clients["sequencer"]

	// Transactor Account
	ethPrivKey := cfg.Secrets.Alice

	// Submit a TX to L2 sequencer node
	receiptSeq := SendL2Tx(t, cfg, l2Seq, ethPrivKey, func(opts *TxOpts) {
		opts.ToAddr = &common.Address{0xff, 0xff}
		opts.Value = big.NewInt(1_000_000_000)
	})

	// Gossip is able to respond to IWANT messages for the duration of heartbeat_time * message_window = 0.5 * 12 = 6
	// Wait till we pass that, and then we'll have missed some blocks that cannot be retrieved in any way from gossip
	time.Sleep(time.Second * 10)

	// set up our syncer node, connect it to alice/bob
	cfg.Loggers["syncer"] = testlog.Logger(t, log.LvlInfo).New("role", "syncer")
	snapLog := log.New()
	snapLog.SetHandler(log.DiscardHandler())

	// Create a peer, and hook up alice and bob
	h, err := sys.newMockNetPeer()
	require.NoError(t, err)
	_, err = sys.Mocknet.LinkPeers(sys.RollupNodes["alice"].P2P().Host().ID(), h.ID())
	require.NoError(t, err)
	_, err = sys.Mocknet.LinkPeers(sys.RollupNodes["bob"].P2P().Host().ID(), h.ID())
	require.NoError(t, err)

	// Configure the new rollup node that'll be syncing
	var syncedPayloads []string
	syncNodeCfg := &rollupNode.Config{
		L2Sync:    &rollupNode.PreparedL2SyncEndpoint{Client: nil},
		Driver:    driver.Config{VerifierConfDepth: 0},
		Rollup:    *sys.RollupConfig,
		P2PSigner: nil,
		RPC: rollupNode.RPCConfig{
			ListenAddr:  "127.0.0.1",
			ListenPort:  0,
			EnableAdmin: true,
		},
		P2P:                 &p2p.Prepared{HostP2P: h, EnableReqRespSync: true},
		Metrics:             rollupNode.MetricsConfig{Enabled: false}, // no metrics server
		Pprof:               oppprof.CLIConfig{},
		L1EpochPollInterval: time.Second * 10,
		Tracer: &FnTracer{
			OnUnsafeL2PayloadFn: func(ctx context.Context, from peer.ID, payload *eth.ExecutionPayload) {
				syncedPayloads = append(syncedPayloads, payload.ID().String())
			},
		},
	}
	configureL1(syncNodeCfg, sys.EthInstances["l1"])
	syncerL2Engine, _, err := initL2Geth("syncer", big.NewInt(int64(cfg.DeployConfig.L2ChainID)), sys.L2GenesisCfg, cfg.JWTFilePath)
	require.NoError(t, err)
	require.NoError(t, syncerL2Engine.Start())

	configureL2(syncNodeCfg, syncerL2Engine, cfg.JWTSecret)

	syncerNode, err := rollupNode.New(context.Background(), syncNodeCfg, cfg.Loggers["syncer"], snapLog, "", metrics.NewMetrics(""))
	require.NoError(t, err)
	err = syncerNode.Start(context.Background())
	require.NoError(t, err)

	// connect alice and bob to our new syncer node
	_, err = sys.Mocknet.ConnectPeers(sys.RollupNodes["alice"].P2P().Host().ID(), syncerNode.P2P().Host().ID())
	require.NoError(t, err)
	_, err = sys.Mocknet.ConnectPeers(sys.RollupNodes["bob"].P2P().Host().ID(), syncerNode.P2P().Host().ID())
	require.NoError(t, err)

	rpc, err := syncerL2Engine.Attach()
	require.NoError(t, err)
	l2Verif := ethclient.NewClient(rpc)

	// It may take a while to sync, but eventually we should see the sequenced data show up
	receiptVerif, err := waitForTransaction(receiptSeq.TxHash, l2Verif, 100*time.Duration(sys.RollupConfig.BlockTime)*time.Second)
	require.Nil(t, err, "Waiting for L2 tx on verifier")

	require.Equal(t, receiptSeq, receiptVerif)

	// Verify that the tx was received via P2P sync
	require.Contains(t, syncedPayloads, eth.BlockID{Hash: receiptVerif.BlockHash, Number: receiptVerif.BlockNumber.Uint64()}.String())

	// Verify that everything that was received was published
	require.GreaterOrEqual(t, len(published), len(syncedPayloads))
	require.ElementsMatch(t, syncedPayloads, published[:len(syncedPayloads)])
}

// TestSystemDenseTopology sets up a dense p2p topology with 3 verifier nodes and 1 sequencer node.
func TestSystemDenseTopology(t *testing.T) {
	t.Skip("Skipping dense topology test to avoid flakiness. @refcell address in p2p scoring pr.")

	InitParallel(t)

	cfg := DefaultSystemConfig(t)
	// slow down L1 blocks so we can see the L2 blocks arrive well before the L1 blocks do.
	// Keep the seq window small so the L2 chain is started quick
	cfg.DeployConfig.L1BlockTime = 10

	// Append additional nodes to the system to construct a dense p2p network
	cfg.Nodes["verifier2"] = &rollupNode.Config{
		Driver: driver.Config{
			VerifierConfDepth:  0,
			SequencerConfDepth: 0,
			SequencerEnabled:   false,
		},
		L1EpochPollInterval: time.Second * 4,
	}
	cfg.Nodes["verifier3"] = &rollupNode.Config{
		Driver: driver.Config{
			VerifierConfDepth:  0,
			SequencerConfDepth: 0,
			SequencerEnabled:   false,
		},
		L1EpochPollInterval: time.Second * 4,
	}
	cfg.Loggers["verifier2"] = testlog.Logger(t, log.LvlInfo).New("role", "verifier")
	cfg.Loggers["verifier3"] = testlog.Logger(t, log.LvlInfo).New("role", "verifier")

	// connect the nodes
	cfg.P2PTopology = map[string][]string{
		"verifier":  {"sequencer", "verifier2", "verifier3"},
		"verifier2": {"sequencer", "verifier", "verifier3"},
		"verifier3": {"sequencer", "verifier", "verifier2"},
	}

	// Set peer scoring for each node, but without banning
	for _, node := range cfg.Nodes {
		params, err := p2p.GetScoringParams("light", &node.Rollup)
		require.NoError(t, err)
		node.P2P = &p2p.Config{
			ScoringParams:  params,
			BanningEnabled: false,
		}
	}

	var published, received1, received2, received3 []common.Hash
	seqTracer, verifTracer, verifTracer2, verifTracer3 := new(FnTracer), new(FnTracer), new(FnTracer), new(FnTracer)
	seqTracer.OnPublishL2PayloadFn = func(ctx context.Context, payload *eth.ExecutionPayload) {
		published = append(published, payload.BlockHash)
	}
	verifTracer.OnUnsafeL2PayloadFn = func(ctx context.Context, from peer.ID, payload *eth.ExecutionPayload) {
		received1 = append(received1, payload.BlockHash)
	}
	verifTracer2.OnUnsafeL2PayloadFn = func(ctx context.Context, from peer.ID, payload *eth.ExecutionPayload) {
		received2 = append(received2, payload.BlockHash)
	}
	verifTracer3.OnUnsafeL2PayloadFn = func(ctx context.Context, from peer.ID, payload *eth.ExecutionPayload) {
		received3 = append(received3, payload.BlockHash)
	}
	cfg.Nodes["sequencer"].Tracer = seqTracer
	cfg.Nodes["verifier"].Tracer = verifTracer
	cfg.Nodes["verifier2"].Tracer = verifTracer2
	cfg.Nodes["verifier3"].Tracer = verifTracer3

	sys, err := cfg.Start(t)
	require.Nil(t, err, "Error starting up system")
	defer sys.Close()

	l2Seq := sys.Clients["sequencer"]
	l2Verif := sys.Clients["verifier"]
	l2Verif2 := sys.Clients["verifier2"]
	l2Verif3 := sys.Clients["verifier3"]

	// Transactor Account
	ethPrivKey := cfg.Secrets.Alice

	// Submit TX to L2 sequencer node
	receiptSeq := SendL2Tx(t, cfg, l2Seq, ethPrivKey, func(opts *TxOpts) {
		opts.ToAddr = &common.Address{0xff, 0xff}
		opts.Value = big.NewInt(1_000_000_000)

		// Wait until the block it was first included in shows up in the safe chain on the verifiers
		opts.VerifyOnClients(l2Verif, l2Verif2, l2Verif3)
	})

	// Verify that everything that was received was published
	require.GreaterOrEqual(t, len(published), len(received1))
	require.GreaterOrEqual(t, len(published), len(received2))
	require.GreaterOrEqual(t, len(published), len(received3))
	require.ElementsMatch(t, published, received1[:len(published)])
	require.ElementsMatch(t, published, received2[:len(published)])
	require.ElementsMatch(t, published, received3[:len(published)])

	// Verify that the tx was received via p2p
	require.Contains(t, received1, receiptSeq.BlockHash)
	require.Contains(t, received2, receiptSeq.BlockHash)
	require.Contains(t, received3, receiptSeq.BlockHash)
}

func TestL1InfoContract(t *testing.T) {
	InitParallel(t)

	cfg := DefaultSystemConfig(t)

	sys, err := cfg.Start(t)
	require.Nil(t, err, "Error starting up system")
	defer sys.Close()

	l1Client := sys.Clients["l1"]
	l2Seq := sys.Clients["sequencer"]
	l2Verif := sys.Clients["verifier"]

	endVerifBlockNumber := big.NewInt(4)
	endSeqBlockNumber := big.NewInt(6)
	endVerifBlock, err := waitForBlock(endVerifBlockNumber, l2Verif, time.Minute)
	require.Nil(t, err)
	endSeqBlock, err := waitForBlock(endSeqBlockNumber, l2Seq, time.Minute)
	require.Nil(t, err)

	seqL1Info, err := bindings.NewL1Block(cfg.L1InfoPredeployAddress, l2Seq)
	require.Nil(t, err)

	verifL1Info, err := bindings.NewL1Block(cfg.L1InfoPredeployAddress, l2Verif)
	require.Nil(t, err)

	ctx, cancel := context.WithTimeout(context.Background(), 2*time.Minute)
	defer cancel()

	fillInfoLists := func(start *types.Block, contract *bindings.L1Block, client *ethclient.Client) ([]derive.L1BlockInfo, []derive.L1BlockInfo) {
		var txList, stateList []derive.L1BlockInfo
		for b := start; ; {
			var infoFromTx derive.L1BlockInfo
			require.NoError(t, infoFromTx.UnmarshalBinary(b.Transactions()[0].Data()))
			txList = append(txList, infoFromTx)

			infoFromState, err := L1InfoFromState(ctx, contract, b.Number())
			require.Nil(t, err)
			stateList = append(stateList, infoFromState)

			// Genesis L2 block contains no L1 Deposit TX
			if b.NumberU64() == 1 {
				return txList, stateList
			}
			b, err = client.BlockByHash(ctx, b.ParentHash())
			require.Nil(t, err)
		}
	}

	l1InfosFromSequencerTransactions, l1InfosFromSequencerState := fillInfoLists(endSeqBlock, seqL1Info, l2Seq)
	l1InfosFromVerifierTransactions, l1InfosFromVerifierState := fillInfoLists(endVerifBlock, verifL1Info, l2Verif)

	l1blocks := make(map[common.Hash]derive.L1BlockInfo)
	maxL1Hash := l1InfosFromSequencerTransactions[0].BlockHash
	for h := maxL1Hash; ; {
		b, err := l1Client.BlockByHash(ctx, h)
		require.Nil(t, err)

		l1blocks[h] = derive.L1BlockInfo{
			Number:         b.NumberU64(),
			Time:           b.Time(),
			BaseFee:        b.BaseFee(),
			BlockHash:      h,
			SequenceNumber: 0, // ignored, will be overwritten
			BatcherAddr:    sys.RollupConfig.Genesis.SystemConfig.BatcherAddr,
			L1FeeOverhead:  sys.RollupConfig.Genesis.SystemConfig.Overhead,
			L1FeeScalar:    sys.RollupConfig.Genesis.SystemConfig.Scalar,
		}

		h = b.ParentHash()
		if b.NumberU64() == 0 {
			break
		}
	}

	checkInfoList := func(name string, list []derive.L1BlockInfo) {
		for _, info := range list {
			if expected, ok := l1blocks[info.BlockHash]; ok {
				expected.SequenceNumber = info.SequenceNumber // the seq nr is not part of the L1 info we know in advance, so we ignore it.
				require.Equal(t, expected, info)
			} else {
				t.Fatalf("Did not find block hash for L1 Info: %v in test %s", info, name)
			}
		}
	}

	checkInfoList("On sequencer with tx", l1InfosFromSequencerTransactions)
	checkInfoList("On sequencer with state", l1InfosFromSequencerState)
	checkInfoList("On verifier with tx", l1InfosFromVerifierTransactions)
	checkInfoList("On verifier with state", l1InfosFromVerifierState)

}

// calcGasFees determines the actual cost of the transaction given a specific basefee
// This does not include the L1 data fee charged from L2 transactions.
func calcGasFees(gasUsed uint64, gasTipCap *big.Int, gasFeeCap *big.Int, baseFee *big.Int) *big.Int {
	x := new(big.Int).Add(gasTipCap, baseFee)
	// If tip + basefee > gas fee cap, clamp it to the gas fee cap
	if x.Cmp(gasFeeCap) > 0 {
		x = gasFeeCap
	}
	return x.Mul(x, new(big.Int).SetUint64(gasUsed))
}

// TestWithdrawals checks that a deposit and then withdrawal execution succeeds. It verifies the
// balance changes on L1 and L2 and has to include gas fees in the balance checks.
// It does not check that the withdrawal can be executed prior to the end of the finality period.
func TestWithdrawals(t *testing.T) {
	InitParallel(t)

	cfg := DefaultSystemConfig(t)
	cfg.DeployConfig.FinalizationPeriodSeconds = 2 // 2s finalization period

	sys, err := cfg.Start(t)
	require.Nil(t, err, "Error starting up system")
	defer sys.Close()

	l1Client := sys.Clients["l1"]
	l2Seq := sys.Clients["sequencer"]
	l2Verif := sys.Clients["verifier"]

	// Transactor Account
	ethPrivKey := cfg.Secrets.Alice
	fromAddr := crypto.PubkeyToAddress(ethPrivKey.PublicKey)

	// Create L1 signer
	opts, err := bind.NewKeyedTransactorWithChainID(ethPrivKey, cfg.L1ChainIDBig())
	require.Nil(t, err)

	// Start L2 balance
	ctx, cancel := context.WithTimeout(context.Background(), 1*time.Second)
	defer cancel()
	startBalance, err := l2Verif.BalanceAt(ctx, fromAddr, nil)
	require.Nil(t, err)

	// Send deposit tx
	mintAmount := big.NewInt(1_000_000_000_000)
	opts.Value = mintAmount
	SendDepositTx(t, cfg, l1Client, l2Verif, opts, func(l2Opts *DepositTxOpts) {
		l2Opts.Value = common.Big0
	})

	// Confirm L2 balance
	ctx, cancel = context.WithTimeout(context.Background(), 1*time.Second)
	defer cancel()
	endBalance, err := l2Verif.BalanceAt(ctx, fromAddr, nil)
	require.Nil(t, err)

	diff := new(big.Int)
	diff = diff.Sub(endBalance, startBalance)
	require.Equal(t, mintAmount, diff, "Did not get expected balance change after mint")

	// Start L2 balance for withdrawal
	ctx, cancel = context.WithTimeout(context.Background(), 1*time.Second)
	defer cancel()
	startBalance, err = l2Seq.BalanceAt(ctx, fromAddr, nil)
	require.Nil(t, err)

	withdrawAmount := big.NewInt(500_000_000_000)
	tx, receipt := SendWithdrawal(t, cfg, l2Seq, ethPrivKey, func(opts *WithdrawalTxOpts) {
		opts.Value = withdrawAmount
		opts.VerifyOnClients(l2Verif)
	})

	// Verify L2 balance after withdrawal
	ctx, cancel = context.WithTimeout(context.Background(), 1*time.Second)
	defer cancel()
	header, err := l2Verif.HeaderByNumber(ctx, receipt.BlockNumber)
	require.Nil(t, err)

	ctx, cancel = context.WithTimeout(context.Background(), 1*time.Second)
	defer cancel()
	endBalance, err = l2Verif.BalanceAt(ctx, fromAddr, nil)
	require.Nil(t, err)

	// Take fee into account
	diff = new(big.Int).Sub(startBalance, endBalance)
	fees := calcGasFees(receipt.GasUsed, tx.GasTipCap(), tx.GasFeeCap(), header.BaseFee)
	fees = fees.Add(fees, receipt.L1Fee)
	diff = diff.Sub(diff, fees)
	require.Equal(t, withdrawAmount, diff)

	// Take start balance on L1
	ctx, cancel = context.WithTimeout(context.Background(), 1*time.Second)
	defer cancel()
	startBalance, err = l1Client.BalanceAt(ctx, fromAddr, nil)
	require.Nil(t, err)

	proveReceipt, finalizeReceipt := ProveAndFinalizeWithdrawal(t, cfg, l1Client, sys.EthInstances["verifier"], ethPrivKey, receipt)

	// Verify balance after withdrawal
	ctx, cancel = context.WithTimeout(context.Background(), 1*time.Second)
	defer cancel()
	endBalance, err = l1Client.BalanceAt(ctx, fromAddr, nil)
	require.Nil(t, err)

	// Ensure that withdrawal - gas fees are added to the L1 balance
	// Fun fact, the fee is greater than the withdrawal amount
	// NOTE: The gas fees include *both* the ProveWithdrawalTransaction and FinalizeWithdrawalTransaction transactions.
	diff = new(big.Int).Sub(endBalance, startBalance)
	proveFee := new(big.Int).Mul(new(big.Int).SetUint64(proveReceipt.GasUsed), proveReceipt.EffectiveGasPrice)
	finalizeFee := new(big.Int).Mul(new(big.Int).SetUint64(finalizeReceipt.GasUsed), finalizeReceipt.EffectiveGasPrice)
	fees = new(big.Int).Add(proveFee, finalizeFee)
	withdrawAmount = withdrawAmount.Sub(withdrawAmount, fees)
	require.Equal(t, withdrawAmount, diff)
}

type stateGetterAdapter struct {
	ctx      context.Context
	t        *testing.T
	client   *ethclient.Client
	blockNum *big.Int
}

func (sga *stateGetterAdapter) GetState(addr common.Address, key common.Hash) common.Hash {
	sga.t.Helper()
	val, err := sga.client.StorageAt(sga.ctx, addr, key, sga.blockNum)
	require.NoError(sga.t, err)
	var res common.Hash
	copy(res[:], val)
	return res
}

// TestFees checks that L1/L2 fees are handled.
func TestFees(t *testing.T) {
	InitParallel(t)

	cfg := DefaultSystemConfig(t)
	// This test only works with these config values modified
	cfg.DeployConfig.L2GenesisRegolithTimeOffset = nil
	cfg.DeployConfig.L1GenesisBlockBaseFeePerGas = (*hexutil.Big)(big.NewInt(7))

	sys, err := cfg.Start(t)
	require.Nil(t, err, "Error starting up system")
	defer sys.Close()

	l2Seq := sys.Clients["sequencer"]
	l2Verif := sys.Clients["verifier"]
	l1 := sys.Clients["l1"]

	config := &params.ChainConfig{
		Optimism: &params.OptimismConfig{
			EIP1559Elasticity:  cfg.DeployConfig.EIP1559Elasticity,
			EIP1559Denominator: cfg.DeployConfig.EIP1559Denominator,
		},
		BedrockBlock: big.NewInt(0),
	}

	sga := &stateGetterAdapter{
		ctx:    context.Background(),
		t:      t,
		client: l2Seq,
	}

	l1CostFn := types.NewL1CostFunc(config, sga)

	// Transactor Account
	ethPrivKey := cfg.Secrets.Alice
	fromAddr := crypto.PubkeyToAddress(ethPrivKey.PublicKey)

	require.NotEqual(t, cfg.DeployConfig.L2OutputOracleProposer, fromAddr)
	require.NotEqual(t, cfg.DeployConfig.BatchSenderAddress, fromAddr)

	// Find gaspriceoracle contract
	gpoContract, err := bindings.NewGasPriceOracle(predeploys.GasPriceOracleAddr, l2Seq)
	require.Nil(t, err)

	overhead, err := gpoContract.Overhead(&bind.CallOpts{})
	require.Nil(t, err, "reading gpo overhead")
	decimals, err := gpoContract.Decimals(&bind.CallOpts{})
	require.Nil(t, err, "reading gpo decimals")
	scalar, err := gpoContract.Scalar(&bind.CallOpts{})
	require.Nil(t, err, "reading gpo scalar")

	require.Equal(t, overhead.Uint64(), cfg.DeployConfig.GasPriceOracleOverhead, "wrong gpo overhead")
	require.Equal(t, decimals.Uint64(), uint64(6), "wrong gpo decimals")
	require.Equal(t, scalar.Uint64(), cfg.DeployConfig.GasPriceOracleScalar, "wrong gpo scalar")

	// BaseFee Recipient
	baseFeeRecipientStartBalance, err := l2Seq.BalanceAt(context.Background(), predeploys.BaseFeeVaultAddr, big.NewInt(rpc.EarliestBlockNumber.Int64()))
	require.Nil(t, err)

	// L1Fee Recipient
	l1FeeRecipientStartBalance, err := l2Seq.BalanceAt(context.Background(), predeploys.L1FeeVaultAddr, big.NewInt(rpc.EarliestBlockNumber.Int64()))
	require.Nil(t, err)

	sequencerFeeVaultStartBalance, err := l2Seq.BalanceAt(context.Background(), predeploys.SequencerFeeVaultAddr, big.NewInt(rpc.EarliestBlockNumber.Int64()))
	require.Nil(t, err)

	genesisBlock, err := l2Seq.BlockByNumber(context.Background(), big.NewInt(rpc.EarliestBlockNumber.Int64()))
	require.NoError(t, err)

	coinbaseStartBalance, err := l2Seq.BalanceAt(context.Background(), genesisBlock.Coinbase(), big.NewInt(rpc.EarliestBlockNumber.Int64()))
	require.NoError(t, err)

	// Simple transfer from signer to random account
	startBalance, err := l2Seq.BalanceAt(context.Background(), fromAddr, big.NewInt(rpc.EarliestBlockNumber.Int64()))
	require.Nil(t, err)
	require.Greater(t, startBalance.Uint64(), big.NewInt(params.Ether).Uint64())

	transferAmount := big.NewInt(params.Ether)
	gasTip := big.NewInt(10)
	receipt := SendL2Tx(t, cfg, l2Seq, ethPrivKey, func(opts *TxOpts) {
		opts.ToAddr = &common.Address{0xff, 0xff}
		opts.Value = transferAmount
		opts.GasTipCap = gasTip
		opts.Gas = 21000
		opts.GasFeeCap = big.NewInt(200)
		opts.VerifyOnClients(l2Verif)
	})

	require.Equal(t, receipt.Status, types.ReceiptStatusSuccessful)

	header, err := l2Seq.HeaderByNumber(context.Background(), receipt.BlockNumber)
	require.Nil(t, err)

	coinbaseEndBalance, err := l2Seq.BalanceAt(context.Background(), header.Coinbase, header.Number)
	require.Nil(t, err)

	endBalance, err := l2Seq.BalanceAt(context.Background(), fromAddr, header.Number)
	require.Nil(t, err)

	baseFeeRecipientEndBalance, err := l2Seq.BalanceAt(context.Background(), predeploys.BaseFeeVaultAddr, header.Number)
	require.Nil(t, err)

	l1Header, err := l1.HeaderByNumber(context.Background(), nil)
	require.Nil(t, err)

	l1FeeRecipientEndBalance, err := l2Seq.BalanceAt(context.Background(), predeploys.L1FeeVaultAddr, header.Number)
	require.Nil(t, err)

	sequencerFeeVaultEndBalance, err := l2Seq.BalanceAt(context.Background(), predeploys.SequencerFeeVaultAddr, header.Number)
	require.Nil(t, err)

	// Diff fee recipient + coinbase balances
	baseFeeRecipientDiff := new(big.Int).Sub(baseFeeRecipientEndBalance, baseFeeRecipientStartBalance)
	l1FeeRecipientDiff := new(big.Int).Sub(l1FeeRecipientEndBalance, l1FeeRecipientStartBalance)
	sequencerFeeVaultDiff := new(big.Int).Sub(sequencerFeeVaultEndBalance, sequencerFeeVaultStartBalance)
	coinbaseDiff := new(big.Int).Sub(coinbaseEndBalance, coinbaseStartBalance)

	// Tally L2 Fee
	l2Fee := gasTip.Mul(gasTip, new(big.Int).SetUint64(receipt.GasUsed))
	require.Equal(t, sequencerFeeVaultDiff, coinbaseDiff, "coinbase is always sequencer fee vault")
	require.Equal(t, l2Fee, coinbaseDiff, "l2 fee mismatch")
	require.Equal(t, l2Fee, sequencerFeeVaultDiff)

	// Tally BaseFee
	baseFee := new(big.Int).Mul(header.BaseFee, new(big.Int).SetUint64(receipt.GasUsed))
	require.Equal(t, baseFee, baseFeeRecipientDiff, "base fee fee mismatch")

	// Tally L1 Fee
	tx, _, err := l2Seq.TransactionByHash(context.Background(), receipt.TxHash)
	require.NoError(t, err, "Should be able to get transaction")
	bytes, err := tx.MarshalBinary()
	require.Nil(t, err)

	l1Fee := l1CostFn(receipt.BlockNumber.Uint64(), header.Time, tx.RollupDataGas(), tx.IsSystemTx())
	require.Equalf(t, l1Fee, l1FeeRecipientDiff, "L1 fee mismatch: start balance %v, end balance %v", l1FeeRecipientStartBalance, l1FeeRecipientEndBalance)

	gpoL1Fee, err := gpoContract.GetL1Fee(&bind.CallOpts{}, bytes)
	require.Nil(t, err)
	require.Equal(t, l1Fee, gpoL1Fee, "GPO reports L1 fee mismatch")

	require.Equal(t, receipt.L1Fee, l1Fee, "l1 fee in receipt is correct")
	require.Equal(t,
		new(big.Float).Mul(
			new(big.Float).SetInt(l1Header.BaseFee),
			new(big.Float).Mul(new(big.Float).SetInt(receipt.L1GasUsed), receipt.FeeScalar),
		),
		new(big.Float).SetInt(receipt.L1Fee), "fee field in receipt matches gas used times scalar times basefee")

	// Calculate total fee
	baseFeeRecipientDiff.Add(baseFeeRecipientDiff, coinbaseDiff)
	totalFee := new(big.Int).Add(baseFeeRecipientDiff, l1FeeRecipientDiff)
	balanceDiff := new(big.Int).Sub(startBalance, endBalance)
	balanceDiff.Sub(balanceDiff, transferAmount)
	require.Equal(t, balanceDiff, totalFee, "balances should add up")
}

func TestStopStartBatcher(t *testing.T) {
	InitParallel(t)

	cfg := DefaultSystemConfig(t)
	sys, err := cfg.Start(t)
	require.Nil(t, err, "Error starting up system")
	defer sys.Close()

	rollupRPCClient, err := rpc.DialContext(context.Background(), sys.RollupNodes["verifier"].HTTPEndpoint())
	require.Nil(t, err)
	rollupClient := sources.NewRollupClient(client.NewBaseRPCClient(rollupRPCClient))

	l2Seq := sys.Clients["sequencer"]
	l2Verif := sys.Clients["verifier"]

	// retrieve the initial sync status
	seqStatus, err := rollupClient.SyncStatus(context.Background())
	require.Nil(t, err)

	nonce := uint64(0)
	sendTx := func() *types.Receipt {
		// Submit TX to L2 sequencer node
		receipt := SendL2Tx(t, cfg, l2Seq, cfg.Secrets.Alice, func(opts *TxOpts) {
			opts.ToAddr = &common.Address{0xff, 0xff}
			opts.Value = big.NewInt(1_000_000_000)
			opts.Nonce = nonce
		})
		nonce++
		return receipt
	}
	// send a transaction
	receipt := sendTx()

	// wait until the block the tx was first included in shows up in the safe chain on the verifier
	safeBlockInclusionDuration := time.Duration(6*cfg.DeployConfig.L1BlockTime) * time.Second
	_, err = waitForBlock(receipt.BlockNumber, l2Verif, safeBlockInclusionDuration)
	require.Nil(t, err, "Waiting for block on verifier")

	// ensure the safe chain advances
	newSeqStatus, err := rollupClient.SyncStatus(context.Background())
	require.Nil(t, err)
	require.Greater(t, newSeqStatus.SafeL2.Number, seqStatus.SafeL2.Number, "Safe chain did not advance")

	// stop the batch submission
	err = sys.BatchSubmitter.Stop(context.Background())
	require.Nil(t, err)

	// wait for any old safe blocks being submitted / derived
	time.Sleep(safeBlockInclusionDuration)

	// get the initial sync status
	seqStatus, err = rollupClient.SyncStatus(context.Background())
	require.Nil(t, err)

	// send another tx
	sendTx()
	time.Sleep(safeBlockInclusionDuration)

	// ensure that the safe chain does not advance while the batcher is stopped
	newSeqStatus, err = rollupClient.SyncStatus(context.Background())
	require.Nil(t, err)
	require.Equal(t, newSeqStatus.SafeL2.Number, seqStatus.SafeL2.Number, "Safe chain advanced while batcher was stopped")

	// start the batch submission
	err = sys.BatchSubmitter.Start()
	require.Nil(t, err)
	time.Sleep(safeBlockInclusionDuration)

	// send a third tx
	receipt = sendTx()

	// wait until the block the tx was first included in shows up in the safe chain on the verifier
	_, err = waitForBlock(receipt.BlockNumber, l2Verif, safeBlockInclusionDuration)
	require.Nil(t, err, "Waiting for block on verifier")

	// ensure that the safe chain advances after restarting the batcher
	newSeqStatus, err = rollupClient.SyncStatus(context.Background())
	require.Nil(t, err)
	require.Greater(t, newSeqStatus.SafeL2.Number, seqStatus.SafeL2.Number, "Safe chain did not advance after batcher was restarted")
}

func TestBatcherMultiTx(t *testing.T) {
	InitParallel(t)

	cfg := DefaultSystemConfig(t)
	cfg.BatcherTargetL1TxSizeBytes = 2 // ensures that batcher txs are as small as possible
	cfg.DisableBatcher = true
	sys, err := cfg.Start(t)
	require.Nil(t, err, "Error starting up system")
	defer sys.Close()

	l1Client := sys.Clients["l1"]
	l2Seq := sys.Clients["sequencer"]

	_, err = waitForBlock(big.NewInt(10), l2Seq, time.Duration(cfg.DeployConfig.L2BlockTime*15)*time.Second)
	require.Nil(t, err, "Waiting for L2 blocks")

	ctx, cancel := context.WithTimeout(context.Background(), 5*time.Second)
	defer cancel()
	l1Number, err := l1Client.BlockNumber(ctx)
	require.Nil(t, err)

	// start batch submission
	err = sys.BatchSubmitter.Start()
	require.Nil(t, err)

	totalTxCount := 0
	// wait for up to 10 L1 blocks, usually only 3 is required, but it's
	// possible additional L1 blocks will be created before the batcher starts,
	// so we wait additional blocks.
	for i := int64(0); i < 10; i++ {
		block, err := waitForBlock(big.NewInt(int64(l1Number)+i), l1Client, time.Duration(cfg.DeployConfig.L1BlockTime*5)*time.Second)
		require.Nil(t, err, "Waiting for l1 blocks")
		totalTxCount += len(block.Transactions())

		if totalTxCount >= 10 {
			return
		}
	}

	t.Fatal("Expected at least 10 transactions from the batcher")
}

func latestBlock(t *testing.T, client *ethclient.Client) uint64 {
	ctx, cancel := context.WithTimeout(context.Background(), 1*time.Second)
	defer cancel()
	blockAfter, err := client.BlockNumber(ctx)
	require.Nil(t, err, "Error getting latest block")
	return blockAfter
}

// TestPendingBlockIsLatest tests that we serve the latest block as pending block
func TestPendingBlockIsLatest(t *testing.T) {
	InitParallel(t)

	cfg := DefaultSystemConfig(t)
	sys, err := cfg.Start(t)
	require.Nil(t, err, "Error starting up system")
	defer sys.Close()
	l2Seq := sys.Clients["sequencer"]

	t.Run("block", func(t *testing.T) {
		for i := 0; i < 10; i++ {
			// TODO(CLI-4044): pending-block ID change
			pending, err := l2Seq.BlockByNumber(context.Background(), big.NewInt(-1))
			require.NoError(t, err)
			latest, err := l2Seq.BlockByNumber(context.Background(), nil)
			require.NoError(t, err)
			if pending.NumberU64() == latest.NumberU64() {
				require.Equal(t, pending.Hash(), latest.Hash(), "pending must exactly match latest block")
				return
			}
			// re-try until we have the same number, as the requests are not an atomic bundle, and the sequencer may create a block.
		}
		t.Fatal("failed to get pending block with same number as latest block")
	})
	t.Run("header", func(t *testing.T) {
		for i := 0; i < 10; i++ {
			// TODO(CLI-4044): pending-block ID change
			pending, err := l2Seq.HeaderByNumber(context.Background(), big.NewInt(-1))
			require.NoError(t, err)
			latest, err := l2Seq.HeaderByNumber(context.Background(), nil)
			require.NoError(t, err)
			if pending.Number.Uint64() == latest.Number.Uint64() {
				require.Equal(t, pending.Hash(), latest.Hash(), "pending must exactly match latest header")
				return
			}
			// re-try until we have the same number, as the requests are not an atomic bundle, and the sequencer may create a block.
		}
		t.Fatal("failed to get pending header with same number as latest header")
	})
}<|MERGE_RESOLUTION|>--- conflicted
+++ resolved
@@ -5,11 +5,8 @@
 	"fmt"
 	"math/big"
 	"os"
-<<<<<<< HEAD
 	"os/exec"
 	"path/filepath"
-=======
->>>>>>> 95fe7e47
 	"runtime"
 	"testing"
 	"time"
@@ -49,39 +46,19 @@
 )
 
 func TestMain(m *testing.M) {
-<<<<<<< HEAD
-	if config.ExternalL2Nodes != "" {
-		fmt.Println("Running tests with external L2 process adapter at ", config.ExternalL2Nodes)
-		shimPath, err := filepath.Abs(config.ExternalL2Nodes)
-		if err != nil {
-			fmt.Printf("Could not compute abs of externalL2Nodes shim: %s\n", err)
-			os.Exit(2)
-		}
-		// We convert the passed in path to an absolute path, as it simplifies
-		// the path handling logic for the rest of the testing
-		config.ExternalL2Nodes = shimPath
-
+	if config.ExternalL2Shim != "" {
+		fmt.Println("Building external L2 process adapter for ", config.ExternalL2Shim)
 		// A small hack to ensure that the resulting binary is always rebuilt.
 		cmd := exec.Command("make")
 		cmd.Stdout = os.Stdout
 		cmd.Stderr = os.Stderr
-		cmd.Dir = filepath.Dir(shimPath)
-		err = cmd.Run()
-		if err != nil {
+		cmd.Dir = filepath.Dir(config.ExternalL2Shim)
+		if err := cmd.Run(); err != nil {
 			fmt.Printf("Failed to compute externalL2Nodes dir: %s\n", err)
 			os.Exit(5)
 		}
 
-		_, err = os.Stat(config.ExternalL2Nodes)
-		if err != nil {
-			fmt.Printf("Failed to stat externalL2Nodes path: %s\n", err)
-			os.Exit(3)
-		}
-
-=======
-	if config.ExternalL2Shim != "" {
 		fmt.Println("Running tests with external L2 process adapter at ", config.ExternalL2Shim)
->>>>>>> 95fe7e47
 		// As these are integration tests which launch many other processes, the
 		// default parallelism makes the tests flaky.  This change aims to
 		// reduce the flakiness of these tests.
