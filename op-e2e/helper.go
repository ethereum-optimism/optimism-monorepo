--- conflicted
+++ resolved
@@ -8,12 +8,6 @@
 	"github.com/ethereum/go-ethereum/log"
 )
 
-<<<<<<< HEAD
-var verboseEthNodes bool
-var externalL2Nodes string
-
-=======
->>>>>>> 05f1c85c
 var enableParallelTesting bool = os.Getenv("OP_E2E_DISABLE_PARALLEL") != "true"
 
 func InitParallel(t *testing.T) {
@@ -21,11 +15,7 @@
 	if enableParallelTesting {
 		t.Parallel()
 	}
-<<<<<<< HEAD
-	if !verboseEthNodes {
-=======
 	if config.EthNodeVerbosity < 0 {
->>>>>>> 05f1c85c
 		log.Root().SetHandler(log.DiscardHandler())
 	}
 }