--- conflicted
+++ resolved
@@ -406,12 +406,8 @@
 	for i := 0; i <= 8; i++ {
 		i := i // avoid loop var capture
 		t.Run(fmt.Sprintf("withdrawal test#%d", i+1), func(t *testing.T) {
-<<<<<<< HEAD
-			t.Parallel()
-=======
 			InitParallel(t)
 
->>>>>>> 85520524
 			// Create our system configuration, funding all accounts we created for L1/L2, and start it
 			cfg := DefaultSystemConfig(t)
 			cfg.DeployConfig.FinalizationPeriodSeconds = 6
