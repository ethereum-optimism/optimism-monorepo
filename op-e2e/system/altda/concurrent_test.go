--- conflicted
+++ resolved
@@ -23,11 +23,6 @@
 func TestBatcherConcurrentAltDARequests(t *testing.T) {
 	op_e2e.InitParallel(t)
 
-<<<<<<< HEAD
-	cfg := e2esys.DefaultSystemConfig(t, e2esys.WithAllocType(config.AllocTypeAltDAGeneric))
-=======
-	numL1TxsExpected := int64(10)
-
 	cfg := e2esys.DefaultSystemConfig(t)
 	// Manually configure these since the alt-DA values aren't
 	// set at all in the standard config unless UseAltDA is set.
@@ -38,7 +33,6 @@
 	cfg.DeployConfig.DAResolveWindow = 16
 	cfg.DeployConfig.DABondSize = 1000000
 	cfg.DeployConfig.DAResolverRefundPercentage = 0
->>>>>>> de3865c0
 	cfg.BatcherMaxPendingTransactions = 0 // no limit on parallel txs
 	cfg.BatcherBatchType = 0
 	cfg.DataAvailabilityType = flags.CalldataType
