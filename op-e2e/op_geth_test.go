--- conflicted
+++ resolved
@@ -1022,8 +1022,6 @@
 			assert.Equal(t, types.ReceiptStatusSuccessful, receipt.Status)
 		})
 	}
-<<<<<<< HEAD
-=======
 }
 
 func TestPreFjord(t *testing.T) {
@@ -1129,5 +1127,4 @@
 			require.Equal(t, []byte{}, response, "should return empty response for invalid signature")
 		})
 	}
->>>>>>> f8143c8c
 }