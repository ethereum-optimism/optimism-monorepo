package interop

import (
	"errors"
	"fmt"

	"github.com/ethereum-optimism/optimism/op-node/rollup"
	"github.com/ethereum-optimism/optimism/op-program/client/boot"
	"github.com/ethereum-optimism/optimism/op-program/client/claim"
	"github.com/ethereum-optimism/optimism/op-program/client/interop/types"
	"github.com/ethereum-optimism/optimism/op-program/client/l1"
	"github.com/ethereum-optimism/optimism/op-program/client/l2"
	"github.com/ethereum-optimism/optimism/op-program/client/tasks"
	"github.com/ethereum-optimism/optimism/op-service/eth"
	"github.com/ethereum/go-ethereum/common"
	"github.com/ethereum/go-ethereum/crypto"
	"github.com/ethereum/go-ethereum/log"
	"github.com/ethereum/go-ethereum/params"
)

var (
	ErrIncorrectOutputRootType = errors.New("incorrect output root type")
	ErrL1HeadReached           = errors.New("l1 head reached")

	InvalidTransition     = []byte("invalid")
	InvalidTransitionHash = crypto.Keccak256Hash(InvalidTransition)
)

const (
	ConsolidateStep = 1023
)

type taskExecutor interface {
	RunDerivation(
		logger log.Logger,
		rollupCfg *rollup.Config,
		l2ChainConfig *params.ChainConfig,
		l1Head common.Hash,
		agreedOutputRoot eth.Bytes32,
		claimedBlockNumber uint64,
		l1Oracle l1.Oracle,
		l2Oracle l2.Oracle) (tasks.DerivationResult, error)
}

func RunInteropProgram(logger log.Logger, bootInfo *boot.BootInfoInterop, l1PreimageOracle l1.Oracle, l2PreimageOracle l2.Oracle, validateClaim bool) error {
	return runInteropProgram(logger, bootInfo, l1PreimageOracle, l2PreimageOracle, validateClaim, &interopTaskExecutor{})
}

func runInteropProgram(logger log.Logger, bootInfo *boot.BootInfoInterop, l1PreimageOracle l1.Oracle, l2PreimageOracle l2.Oracle, validateClaim bool, tasks taskExecutor) error {
	logger.Info("Interop Program Bootstrapped", "bootInfo", bootInfo)

	expected, err := stateTransition(logger, bootInfo, l1PreimageOracle, l2PreimageOracle, tasks)
	if err != nil {
		return err
	}
	if !validateClaim {
		return nil
	}
	return claim.ValidateClaim(logger, eth.Bytes32(bootInfo.Claim), eth.Bytes32(expected))
}

func stateTransition(logger log.Logger, bootInfo *boot.BootInfoInterop, l1PreimageOracle l1.Oracle, l2PreimageOracle l2.Oracle, tasks taskExecutor) (common.Hash, error) {
	if bootInfo.AgreedPrestate == InvalidTransitionHash {
		return InvalidTransitionHash, nil
	}
	transitionState, superRoot, err := parseAgreedState(bootInfo, l2PreimageOracle)
	if err != nil {
		return common.Hash{}, err
	}
	expectedPendingProgress := transitionState.PendingProgress
	if transitionState.Step < uint64(len(superRoot.Chains)) {
		block, err := deriveOptimisticBlock(logger, bootInfo, l1PreimageOracle, l2PreimageOracle, superRoot, transitionState, tasks)
		if errors.Is(err, ErrL1HeadReached) {
			return InvalidTransitionHash, nil
		} else if err != nil {
			return common.Hash{}, err
		}
		expectedPendingProgress = append(expectedPendingProgress, block)
	}
	finalState := &types.TransitionState{
		SuperRoot:       transitionState.SuperRoot,
		PendingProgress: expectedPendingProgress,
		Step:            transitionState.Step + 1,
	}
	expected, err := finalState.Hash()
	if err != nil {
		return common.Hash{}, err
	}
	return expected, nil
}

func parseAgreedState(bootInfo *boot.BootInfoInterop, l2PreimageOracle l2.Oracle) (*types.TransitionState, *eth.SuperV1, error) {
	// For the first step in a timestamp, we would get a SuperRoot as the agreed claim - TransitionStateByRoot will
	// automatically convert it to a TransitionState with Step: 0.
	transitionState := l2PreimageOracle.TransitionStateByRoot(bootInfo.AgreedPrestate)
	if transitionState.Version() != types.IntermediateTransitionVersion {
		return nil, nil, fmt.Errorf("%w: %v", ErrIncorrectOutputRootType, transitionState.Version())
	}

	super, err := eth.UnmarshalSuperRoot(transitionState.SuperRoot)
	if err != nil {
		return nil, nil, fmt.Errorf("invalid super root: %w", err)
	}
	if super.Version() != eth.SuperRootVersionV1 {
		return nil, nil, fmt.Errorf("%w: %v", ErrIncorrectOutputRootType, super.Version())
	}
	superRoot := super.(*eth.SuperV1)
	return transitionState, superRoot, nil
}

<<<<<<< HEAD
	expectedPendingProgress := transitionState.PendingProgress
	if transitionState.Step < uint64(len(superRoot.Chains)) {
		chainAgreedPrestate := superRoot.Chains[transitionState.Step]
		rollupCfg, err := bootInfo.Configs.RollupConfig(chainAgreedPrestate.ChainID)
		if err != nil {
			return fmt.Errorf("no rollup config available for chain ID %v: %w", chainAgreedPrestate.ChainID, err)
		}
		l2ChainConfig, err := bootInfo.Configs.ChainConfig(chainAgreedPrestate.ChainID)
		if err != nil {
			return fmt.Errorf("no chain config available for chain ID %v: %w", chainAgreedPrestate.ChainID, err)
		}
		claimedBlockNumber, err := rollupCfg.TargetBlockNumber(superRoot.Timestamp + 1)
		if err != nil {
			return err
		}
		derivationResult, err := tasks.RunDerivation(
			logger,
			rollupCfg,
			l2ChainConfig,
			bootInfo.L1Head,
			chainAgreedPrestate.Output,
			claimedBlockNumber,
			l1PreimageOracle,
			l2PreimageOracle,
		)
		if err != nil {
			return err
		}

		expectedPendingProgress = append(expectedPendingProgress, types.OptimisticBlock{
			BlockHash:  derivationResult.BlockHash,
			OutputRoot: derivationResult.OutputRoot,
		})
	} else if transitionState.Step == uint64(ConsolidateStep) {
		// sanity check
		if len(transitionState.PendingProgress) >= ConsolidateStep {
			return fmt.Errorf("pending progress length does not match the expected step")
		}
		deps, err := newConsolidateCheckDeps(superRoot.Chains, l2PreimageOracle)
		if err != nil {
			return fmt.Errorf("failed to create consolidate check deps: %w", err)
		}
		expectedSuperRoot, err := RunConsolidation(deps, l2PreimageOracle, transitionState, superRoot)
		if err != nil {
			return err
		}
		if validateClaim {
			return claim.ValidateClaim(logger, eth.Bytes32(bootInfo.Claim), expectedSuperRoot)
		}
		return nil
	}

	finalState := &types.TransitionState{
		SuperRoot:       transitionState.SuperRoot,
		PendingProgress: expectedPendingProgress,
		Step:            transitionState.Step + 1,
=======
func deriveOptimisticBlock(logger log.Logger, bootInfo *boot.BootInfoInterop, l1PreimageOracle l1.Oracle, l2PreimageOracle l2.Oracle, superRoot *eth.SuperV1, transitionState *types.TransitionState, tasks taskExecutor) (types.OptimisticBlock, error) {
	chainAgreedPrestate := superRoot.Chains[transitionState.Step]
	rollupCfg, err := bootInfo.Configs.RollupConfig(chainAgreedPrestate.ChainID)
	if err != nil {
		return types.OptimisticBlock{}, fmt.Errorf("no rollup config available for chain ID %v: %w", chainAgreedPrestate.ChainID, err)
	}
	l2ChainConfig, err := bootInfo.Configs.ChainConfig(chainAgreedPrestate.ChainID)
	if err != nil {
		return types.OptimisticBlock{}, fmt.Errorf("no chain config available for chain ID %v: %w", chainAgreedPrestate.ChainID, err)
>>>>>>> 6f0d98c5
	}
	claimedBlockNumber, err := rollupCfg.TargetBlockNumber(superRoot.Timestamp + 1)
	if err != nil {
		return types.OptimisticBlock{}, err
	}
	derivationResult, err := tasks.RunDerivation(
		logger,
		rollupCfg,
		l2ChainConfig,
		bootInfo.L1Head,
		chainAgreedPrestate.Output,
		claimedBlockNumber,
		l1PreimageOracle,
		l2PreimageOracle,
	)
	if err != nil {
		return types.OptimisticBlock{}, err
	}
	if derivationResult.Head.Number < claimedBlockNumber {
		return types.OptimisticBlock{}, ErrL1HeadReached
	}

	block := types.OptimisticBlock{
		BlockHash:  derivationResult.BlockHash,
		OutputRoot: derivationResult.OutputRoot,
	}
	return block, nil
}

type interopTaskExecutor struct {
}

func (t *interopTaskExecutor) RunDerivation(
	logger log.Logger,
	rollupCfg *rollup.Config,
	l2ChainConfig *params.ChainConfig,
	l1Head common.Hash,
	agreedOutputRoot eth.Bytes32,
	claimedBlockNumber uint64,
	l1Oracle l1.Oracle,
	l2Oracle l2.Oracle) (tasks.DerivationResult, error) {
	return tasks.RunDerivation(
		logger,
		rollupCfg,
		l2ChainConfig,
		l1Head,
		common.Hash(agreedOutputRoot),
		claimedBlockNumber,
		l1Oracle,
		l2Oracle)
}<|MERGE_RESOLUTION|>--- conflicted
+++ resolved
@@ -76,7 +76,22 @@
 			return common.Hash{}, err
 		}
 		expectedPendingProgress = append(expectedPendingProgress, block)
+	} else if transitionState.Step == ConsolidateStep {
+		// sanity check
+		if len(transitionState.PendingProgress) >= ConsolidateStep {
+			return common.Hash{}, fmt.Errorf("pending progress length does not match the expected step")
+		}
+		deps, err := newConsolidateCheckDeps(superRoot.Chains, l2PreimageOracle)
+		if err != nil {
+			return common.Hash{}, fmt.Errorf("failed to create consolidate check deps: %w", err)
+		}
+		expectedSuperRoot, err := RunConsolidation(deps, l2PreimageOracle, transitionState, superRoot)
+		if err != nil {
+			return common.Hash{}, err
+		}
+		return common.Hash(expectedSuperRoot), nil
 	}
+
 	finalState := &types.TransitionState{
 		SuperRoot:       transitionState.SuperRoot,
 		PendingProgress: expectedPendingProgress,
@@ -108,64 +123,6 @@
 	return transitionState, superRoot, nil
 }
 
-<<<<<<< HEAD
-	expectedPendingProgress := transitionState.PendingProgress
-	if transitionState.Step < uint64(len(superRoot.Chains)) {
-		chainAgreedPrestate := superRoot.Chains[transitionState.Step]
-		rollupCfg, err := bootInfo.Configs.RollupConfig(chainAgreedPrestate.ChainID)
-		if err != nil {
-			return fmt.Errorf("no rollup config available for chain ID %v: %w", chainAgreedPrestate.ChainID, err)
-		}
-		l2ChainConfig, err := bootInfo.Configs.ChainConfig(chainAgreedPrestate.ChainID)
-		if err != nil {
-			return fmt.Errorf("no chain config available for chain ID %v: %w", chainAgreedPrestate.ChainID, err)
-		}
-		claimedBlockNumber, err := rollupCfg.TargetBlockNumber(superRoot.Timestamp + 1)
-		if err != nil {
-			return err
-		}
-		derivationResult, err := tasks.RunDerivation(
-			logger,
-			rollupCfg,
-			l2ChainConfig,
-			bootInfo.L1Head,
-			chainAgreedPrestate.Output,
-			claimedBlockNumber,
-			l1PreimageOracle,
-			l2PreimageOracle,
-		)
-		if err != nil {
-			return err
-		}
-
-		expectedPendingProgress = append(expectedPendingProgress, types.OptimisticBlock{
-			BlockHash:  derivationResult.BlockHash,
-			OutputRoot: derivationResult.OutputRoot,
-		})
-	} else if transitionState.Step == uint64(ConsolidateStep) {
-		// sanity check
-		if len(transitionState.PendingProgress) >= ConsolidateStep {
-			return fmt.Errorf("pending progress length does not match the expected step")
-		}
-		deps, err := newConsolidateCheckDeps(superRoot.Chains, l2PreimageOracle)
-		if err != nil {
-			return fmt.Errorf("failed to create consolidate check deps: %w", err)
-		}
-		expectedSuperRoot, err := RunConsolidation(deps, l2PreimageOracle, transitionState, superRoot)
-		if err != nil {
-			return err
-		}
-		if validateClaim {
-			return claim.ValidateClaim(logger, eth.Bytes32(bootInfo.Claim), expectedSuperRoot)
-		}
-		return nil
-	}
-
-	finalState := &types.TransitionState{
-		SuperRoot:       transitionState.SuperRoot,
-		PendingProgress: expectedPendingProgress,
-		Step:            transitionState.Step + 1,
-=======
 func deriveOptimisticBlock(logger log.Logger, bootInfo *boot.BootInfoInterop, l1PreimageOracle l1.Oracle, l2PreimageOracle l2.Oracle, superRoot *eth.SuperV1, transitionState *types.TransitionState, tasks taskExecutor) (types.OptimisticBlock, error) {
 	chainAgreedPrestate := superRoot.Chains[transitionState.Step]
 	rollupCfg, err := bootInfo.Configs.RollupConfig(chainAgreedPrestate.ChainID)
@@ -175,7 +132,6 @@
 	l2ChainConfig, err := bootInfo.Configs.ChainConfig(chainAgreedPrestate.ChainID)
 	if err != nil {
 		return types.OptimisticBlock{}, fmt.Errorf("no chain config available for chain ID %v: %w", chainAgreedPrestate.ChainID, err)
->>>>>>> 6f0d98c5
 	}
 	claimedBlockNumber, err := rollupCfg.TargetBlockNumber(superRoot.Timestamp + 1)
 	if err != nil {
