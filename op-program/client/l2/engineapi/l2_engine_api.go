--- conflicted
+++ resolved
@@ -503,11 +503,7 @@
 		Withdrawals:   toGethWithdrawals(payload),
 		ExcessBlobGas: (*uint64)(payload.ExcessBlobGas),
 		BlobGasUsed:   (*uint64)(payload.BlobGasUsed),
-<<<<<<< HEAD
-	}, hashes, root, requests)
-=======
-	}, hashes, root, ea.backend.Config())
->>>>>>> d3a50acf
+	}, hashes, root, requests, ea.backend.Config())
 	if err != nil {
 		log.Debug("Invalid NewPayload params", "params", payload, "error", err)
 		return &eth.PayloadStatusV1{Status: eth.ExecutionInvalidBlockHash}, nil
