package flags

import (
	"github.com/urfave/cli"

	opservice "github.com/ethereum-optimism/optimism/op-service"
	oplog "github.com/ethereum-optimism/optimism/op-service/log"
	opmetrics "github.com/ethereum-optimism/optimism/op-service/metrics"
	oppprof "github.com/ethereum-optimism/optimism/op-service/pprof"
	oprpc "github.com/ethereum-optimism/optimism/op-service/rpc"
	opsigner "github.com/ethereum-optimism/optimism/op-signer/client"
)

const envVarPrefix = "OP_BATCHER"

var (
	/* Required flags */

	L1EthRpcFlag = cli.StringFlag{
		Name:     "l1-eth-rpc",
		Usage:    "HTTP provider URL for L1",
		Required: true,
		EnvVar:   opservice.PrefixEnvVar(envVarPrefix, "L1_ETH_RPC"),
	}
	L2EthRpcFlag = cli.StringFlag{
		Name:     "l2-eth-rpc",
		Usage:    "HTTP provider URL for L2 execution engine",
		Required: true,
		EnvVar:   opservice.PrefixEnvVar(envVarPrefix, "L2_ETH_RPC"),
	}
	RollupRpcFlag = cli.StringFlag{
		Name:     "rollup-rpc",
		Usage:    "HTTP provider URL for Rollup node",
		Required: true,
		EnvVar:   opservice.PrefixEnvVar(envVarPrefix, "ROLLUP_RPC"),
	}
	ChannelTimeoutFlag = cli.Uint64Flag{
		Name:     "channel-timeout",
		Usage:    "The maximum duration (in seconds) to attempt completing an opened channel, as opposed to submitting L2 blocks into a new channel.",
		Required: true,
		EnvVar:   opservice.PrefixEnvVar(envVarPrefix, "CHANNEL_TIMEOUT"),
	}
	PollIntervalFlag = cli.DurationFlag{
		Name: "poll-interval",
		Usage: "Delay between querying L2 for more transactions and " +
			"creating a new batch",
		Required: true,
		EnvVar:   opservice.PrefixEnvVar(envVarPrefix, "POLL_INTERVAL"),
	}
	NumConfirmationsFlag = cli.Uint64Flag{
		Name: "num-confirmations",
		Usage: "Number of confirmations which we will wait after " +
			"appending a new batch",
		Required: true,
		EnvVar:   opservice.PrefixEnvVar(envVarPrefix, "NUM_CONFIRMATIONS"),
	}
	SafeAbortNonceTooLowCountFlag = cli.Uint64Flag{
		Name: "safe-abort-nonce-too-low-count",
		Usage: "Number of ErrNonceTooLow observations required to " +
			"give up on a tx at a particular nonce without receiving " +
			"confirmation",
		Required: true,
		EnvVar:   opservice.PrefixEnvVar(envVarPrefix, "SAFE_ABORT_NONCE_TOO_LOW_COUNT"),
	}
	ResubmissionTimeoutFlag = cli.DurationFlag{
		Name: "resubmission-timeout",
		Usage: "Duration we will wait before resubmitting a " +
			"transaction to L1",
		Required: true,
		EnvVar:   opservice.PrefixEnvVar(envVarPrefix, "RESUBMISSION_TIMEOUT"),
	}
	SequencerBatchInboxAddressFlag = cli.StringFlag{
		Name:     "sequencer-batch-inbox-address",
		Usage:    "L1 Address to receive batch transactions",
		Required: true,
		EnvVar:   opservice.PrefixEnvVar(envVarPrefix, "SEQUENCER_BATCH_INBOX_ADDRESS"),
	}

	/* Optional flags */

	MaxL1TxSizeBytesFlag = cli.Uint64Flag{
		Name:   "max-l1-tx-size-bytes",
		Usage:  "The maximum size of a batch tx submitted to L1.",
		Value:  120_000,
		EnvVar: opservice.PrefixEnvVar(envVarPrefix, "MAX_L1_TX_SIZE_BYTES"),
	}
	TargetL1TxSizeBytesFlag = cli.Uint64Flag{
		Name:   "target-l1-tx-size-bytes",
		Usage:  "The target size of a batch tx submitted to L1.",
		Value:  100_000,
		EnvVar: opservice.PrefixEnvVar(envVarPrefix, "TARGET_L1_TX_SIZE_BYTES"),
	}
	TargetNumFramesFlag = cli.IntFlag{
		Name:   "target-num-frames",
		Usage:  "The target number of frames to create per channel",
		Value:  1,
		EnvVar: opservice.PrefixEnvVar(envVarPrefix, "TARGET_NUM_FRAMES"),
	}
	ApproxComprRatioFlag = cli.Float64Flag{
		Name:   "approx-compr-ratio",
		Usage:  "The approximate compression ratio (<= 1.0)",
		Value:  1.0,
		EnvVar: opservice.PrefixEnvVar(envVarPrefix, "APPROX_COMPR_RATIO"),
	}
	MnemonicFlag = cli.StringFlag{
		Name: "mnemonic",
		Usage: "The mnemonic used to derive the wallets for either the " +
			"sequencer or the l2output",
		EnvVar: opservice.PrefixEnvVar(envVarPrefix, "MNEMONIC"),
	}
	SequencerHDPathFlag = cli.StringFlag{
		Name: "sequencer-hd-path",
		Usage: "The HD path used to derive the sequencer wallet from the " +
			"mnemonic. The mnemonic flag must also be set.",
		EnvVar: opservice.PrefixEnvVar(envVarPrefix, "SEQUENCER_HD_PATH"),
	}
	PrivateKeyFlag = cli.StringFlag{
		Name:   "private-key",
		Usage:  "The private key to use with the l2output wallet. Must not be used with mnemonic.",
		EnvVar: opservice.PrefixEnvVar(envVarPrefix, "PRIVATE_KEY"),
	}
<<<<<<< HEAD
	SequencerBatchInboxAddressFlag = cli.StringFlag{
		Name:     "sequencer-batch-inbox-address",
		Usage:    "L1 Address to receive batch transactions",
		Required: true,
		EnvVar:   opservice.PrefixEnvVar(envVarPrefix, "SEQUENCER_BATCH_INBOX_ADDRESS"),
	}
	SysDescFlag = cli.StringFlag{
		Name:     "sys-desc",
		Usage:    "Descriptor for batcher UTXO wallet",
		EnvVar:   opservice.PrefixEnvVar(envVarPrefix, "SYS_DESC"),
	}
	SysDescInternalFlag = cli.StringFlag{
		Name:     "sys-desc-internal",
		Usage:    "Descriptor for batcher UTXO wallet (change)",
		EnvVar:   opservice.PrefixEnvVar(envVarPrefix, "SYS_DESC_INTERNAL"),
	}
=======
>>>>>>> 1214d486
)

var requiredFlags = []cli.Flag{
	L1EthRpcFlag,
	L2EthRpcFlag,
	RollupRpcFlag,
	ChannelTimeoutFlag,
	PollIntervalFlag,
	NumConfirmationsFlag,
	SafeAbortNonceTooLowCountFlag,
	ResubmissionTimeoutFlag,
	SequencerBatchInboxAddressFlag,
}

var optionalFlags = []cli.Flag{
	MaxL1TxSizeBytesFlag,
	TargetL1TxSizeBytesFlag,
	TargetNumFramesFlag,
	ApproxComprRatioFlag,
	MnemonicFlag,
	SequencerHDPathFlag,
	PrivateKeyFlag,
	// SYSCOIN
	SysDescFlag,
	SysDescInternalFlag,
}

func init() {
	requiredFlags = append(requiredFlags, oprpc.CLIFlags(envVarPrefix)...)

	optionalFlags = append(optionalFlags, oplog.CLIFlags(envVarPrefix)...)
	optionalFlags = append(optionalFlags, opmetrics.CLIFlags(envVarPrefix)...)
	optionalFlags = append(optionalFlags, oppprof.CLIFlags(envVarPrefix)...)
	optionalFlags = append(optionalFlags, opsigner.CLIFlags(envVarPrefix)...)

	Flags = append(requiredFlags, optionalFlags...)
}

// Flags contains the list of configuration options available to the binary.
var Flags []cli.Flag<|MERGE_RESOLUTION|>--- conflicted
+++ resolved
@@ -119,13 +119,6 @@
 		Usage:  "The private key to use with the l2output wallet. Must not be used with mnemonic.",
 		EnvVar: opservice.PrefixEnvVar(envVarPrefix, "PRIVATE_KEY"),
 	}
-<<<<<<< HEAD
-	SequencerBatchInboxAddressFlag = cli.StringFlag{
-		Name:     "sequencer-batch-inbox-address",
-		Usage:    "L1 Address to receive batch transactions",
-		Required: true,
-		EnvVar:   opservice.PrefixEnvVar(envVarPrefix, "SEQUENCER_BATCH_INBOX_ADDRESS"),
-	}
 	SysDescFlag = cli.StringFlag{
 		Name:     "sys-desc",
 		Usage:    "Descriptor for batcher UTXO wallet",
@@ -136,8 +129,6 @@
 		Usage:    "Descriptor for batcher UTXO wallet (change)",
 		EnvVar:   opservice.PrefixEnvVar(envVarPrefix, "SYS_DESC_INTERNAL"),
 	}
-=======
->>>>>>> 1214d486
 )
 
 var requiredFlags = []cli.Flag{
