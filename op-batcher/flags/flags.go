package flags

import (
	"fmt"
<<<<<<< HEAD
=======
	"slices"
>>>>>>> f8143c8c
	"strings"
	"time"

	"github.com/urfave/cli/v2"
	"golang.org/x/exp/slices"

	"github.com/ethereum-optimism/optimism/op-batcher/compressor"
<<<<<<< HEAD
=======
	"github.com/ethereum-optimism/optimism/op-node/rollup/derive"
>>>>>>> f8143c8c
	plasma "github.com/ethereum-optimism/optimism/op-plasma"
	opservice "github.com/ethereum-optimism/optimism/op-service"
	openum "github.com/ethereum-optimism/optimism/op-service/enum"
	oplog "github.com/ethereum-optimism/optimism/op-service/log"
	opmetrics "github.com/ethereum-optimism/optimism/op-service/metrics"
	"github.com/ethereum-optimism/optimism/op-service/oppprof"
	oprpc "github.com/ethereum-optimism/optimism/op-service/rpc"
	"github.com/ethereum-optimism/optimism/op-service/txmgr"
)

const EnvVarPrefix = "OP_BATCHER"

func prefixEnvVars(name string) []string {
	return opservice.PrefixEnvVar(EnvVarPrefix, name)
}

var (
	// Required flags
	L1EthRpcFlag = &cli.StringFlag{
		Name:    "l1-eth-rpc",
		Usage:   "HTTP provider URL for L1. Multiple alternative addresses are supported, separated by commas, and the first address is used by default",
		EnvVars: prefixEnvVars("L1_ETH_RPC"),
	}
	L2EthRpcFlag = &cli.StringFlag{
		Name:    "l2-eth-rpc",
		Usage:   "HTTP provider URL for L2 execution engine. A comma-separated list enables the active L2 endpoint provider. Such a list needs to match the number of rollup-rpcs provided.",
		EnvVars: prefixEnvVars("L2_ETH_RPC"),
	}
	RollupRpcFlag = &cli.StringFlag{
		Name:    "rollup-rpc",
		Usage:   "HTTP provider URL for Rollup node. A comma-separated list enables the active L2 endpoint provider. Such a list needs to match the number of l2-eth-rpcs provided.",
		EnvVars: prefixEnvVars("ROLLUP_RPC"),
	}
	// Optional flags
	SubSafetyMarginFlag = &cli.Uint64Flag{
		Name: "sub-safety-margin",
		Usage: "The batcher tx submission safety margin (in #L1-blocks) to subtract " +
			"from a channel's timeout and sequencing window, to guarantee safe inclusion " +
			"of a channel on L1.",
		Value:   10,
		EnvVars: prefixEnvVars("SUB_SAFETY_MARGIN"),
	}
	PollIntervalFlag = &cli.DurationFlag{
		Name:    "poll-interval",
		Usage:   "How frequently to poll L2 for new blocks",
		Value:   6 * time.Second,
		EnvVars: prefixEnvVars("POLL_INTERVAL"),
	}
	MaxPendingTransactionsFlag = &cli.Uint64Flag{
		Name:    "max-pending-tx",
		Usage:   "The maximum number of pending transactions. 0 for no limit.",
		Value:   1,
		EnvVars: prefixEnvVars("MAX_PENDING_TX"),
	}
	MaxChannelDurationFlag = &cli.Uint64Flag{
		Name:    "max-channel-duration",
		Usage:   "The maximum duration of L1-blocks to keep a channel open. 0 to disable.",
		Value:   0,
		EnvVars: prefixEnvVars("MAX_CHANNEL_DURATION"),
	}
	MaxL1TxSizeBytesFlag = &cli.Uint64Flag{
		Name:    "max-l1-tx-size-bytes",
		Usage:   "The maximum size of a batch tx submitted to L1. Ignored for blobs, where max blob size will be used.",
		Value:   120_000, // will be overwritten to max for blob da-type
		EnvVars: prefixEnvVars("MAX_L1_TX_SIZE_BYTES"),
	}
	TargetNumFramesFlag = &cli.IntFlag{
		Name:    "target-num-frames",
		Usage:   "The target number of frames to create per channel. Controls number of blobs per blob tx, if using Blob DA.",
		Value:   1,
		EnvVars: prefixEnvVars("TARGET_NUM_FRAMES"),
	}
	ApproxComprRatioFlag = &cli.Float64Flag{
		Name:    "approx-compr-ratio",
		Usage:   "The approximate compression ratio (<= 1.0). Only relevant for ratio compressor.",
		Value:   0.6,
		EnvVars: prefixEnvVars("APPROX_COMPR_RATIO"),
	}
	CompressorFlag = &cli.StringFlag{
		Name:    "compressor",
		Usage:   "The type of compressor. Valid options: " + strings.Join(compressor.KindKeys, ", "),
		EnvVars: prefixEnvVars("COMPRESSOR"),
		Value:   compressor.ShadowKind,
		Action: func(_ *cli.Context, s string) error {
			if !slices.Contains(compressor.KindKeys, s) {
				return fmt.Errorf("unsupported compressor: %s", s)
			}
			return nil
		},
	}
<<<<<<< HEAD
=======
	CompressionAlgoFlag = &cli.GenericFlag{
		Name:    "compression-algo",
		Usage:   "The compression algorithm to use. Valid options: " + openum.EnumString(derive.CompressionAlgos),
		EnvVars: prefixEnvVars("COMPRESSION_ALGO"),
		Value: func() *derive.CompressionAlgo {
			out := derive.Zlib
			return &out
		}(),
	}
>>>>>>> f8143c8c
	StoppedFlag = &cli.BoolFlag{
		Name:    "stopped",
		Usage:   "Initialize the batcher in a stopped state. The batcher can be started using the admin_startBatcher RPC",
		EnvVars: prefixEnvVars("STOPPED"),
	}
	BatchTypeFlag = &cli.UintFlag{
		Name:        "batch-type",
		Usage:       "The batch type. 0 for SingularBatch and 1 for SpanBatch.",
		Value:       0,
		EnvVars:     prefixEnvVars("BATCH_TYPE"),
		DefaultText: "singular",
	}
	DataAvailabilityTypeFlag = &cli.GenericFlag{
		Name: "data-availability-type",
		Usage: "The data availability type to use for submitting batches to the L1. Valid options: " +
			openum.EnumString(DataAvailabilityTypes),
		Value: func() *DataAvailabilityType {
			out := CalldataType
			return &out
		}(),
		EnvVars: prefixEnvVars("DATA_AVAILABILITY_TYPE"),
	}
	ActiveSequencerCheckDurationFlag = &cli.DurationFlag{
		Name:    "active-sequencer-check-duration",
		Usage:   "The duration between checks to determine the active sequencer endpoint. ",
		Value:   2 * time.Minute,
		EnvVars: prefixEnvVars("ACTIVE_SEQUENCER_CHECK_DURATION"),
<<<<<<< HEAD
=======
	}
	CheckRecentTxsDepthFlag = &cli.IntFlag{
		Name: "check-recent-txs-depth",
		Usage: "Indicates how many blocks back the batcher should look during startup for a recent batch tx on L1. This can " +
			"speed up waiting for node sync. It should be set to the verifier confirmation depth of the sequencer (e.g. 4).",
		Value:   0,
		EnvVars: prefixEnvVars("CHECK_RECENT_TXS_DEPTH"),
	}
	WaitNodeSyncFlag = &cli.BoolFlag{
		Name: "wait-node-sync",
		Usage: "Indicates if, during startup, the batcher should wait for a recent batcher tx on L1 to " +
			"finalize (via more block confirmations). This should help avoid duplicate batcher txs.",
		Value:   false,
		EnvVars: prefixEnvVars("WAIT_NODE_SYNC"),
>>>>>>> f8143c8c
	}
	// Legacy Flags
	SequencerHDPathFlag = txmgr.SequencerHDPathFlag
)

var requiredFlags = []cli.Flag{
	L1EthRpcFlag,
	L2EthRpcFlag,
	RollupRpcFlag,
}

var optionalFlags = []cli.Flag{
	WaitNodeSyncFlag,
	CheckRecentTxsDepthFlag,
	SubSafetyMarginFlag,
	PollIntervalFlag,
	MaxPendingTransactionsFlag,
	MaxChannelDurationFlag,
	MaxL1TxSizeBytesFlag,
	TargetNumFramesFlag,
	ApproxComprRatioFlag,
	CompressorFlag,
	StoppedFlag,
	SequencerHDPathFlag,
	BatchTypeFlag,
	DataAvailabilityTypeFlag,
	ActiveSequencerCheckDurationFlag,
<<<<<<< HEAD
=======
	CompressionAlgoFlag,
>>>>>>> f8143c8c
}

func init() {
	optionalFlags = append(optionalFlags, oprpc.CLIFlags(EnvVarPrefix)...)
	optionalFlags = append(optionalFlags, oplog.CLIFlags(EnvVarPrefix)...)
	optionalFlags = append(optionalFlags, opmetrics.CLIFlags(EnvVarPrefix)...)
	optionalFlags = append(optionalFlags, oppprof.CLIFlags(EnvVarPrefix)...)
	optionalFlags = append(optionalFlags, txmgr.CLIFlags(EnvVarPrefix)...)
	optionalFlags = append(optionalFlags, plasma.CLIFlags(EnvVarPrefix, "")...)

	Flags = append(requiredFlags, optionalFlags...)
}

// Flags contains the list of configuration options available to the binary.
var Flags []cli.Flag

func CheckRequired(ctx *cli.Context) error {
	for _, f := range requiredFlags {
		if !ctx.IsSet(f.Names()[0]) {
			return fmt.Errorf("flag %s is required", f.Names()[0])
		}
	}
	return nil
}<|MERGE_RESOLUTION|>--- conflicted
+++ resolved
@@ -2,10 +2,7 @@
 
 import (
 	"fmt"
-<<<<<<< HEAD
-=======
 	"slices"
->>>>>>> f8143c8c
 	"strings"
 	"time"
 
@@ -13,10 +10,7 @@
 	"golang.org/x/exp/slices"
 
 	"github.com/ethereum-optimism/optimism/op-batcher/compressor"
-<<<<<<< HEAD
-=======
 	"github.com/ethereum-optimism/optimism/op-node/rollup/derive"
->>>>>>> f8143c8c
 	plasma "github.com/ethereum-optimism/optimism/op-plasma"
 	opservice "github.com/ethereum-optimism/optimism/op-service"
 	openum "github.com/ethereum-optimism/optimism/op-service/enum"
@@ -107,8 +101,6 @@
 			return nil
 		},
 	}
-<<<<<<< HEAD
-=======
 	CompressionAlgoFlag = &cli.GenericFlag{
 		Name:    "compression-algo",
 		Usage:   "The compression algorithm to use. Valid options: " + openum.EnumString(derive.CompressionAlgos),
@@ -118,7 +110,6 @@
 			return &out
 		}(),
 	}
->>>>>>> f8143c8c
 	StoppedFlag = &cli.BoolFlag{
 		Name:    "stopped",
 		Usage:   "Initialize the batcher in a stopped state. The batcher can be started using the admin_startBatcher RPC",
@@ -146,8 +137,6 @@
 		Usage:   "The duration between checks to determine the active sequencer endpoint. ",
 		Value:   2 * time.Minute,
 		EnvVars: prefixEnvVars("ACTIVE_SEQUENCER_CHECK_DURATION"),
-<<<<<<< HEAD
-=======
 	}
 	CheckRecentTxsDepthFlag = &cli.IntFlag{
 		Name: "check-recent-txs-depth",
@@ -162,7 +151,6 @@
 			"finalize (via more block confirmations). This should help avoid duplicate batcher txs.",
 		Value:   false,
 		EnvVars: prefixEnvVars("WAIT_NODE_SYNC"),
->>>>>>> f8143c8c
 	}
 	// Legacy Flags
 	SequencerHDPathFlag = txmgr.SequencerHDPathFlag
@@ -190,10 +178,7 @@
 	BatchTypeFlag,
 	DataAvailabilityTypeFlag,
 	ActiveSequencerCheckDurationFlag,
-<<<<<<< HEAD
-=======
 	CompressionAlgoFlag,
->>>>>>> f8143c8c
 }
 
 func init() {
