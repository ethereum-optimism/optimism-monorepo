--- conflicted
+++ resolved
@@ -56,11 +56,7 @@
 	if t.fullErr != nil {
 		return 0, t.fullErr
 	}
-<<<<<<< HEAD
-	_, err := t.shadowCompress.Write(p)
-=======
 	_, err := t.shadowCompressor.Write(p)
->>>>>>> f8143c8c
 	if err != nil {
 		return 0, err
 	}
@@ -69,21 +65,12 @@
 		// Do not flush the buffer unless there's some chance we will be over the size limit.
 		// This reduces CPU but more importantly it makes the shadow compression ratio more
 		// closely reflect the ultimate compression ratio.
-<<<<<<< HEAD
-		if err = t.shadowCompress.Flush(); err != nil {
-			return 0, err
-		}
-		newBound = uint64(t.shadowBuf.Len()) + CloseOverheadZlib
-		if newBound > t.config.TargetOutputSize {
-			t.fullErr = derive.CompressorFullErr
-=======
 		if err = t.shadowCompressor.Flush(); err != nil {
 			return 0, err
 		}
 		newBound = uint64(t.shadowCompressor.Len()) + CloseOverheadZlib
 		if newBound > t.config.TargetOutputSize {
 			t.fullErr = derive.ErrCompressorFull
->>>>>>> f8143c8c
 			if t.Len() > 0 {
 				// only return an error if we've already written data to this compressor before
 				// (otherwise single blocks over the target would never be written)
@@ -92,11 +79,7 @@
 		}
 	}
 	t.bound = newBound
-<<<<<<< HEAD
-	return t.compress.Write(p)
-=======
 	return t.compressor.Write(p)
->>>>>>> f8143c8c
 }
 
 func (t *ShadowCompressor) Close() error {
