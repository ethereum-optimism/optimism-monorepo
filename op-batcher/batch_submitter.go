--- conflicted
+++ resolved
@@ -100,466 +100,4 @@
 		_ = server.Stop()
 		return nil
 	}
-<<<<<<< HEAD
-}
-
-// BatchSubmitter encapsulates a service responsible for submitting L2 tx
-// batches to L1 for availability.
-type BatchSubmitter struct {
-	txMgr txmgr.TxManager
-	addr  common.Address
-	cfg   sequencer.Config
-	wg    sync.WaitGroup
-	done  chan struct{}
-	log   log.Logger
-
-	ctx    context.Context
-	cancel context.CancelFunc
-
-	lastSubmittedBlock eth.BlockID
-
-	ch *derive.ChannelOut
-}
-
-// NewBatchSubmitter initializes the BatchSubmitter, gathering any resources
-// that will be needed during operation.
-func NewBatchSubmitter(cfg Config, l log.Logger) (*BatchSubmitter, error) {
-	ctx := context.Background()
-
-	var err error
-	var sequencerPrivKey *ecdsa.PrivateKey
-	var addr common.Address
-
-	if cfg.PrivateKey != "" && cfg.Mnemonic != "" {
-		return nil, errors.New("cannot specify both a private key and a mnemonic")
-	}
-
-	if cfg.PrivateKey == "" {
-		// Parse wallet private key that will be used to submit L2 txs to the batch
-		// inbox address.
-		wallet, err := hdwallet.NewFromMnemonic(cfg.Mnemonic)
-		if err != nil {
-			return nil, err
-		}
-
-		acc := accounts.Account{
-			URL: accounts.URL{
-				Path: cfg.SequencerHDPath,
-			},
-		}
-		addr, err = wallet.Address(acc)
-		if err != nil {
-			return nil, err
-		}
-
-		sequencerPrivKey, err = wallet.PrivateKey(acc)
-		if err != nil {
-			return nil, err
-		}
-	} else {
-		sequencerPrivKey, err = crypto.HexToECDSA(strings.TrimPrefix(cfg.PrivateKey, "0x"))
-		if err != nil {
-			return nil, err
-		}
-
-		addr = crypto.PubkeyToAddress(sequencerPrivKey.PublicKey)
-	}
-
-	batchInboxAddress, err := parseAddress(cfg.SequencerBatchInboxAddress)
-	if err != nil {
-		return nil, err
-	}
-
-	// Connect to L1 and L2 providers. Perform these last since they are the
-	// most expensive.
-	l1Client, err := dialEthClientWithTimeout(ctx, cfg.L1EthRpc)
-	if err != nil {
-		return nil, err
-	}
-
-	l2Client, err := dialEthClientWithTimeout(ctx, cfg.L2EthRpc)
-	if err != nil {
-		return nil, err
-	}
-
-	rollupClient, err := dialRollupClientWithTimeout(ctx, cfg.RollupRpc)
-	if err != nil {
-		return nil, err
-	}
-
-	// SYSCOIN
-	syscoinClient, err := dialSyscoinClientWithTimeout(ctx, cfg.SyscoinRpc)
-	if err != nil {
-		return nil, err
-	}
-	podaClient, err := dialPoDAClientWithTimeout(ctx, cfg.PoDARpc)
-	if err != nil {
-		return nil, err
-	}
-
-	chainID, err := l1Client.ChainID(ctx)
-	if err != nil {
-		return nil, err
-	}
-
-	sequencerBalance, err := l1Client.BalanceAt(ctx, addr, nil)
-	if err != nil {
-		return nil, err
-	}
-
-	log.Info("starting batch submitter", "submitter_addr", addr, "submitter_bal", sequencerBalance)
-	txManagerConfig := txmgr.Config{
-		Log:                       l,
-		Name:                      "Batch Submitter",
-		ResubmissionTimeout:       cfg.ResubmissionTimeout,
-		ReceiptQueryInterval:      time.Second,
-		NumConfirmations:          cfg.NumConfirmations,
-		SafeAbortNonceTooLowCount: cfg.SafeAbortNonceTooLowCount,
-	}
-
-	batcherCfg := sequencer.Config{
-		Log:               l,
-		Name:              "Batch Submitter",
-		L1Client:          l1Client,
-		L2Client:          l2Client,
-		RollupNode:        rollupClient,
-		SyscoinNode:       syscoinClient,
-		PoDANode:          podaClient,
-		MinL1TxSize:       cfg.MinL1TxSize,
-		MaxL1TxSize:       cfg.MaxL1TxSize,
-		BatchInboxAddress: batchInboxAddress,
-		ChannelTimeout:    cfg.ChannelTimeout,
-		ChainID:           chainID,
-		PrivKey:           sequencerPrivKey,
-		PollInterval:      cfg.PollInterval,
-	}
-
-	ctx, cancel := context.WithCancel(context.Background())
-	return &BatchSubmitter{
-		cfg:   batcherCfg,
-		addr:  addr,
-		txMgr: txmgr.NewSimpleTxManager("batcher", txManagerConfig, l1Client),
-		done:  make(chan struct{}),
-		log:   l,
-		// TODO: this context only exists because the even loop doesn't reach done
-		// if the tx manager is blocking forever due to e.g. insufficient balance.
-		ctx:    ctx,
-		cancel: cancel,
-	}, nil
-}
-
-func (l *BatchSubmitter) Start() error {
-	l.wg.Add(1)
-	go l.loop()
-	return nil
-}
-
-func (l *BatchSubmitter) Stop() {
-	l.cancel()
-	close(l.done)
-	l.wg.Wait()
-}
-
-func (l *BatchSubmitter) loop() {
-	defer l.wg.Done()
-
-	ticker := time.NewTicker(l.cfg.PollInterval)
-	defer ticker.Stop()
-mainLoop:
-	for {
-		select {
-		case <-ticker.C:
-			// Do the simplest thing of one channel per range of blocks since the iteration of this loop.
-			// The channel is closed at the end of this loop (to avoid lifecycle management of the channel).
-			ctx, cancel := context.WithTimeout(l.ctx, time.Second*10)
-			syncStatus, err := l.cfg.RollupNode.SyncStatus(ctx)
-			cancel()
-			if err != nil {
-				l.log.Warn("issue fetching L2 head", "err", err)
-				continue
-			}
-			if syncStatus.HeadL1 == (eth.L1BlockRef{}) {
-				l.log.Info("Rollup node has no L1 head info yet")
-				continue
-			}
-			l.log.Info("Got new L2 sync status", "safe_head", syncStatus.SafeL2, "unsafe_head", syncStatus.UnsafeL2, "last_submitted", l.lastSubmittedBlock, "l1_head", syncStatus.HeadL1)
-			if syncStatus.SafeL2.Number >= syncStatus.UnsafeL2.Number {
-				l.log.Trace("No unsubmitted blocks from sequencer")
-				continue
-			}
-			// If we just started, start at safe-head
-			if l.lastSubmittedBlock == (eth.BlockID{}) {
-				l.log.Info("Starting batch-submitter work at safe-head", "safe", syncStatus.SafeL2)
-				l.lastSubmittedBlock = syncStatus.SafeL2.ID()
-			}
-			// If it's lagging behind, catch it up.
-			if l.lastSubmittedBlock.Number < syncStatus.SafeL2.Number {
-				l.log.Warn("last submitted block lagged behind L2 safe head: batch submission will continue from the safe head now", "last", l.lastSubmittedBlock, "safe", syncStatus.SafeL2)
-				l.lastSubmittedBlock = syncStatus.SafeL2.ID()
-			}
-			if ch, err := derive.NewChannelOut(); err != nil {
-				l.log.Error("Error creating channel", "err", err)
-				continue
-			} else {
-				l.ch = ch
-			}
-			prevID := l.lastSubmittedBlock
-			maxBlocksPerChannel := uint64(100)
-			// Hacky min() here to ensure that we don't batch submit more than 100 blocks per channel.
-			// TODO: use proper channel size here instead.
-			upToBlockNumber := syncStatus.UnsafeL2.Number
-			if l.lastSubmittedBlock.Number+1+maxBlocksPerChannel < upToBlockNumber {
-				upToBlockNumber = l.lastSubmittedBlock.Number + 1 + maxBlocksPerChannel
-			}
-			for i := l.lastSubmittedBlock.Number + 1; i <= upToBlockNumber; i++ {
-				ctx, cancel := context.WithTimeout(l.ctx, time.Second*10)
-				block, err := l.cfg.L2Client.BlockByNumber(ctx, new(big.Int).SetUint64(i))
-				cancel()
-				if err != nil {
-					l.log.Error("issue fetching L2 block", "err", err)
-					continue mainLoop
-				}
-				if block.ParentHash() != prevID.Hash {
-					l.log.Error("detected a reorg in L2 chain vs previous submitted information, resetting to safe head now", "safe_head", syncStatus.SafeL2)
-					l.lastSubmittedBlock = syncStatus.SafeL2.ID()
-					continue mainLoop
-				}
-				if err := l.ch.AddBlock(block); err != nil {
-					l.log.Error("issue adding L2 Block to the channel", "err", err, "channel_id", l.ch.ID())
-					continue mainLoop
-				}
-				prevID = eth.BlockID{Hash: block.Hash(), Number: block.NumberU64()}
-				l.log.Info("added L2 block to channel", "block", prevID, "channel_id", l.ch.ID(), "tx_count", len(block.Transactions()), "time", block.Time())
-			}
-			if err := l.ch.Close(); err != nil {
-				l.log.Error("issue getting adding L2 Block", "err", err)
-				continue
-			}
-			// Hand role do-while loop to fully pull all frames out of the channel
-			VHs := make([]common.Hash, 0)
-			for {
-				// Collect the output frame
-				data := new(bytes.Buffer)
-				data.WriteByte(derive.DerivationVersion0)
-				done := false
-				// subtract one, to account for the version byte
-				if err := l.ch.OutputFrame(data, l.cfg.MaxL1TxSize-1); err == io.EOF {
-					done = true
-				} else if err != nil {
-					l.log.Error("error outputting frame", "err", err)
-					continue mainLoop
-				}
-				// post data.Bytes() into SYS RPC to get version hash
-				vh, err := l.cfg.SyscoinNode.CreatePoDA(ctx, data.Bytes())
-				if err != nil {
-					l.log.Error("unable to create PoDA tx", "err", err)
-					continue mainLoop
-				}
-				VHs = append(VHs, vh)
-				// If `ch.OutputFrame` returned io.EOF we don't need to submit any more frames for this channel.
-				if done {
-					break // local do-while loop
-				}
-			}
-			vhBytes := make([]byte, 0)
-			for _, vh := range VHs {
-				// wait for VH to confirm (MTP > 0)
-				podaCreateStatus, err := l.cfg.SyscoinNode.IsPoDAConfirmed(ctx, vh)
-				if err != nil {
-					l.log.Error("unable to check for PoDA confirmation", "err", err)
-					continue mainLoop
-				}
-				if podaCreateStatus == false {
-					l.log.Error("PoDA not confirmed", "err", err)
-					continue mainLoop
-				}
-				vhBytes = append(vhBytes, vh.Bytes()...)
-			}
-			// Query for the submitter's current nonce.
-			walletAddr := crypto.PubkeyToAddress(l.cfg.PrivKey.PublicKey)
-			ctx, cancel = context.WithTimeout(l.ctx, time.Second*10)
-			nonce, err := l.cfg.L1Client.NonceAt(ctx, walletAddr, nil)
-			cancel()
-			if err != nil {
-				l.log.Error("unable to get current nonce", "err", err)
-				continue mainLoop
-			}
-			// Create the transaction
-			ctx, cancel = context.WithTimeout(l.ctx, time.Second*10)
-			// call the appendSequencerBatch in the batch inbox contract, append the function sig infront of array of VH 32 byte array
-			sig := crypto.Keccak256([]byte(appendSequencerBatchMethodName))[:4]
-			calldata := append(sig, vhBytes...)
-			tx, err := l.CraftTx(ctx, calldata, nonce)
-			cancel()
-			if err != nil {
-				l.log.Error("unable to craft tx", "err", err)
-				continue mainLoop
-			}
-
-			// Construct the a closure that will update the txn with the current gas prices.
-			updateGasPrice := func(ctx context.Context) (*types.Transaction, error) {
-				l.log.Debug("updating batch tx gas price")
-				return l.UpdateGasPrice(ctx, tx, uint64(len(VHs))*1800)
-			}
-
-			// Wait until one of our submitted transactions confirms. If no
-			// receipt is received it's likely our gas price was too low.
-			// TODO: does the tx manager nicely replace the tx?
-			//  (submit a new one, that's within the channel timeout, but higher fee than previously submitted tx? Or use a cheap cancel tx?)
-			ctx, cancel = context.WithTimeout(l.ctx, time.Second*time.Duration(l.cfg.ChannelTimeout))
-			receipt, err := l.txMgr.Send(ctx, updateGasPrice, l.cfg.L1Client.SendTransaction)
-			cancel()
-			if err != nil {
-				l.log.Warn("unable to publish tx", "err", err)
-				continue mainLoop
-			}
-
-			// The transaction was successfully submitted.
-			l.log.Info("tx successfully published", "tx_hash", receipt.TxHash, "channel_id", l.ch.ID())
-
-			// TODO: if we exit to the mainLoop early on an error,
-			// it would be nice if we can determine which blocks are still readable from the partially submitted data.
-			// We can open a channel-in-reader, parse the data up to which we managed to submit it,
-			// and then take the block hash (if we remember which blocks we put in the channel)
-			//
-			// Now we just continue batch submission from the end of the channel.
-			l.lastSubmittedBlock = prevID
-
-		case <-l.done:
-			return
-		}
-	}
-}
-
-// NOTE: This method SHOULD NOT publish the resulting transaction.
-func (l *BatchSubmitter) CraftTx(ctx context.Context, data []byte, nonce uint64) (*types.Transaction, error) {
-	gasTipCap, err := l.cfg.L1Client.SuggestGasTipCap(ctx)
-	if err != nil {
-		return nil, err
-	}
-
-	head, err := l.cfg.L1Client.HeaderByNumber(ctx, nil)
-	if err != nil {
-		return nil, err
-	}
-
-	gasFeeCap := txmgr.CalcGasFeeCap(head.BaseFee, gasTipCap)
-	rawTx := &types.DynamicFeeTx{
-		ChainID:   l.cfg.ChainID,
-		Nonce:     nonce,
-		To:        &l.cfg.BatchInboxAddress,
-		GasTipCap: gasTipCap,
-		GasFeeCap: gasFeeCap,
-		Data:      data,
-	}
-	l.log.Debug("creating tx", "to", rawTx.To, "from", crypto.PubkeyToAddress(l.cfg.PrivKey.PublicKey))
-
-	gas, err := core.IntrinsicGas(rawTx.Data, nil, false, true, true)
-	if err != nil {
-		return nil, err
-	}
-	rawTx.Gas = gas
-
-	return types.SignNewTx(l.cfg.PrivKey, types.LatestSignerForChainID(l.cfg.ChainID), rawTx)
-}
-
-// UpdateGasPrice signs an otherwise identical txn to the one provided but with
-// updated gas prices sampled from the existing network conditions.
-//
-// NOTE: Thie method SHOULD NOT publish the resulting transaction.
-func (l *BatchSubmitter) UpdateGasPrice(ctx context.Context, tx *types.Transaction, additionalGas uint64) (*types.Transaction, error) {
-	gasTipCap, err := l.cfg.L1Client.SuggestGasTipCap(ctx)
-	if err != nil {
-		return nil, err
-	}
-
-	head, err := l.cfg.L1Client.HeaderByNumber(ctx, nil)
-	if err != nil {
-		return nil, err
-	}
-
-	gasFeeCap := txmgr.CalcGasFeeCap(head.BaseFee, gasTipCap)
-
-	rawTx := &types.DynamicFeeTx{
-		ChainID:   l.cfg.ChainID,
-		Nonce:     tx.Nonce(),
-		To:        tx.To(),
-		GasTipCap: gasTipCap,
-		GasFeeCap: gasFeeCap,
-		Gas:       tx.Gas() + additionalGas,
-		Data:      tx.Data(),
-	}
-
-	return types.SignNewTx(l.cfg.PrivKey, types.LatestSignerForChainID(l.cfg.ChainID), rawTx)
-}
-
-// SendTransaction injects a signed transaction into the pending pool for
-// execution.
-func (l *BatchSubmitter) SendTransaction(ctx context.Context, tx *types.Transaction) error {
-	return l.cfg.L1Client.SendTransaction(ctx, tx)
-}
-
-// dialEthClientWithTimeout attempts to dial the L1 provider using the provided
-// URL. If the dial doesn't complete within defaultDialTimeout seconds, this
-// method will return an error.
-func dialEthClientWithTimeout(ctx context.Context, url string) (
-	*ethclient.Client, error) {
-
-	ctxt, cancel := context.WithTimeout(ctx, defaultDialTimeout)
-	defer cancel()
-
-	return ethclient.DialContext(ctxt, url)
-}
-
-// dialRollupClientWithTimeout attempts to dial the RPC provider using the provided
-// URL. If the dial doesn't complete within defaultDialTimeout seconds, this
-// method will return an error.
-func dialRollupClientWithTimeout(ctx context.Context, url string) (*sources.RollupClient, error) {
-	ctxt, cancel := context.WithTimeout(ctx, defaultDialTimeout)
-	defer cancel()
-
-	rpcCl, err := rpc.DialContext(ctxt, url)
-	if err != nil {
-		return nil, err
-	}
-
-	return sources.NewRollupClient(client.NewBaseRPCClient(rpcCl)), nil
-}
-
-// SYSCOIN
-// dialRollupClientWithTimeout attempts to dial the RPC provider using the provided
-// URL. If the dial doesn't complete within defaultDialTimeout seconds, this
-// method will return an error.
-func dialSyscoinClientWithTimeout(ctx context.Context, url string) (*sources.SyscoinClient, error) {
-	ctxt, cancel := context.WithTimeout(ctx, defaultDialTimeout)
-	defer cancel()
-
-	rpcCl, err := rpc.DialContext(ctxt, url)
-	if err != nil {
-		return nil, err
-	}
-
-	return sources.NewSyscoinClient(client.NewBaseRPCClient(rpcCl)), nil
-}
-func dialPoDAClientWithTimeout(ctx context.Context, url string) (*sources.PoDAClient, error) {
-	ctxt, cancel := context.WithTimeout(ctx, defaultDialTimeout)
-	defer cancel()
-
-	rpcCl, err := rpc.DialContext(ctxt, url)
-	if err != nil {
-		return nil, err
-	}
-
-	return sources.NewPoDAClient(client.NewBaseRPCClient(rpcCl)), nil
-}
-
-// parseAddress parses an ETH address from a hex string. This method will fail if
-// the address is not a valid hexadecimal address.
-func parseAddress(address string) (common.Address, error) {
-	if common.IsHexAddress(address) {
-		return common.HexToAddress(address), nil
-	}
-	return common.Address{}, fmt.Errorf("invalid address: %v", address)
-=======
->>>>>>> f9d42b88
 }