--- conflicted
+++ resolved
@@ -300,19 +300,6 @@
 	if err != nil {
 		return nil, fmt.Errorf("getting rollup client: %w", err)
 	}
-<<<<<<< HEAD
-	cCtx, cancel := context.WithTimeout(ctx, l.Config.NetworkTimeout)
-	defer cancel()
-	return rollupClient.SyncStatus(cCtx)
-}
-
-// calculateL2BlockRangeToStore determines the range (start,end] that should be loaded into the local state.
-// It also takes care of initializing some local state (i.e. will modify l.lastStoredBlock in certain conditions
-// as well as garbage collecting blocks which became safe)
-func (l *BatchSubmitter) calculateL2BlockRangeToStore(syncStatus eth.SyncStatus) (eth.BlockID, eth.BlockID, error) {
-	if syncStatus.HeadL1 == (eth.L1BlockRef{}) {
-		return eth.BlockID{}, eth.BlockID{}, errors.New("empty sync status")
-=======
 
 	var (
 		syncStatus *eth.SyncStatus
@@ -329,7 +316,7 @@
 
 		// Ensure that we have the sync status
 		if err != nil {
-			return eth.BlockID{}, eth.BlockID{}, fmt.Errorf("failed to get sync status: %w", err)
+			return nil, fmt.Errorf("failed to get sync status: %w", err)
 		}
 
 		// If we have a head, break out of the loop
@@ -346,9 +333,19 @@
 			// Reset timer to tick of the new backoff time again
 			timer.Reset(backoff)
 		case <-ctx.Done():
-			return eth.BlockID{}, eth.BlockID{}, ctx.Err()
-		}
->>>>>>> 79ec1833
+			return nil, ctx.Err()
+		}
+	}
+
+	return syncStatus, nil
+}
+
+// calculateL2BlockRangeToStore determines the range (start,end] that should be loaded into the local state.
+// It also takes care of initializing some local state (i.e. will modify l.lastStoredBlock in certain conditions
+// as well as garbage collecting blocks which became safe)
+func (l *BatchSubmitter) calculateL2BlockRangeToStore(syncStatus eth.SyncStatus) (eth.BlockID, eth.BlockID, error) {
+	if syncStatus.HeadL1 == (eth.L1BlockRef{}) {
+		return eth.BlockID{}, eth.BlockID{}, errors.New("empty sync status")
 	}
 
 	// Check last stored to see if it needs to be set on startup OR set if is lagged behind.
