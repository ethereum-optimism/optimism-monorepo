--- conflicted
+++ resolved
@@ -5,7 +5,6 @@
 	"errors"
 	"fmt"
 	"io"
-	"math"
 	"math/big"
 	_ "net/http/pprof"
 	"sync"
@@ -440,29 +439,6 @@
 	ticker := time.NewTicker(l.Config.PollInterval)
 	defer ticker.Stop()
 
-<<<<<<< HEAD
-=======
-	publishAndWait := func() {
-		l.publishStateToL1(queue, receiptsCh, daGroup, time.Duration(math.MaxInt64))
-		if !l.Txmgr.IsClosed() {
-			if l.Config.UseAltDA {
-				l.Log.Info("Waiting for altDA writes to complete...")
-				err := daGroup.Wait()
-				if err != nil {
-					l.Log.Error("Error returned by one of the altda goroutines waited on", "err", err)
-				}
-			}
-			l.Log.Info("Waiting for L1 txs to be confirmed...")
-			err := queue.Wait()
-			if err != nil {
-				l.Log.Error("Error returned by one of the txmgr goroutines waited on", "err", err)
-			}
-		} else {
-			l.Log.Info("Txmgr is closed, remaining channel data won't be sent")
-		}
-	}
-
->>>>>>> 873b3e0d
 	for {
 		select {
 		case <-ticker.C:
@@ -490,12 +466,7 @@
 				l.clearState(l.shutdownCtx)
 				continue
 			}
-<<<<<<< HEAD
-			l.publishStateToL1(queue, receiptsCh, daGroup)
-
-=======
 			l.publishStateToL1(queue, receiptsCh, daGroup, l.Config.PollInterval)
->>>>>>> 873b3e0d
 		case <-l.shutdownCtx.Done():
 			l.Log.Warn("main loop returning")
 			return
