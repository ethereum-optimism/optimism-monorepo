package batcher

import (
	"context"
	"errors"
	"fmt"
	"io"
	"math/big"
	_ "net/http/pprof"
	"sync"
	"time"

	"golang.org/x/sync/errgroup"

	"github.com/ethereum/go-ethereum/common"
	"github.com/ethereum/go-ethereum/common/hexutil"
	"github.com/ethereum/go-ethereum/core"
	"github.com/ethereum/go-ethereum/core/txpool"
	"github.com/ethereum/go-ethereum/core/types"
	"github.com/ethereum/go-ethereum/log"
	"github.com/ethereum/go-ethereum/rpc"

	altda "github.com/ethereum-optimism/optimism/op-alt-da"
	"github.com/ethereum-optimism/optimism/op-batcher/metrics"
	"github.com/ethereum-optimism/optimism/op-node/rollup"
	"github.com/ethereum-optimism/optimism/op-node/rollup/derive"
	"github.com/ethereum-optimism/optimism/op-service/dial"
	"github.com/ethereum-optimism/optimism/op-service/eth"
	"github.com/ethereum-optimism/optimism/op-service/txmgr"
)

var (
	ErrBatcherNotRunning = errors.New("batcher is not running")
	emptyTxData          = txData{
		frames: []frameData{
			{
				data: []byte{},
			},
		},
	}
	SetMaxDASizeMethod = "miner_setMaxDASize"
)

type txRef struct {
	id       txID
	isCancel bool
	isBlob   bool
}

func (r txRef) String() string {
	return r.string(func(id txID) string { return id.String() })
}

func (r txRef) TerminalString() string {
	return r.string(func(id txID) string { return id.TerminalString() })
}

func (r txRef) string(txIDStringer func(txID) string) string {
	if r.isCancel {
		if r.isBlob {
			return "blob-cancellation"
		} else {
			return "calldata-cancellation"
		}
	}
	return txIDStringer(r.id)
}

type L1Client interface {
	HeaderByNumber(ctx context.Context, number *big.Int) (*types.Header, error)
	NonceAt(ctx context.Context, account common.Address, blockNumber *big.Int) (uint64, error)
}

type L2Client interface {
	BlockByNumber(ctx context.Context, number *big.Int) (*types.Block, error)
}

type RollupClient interface {
	SyncStatus(ctx context.Context) (*eth.SyncStatus, error)
}

// DriverSetup is the collection of input/output interfaces and configuration that the driver operates on.
type DriverSetup struct {
	Log               log.Logger
	Metr              metrics.Metricer
	RollupConfig      *rollup.Config
	Config            BatcherConfig
	Txmgr             txmgr.TxManager
	L1Client          L1Client
	EndpointProvider  dial.L2EndpointProvider
	ChannelConfig     ChannelConfigProvider
	AltDA             *altda.DAClient
	ChannelOutFactory ChannelOutFactory
}

// BatchSubmitter encapsulates a service responsible for submitting L2 tx
// batches to L1 for availability.
type BatchSubmitter struct {
	DriverSetup

	wg sync.WaitGroup

	shutdownCtx       context.Context
	cancelShutdownCtx context.CancelFunc
	killCtx           context.Context
	cancelKillCtx     context.CancelFunc

	l2BlockAdded chan struct{} // notifies the throttling loop whenever an l2 block is added

	mutex   sync.Mutex
	running bool

	txpoolMutex       sync.Mutex // guards txpoolState and txpoolBlockedBlob
	txpoolState       TxPoolState
	txpoolBlockedBlob bool

	state         *channelManager
	prevCurrentL1 eth.L1BlockRef // cached CurrentL1 from the last syncStatus
}

// NewBatchSubmitter initializes the BatchSubmitter driver from a preconfigured DriverSetup
func NewBatchSubmitter(setup DriverSetup) *BatchSubmitter {
	state := NewChannelManager(setup.Log, setup.Metr, setup.ChannelConfig, setup.RollupConfig)
	if setup.ChannelOutFactory != nil {
		state.SetChannelOutFactory(setup.ChannelOutFactory)
	}
	return &BatchSubmitter{
		DriverSetup: setup,
		state:       state,
	}
}

func (l *BatchSubmitter) StartBatchSubmitting() error {
	l.Log.Info("Starting Batch Submitter")

	l.mutex.Lock()
	defer l.mutex.Unlock()

	if l.running {
		return errors.New("batcher is already running")
	}
	l.running = true

	l.shutdownCtx, l.cancelShutdownCtx = context.WithCancel(context.Background())
	l.killCtx, l.cancelKillCtx = context.WithCancel(context.Background())
	l.clearState(l.shutdownCtx)

	if err := l.waitForL2Genesis(); err != nil {
		return fmt.Errorf("error waiting for L2 genesis: %w", err)
	}

	if l.Config.WaitNodeSync {
		err := l.waitNodeSync()
		if err != nil {
			return fmt.Errorf("error waiting for node sync: %w", err)
		}
	}

	receiptsCh := make(chan txmgr.TxReceipt[txRef])
	receiptsLoopCtx, cancelReceiptsLoopCtx := context.WithCancel(context.Background())
	throttlingLoopCtx, cancelThrottlingLoopCtx := context.WithCancel(context.Background())

	// DA throttling loop should always be started except for testing (indicated by ThrottleInterval == 0)
	if l.Config.ThrottleInterval > 0 {
		l.wg.Add(1)
		go l.throttlingLoop(throttlingLoopCtx)
	} else {
		l.Log.Warn("Throttling loop is DISABLED due to 0 throttle-interval. This should not be disabled in prod.")
	}
	l.wg.Add(2)
	go l.processReceiptsLoop(receiptsLoopCtx, receiptsCh)                                    // receives from receiptsCh
	go l.mainLoop(l.shutdownCtx, receiptsCh, cancelReceiptsLoopCtx, cancelThrottlingLoopCtx) // sends on receiptsCh

	l.Log.Info("Batch Submitter started")
	return nil
}

// waitForL2Genesis waits for the L2 genesis time to be reached.
func (l *BatchSubmitter) waitForL2Genesis() error {
	genesisTime := time.Unix(int64(l.RollupConfig.Genesis.L2Time), 0)
	now := time.Now()
	if now.After(genesisTime) {
		return nil
	}

	l.Log.Info("Waiting for L2 genesis", "genesisTime", genesisTime)

	// Create a ticker that fires every 30 seconds
	ticker := time.NewTicker(30 * time.Second)
	defer ticker.Stop()

	genesisTrigger := time.After(time.Until(genesisTime))

	for {
		select {
		case <-ticker.C:
			remaining := time.Until(genesisTime)
			l.Log.Info("Waiting for L2 genesis", "remainingTime", remaining.Round(time.Second))
		case <-genesisTrigger:
			l.Log.Info("L2 genesis time reached")
			return nil
		case <-l.shutdownCtx.Done():
			return errors.New("batcher stopped")
		}
	}
}

func (l *BatchSubmitter) StopBatchSubmittingIfRunning(ctx context.Context) error {
	err := l.StopBatchSubmitting(ctx)
	if errors.Is(err, ErrBatcherNotRunning) {
		return nil
	}
	return err
}

// StopBatchSubmitting stops the batch-submitter loop, and force-kills if the provided ctx is done.
func (l *BatchSubmitter) StopBatchSubmitting(ctx context.Context) error {
	l.Log.Info("Stopping Batch Submitter")

	l.mutex.Lock()
	defer l.mutex.Unlock()

	if !l.running {
		return ErrBatcherNotRunning
	}
	l.running = false

	// go routine will call cancelKill() if the passed in ctx is ever Done
	cancelKill := l.cancelKillCtx
	wrapped, cancel := context.WithCancel(ctx)
	defer cancel()
	go func() {
		<-wrapped.Done()
		cancelKill()
	}()

	l.cancelShutdownCtx()
	l.wg.Wait()
	l.cancelKillCtx()

	l.Log.Info("Batch Submitter stopped")
	return nil
}

// loadBlocksIntoState loads the blocks between start and end (inclusive).
// If there is a reorg, it will return an error.
func (l *BatchSubmitter) loadBlocksIntoState(ctx context.Context, start, end uint64) error {
	if end <= start {
		return fmt.Errorf("start number is >= end number %d,%d", start, end)
	}
<<<<<<< HEAD

	// we don't want to print it in the 1-block case as `loadBlockIntoState` already does
	if end.Number > start.Number+1 {
		l.Log.Info("Loading range of multiple blocks into state", "start", start.Number+1, "end", end.Number)
	}

	var latestBlock *types.Block
	// Add all blocks to "state"
	for i := start.Number + 1; i <= end.Number; i++ {
=======
	var latestBlock *types.Block
	// Add all blocks to "state"
	for i := start; i <= end; i++ {
>>>>>>> f9eaf1fc
		block, err := l.loadBlockIntoState(ctx, i)
		if errors.Is(err, ErrReorg) {
			l.Log.Warn("Found L2 reorg", "block_number", i)
			return err
		} else if err != nil {
			l.Log.Warn("Failed to load block into state", "err", err)
			return err
		}
		latestBlock = block
	}

	l2ref, err := derive.L2BlockToBlockRef(l.RollupConfig, latestBlock)
	if err != nil {
		l.Log.Warn("Invalid L2 block loaded into state", "err", err)
		return err
	}

	l.Metr.RecordL2BlocksLoaded(l2ref)
	return nil
}

// loadBlockIntoState fetches & stores a single block into `state`. It returns the block it loaded.
func (l *BatchSubmitter) loadBlockIntoState(ctx context.Context, blockNumber uint64) (*types.Block, error) {
	l2Client, err := l.EndpointProvider.EthClient(ctx)
	if err != nil {
		return nil, fmt.Errorf("getting L2 client: %w", err)
	}

	cCtx, cancel := context.WithTimeout(ctx, l.Config.NetworkTimeout)
	defer cancel()

	block, err := l2Client.BlockByNumber(cCtx, new(big.Int).SetUint64(blockNumber))
	if err != nil {
		return nil, fmt.Errorf("getting L2 block: %w", err)
	}

	if err := l.state.AddL2Block(block); err != nil {
		return nil, fmt.Errorf("adding L2 block to state: %w", err)
	}

	// notify the throttling loop it may be time to initiate throttling without blocking
	select {
	case l.l2BlockAdded <- struct{}{}:
	default:
	}

	l.Log.Info("Added L2 block to local state", "block", eth.ToBlockID(block), "tx_count", len(block.Transactions()), "time", block.Time())
	return block, nil
}

func (l *BatchSubmitter) getSyncStatus(ctx context.Context) (*eth.SyncStatus, error) {
	rollupClient, err := l.EndpointProvider.RollupClient(ctx)
	if err != nil {
		return nil, fmt.Errorf("getting rollup client: %w", err)
	}

	var (
		syncStatus *eth.SyncStatus
		backoff    = time.Second
		maxBackoff = 30 * time.Second
	)
	timer := time.NewTimer(backoff)
	defer timer.Stop()

	for {
		cCtx, cancel := context.WithTimeout(ctx, l.Config.NetworkTimeout)
		syncStatus, err = rollupClient.SyncStatus(cCtx)
		cancel()

		// Ensure that we have the sync status
		if err != nil {
			return nil, fmt.Errorf("failed to get sync status: %w", err)
		}

		// If we have a head, break out of the loop
		if syncStatus.HeadL1 != (eth.L1BlockRef{}) {
			break
		}

		// Empty sync status, implement backoff
		l.Log.Info("Received empty sync status, backing off", "backoff", backoff)
		select {
		case <-timer.C:
			backoff *= 2
			backoff = min(backoff, maxBackoff)
			// Reset timer to tick of the new backoff time again
			timer.Reset(backoff)
		case <-ctx.Done():
			return nil, ctx.Err()
		}
	}

	return syncStatus, nil
}

// The following things occur:
// New L2 block (reorg or not)
// L1 transaction is confirmed
//
// What the batcher does:
// Ensure that channels are created & submitted as frames for an L2 range
//
// Error conditions:
// Submitted batch, but it is not valid
// Missed L2 block somehow.

type TxPoolState int

const (
	// Txpool states.  Possible state transitions:
	//   TxpoolGood -> TxpoolBlocked:
	//     happens when ErrAlreadyReserved is ever returned by the TxMgr.
	//   TxpoolBlocked -> TxpoolCancelPending:
	//     happens once the send loop detects the txpool is blocked, and results in attempting to
	//     send a cancellation transaction.
	//   TxpoolCancelPending -> TxpoolGood:
	//     happens once the cancel transaction completes, whether successfully or in error.
	TxpoolGood TxPoolState = iota
	TxpoolBlocked
	TxpoolCancelPending
)

// setTxPoolState locks the mutex, sets the parameters to the supplied ones, and release the mutex.
func (l *BatchSubmitter) setTxPoolState(txPoolState TxPoolState, txPoolBlockedBlob bool) {
	l.txpoolMutex.Lock()
	l.txpoolState = txPoolState
	l.txpoolBlockedBlob = txPoolBlockedBlob
	l.txpoolMutex.Unlock()
}

// mainLoop periodically:
// -  polls the sequencer,
// -  prunes the channel manager state (i.e. safe blocks)
// -  loads unsafe blocks from the sequencer
// -  drives the creation of channels and frames
// -  sends transactions to the DA layer
func (l *BatchSubmitter) mainLoop(ctx context.Context, receiptsCh chan txmgr.TxReceipt[txRef], receiptsLoopCancel, throttlingLoopCancel context.CancelFunc) {
	defer l.wg.Done()
	defer receiptsLoopCancel()
	defer throttlingLoopCancel()

	queue := txmgr.NewQueue[txRef](l.killCtx, l.Txmgr, l.Config.MaxPendingTransactions)
	daGroup := &errgroup.Group{}
	// errgroup with limit of 0 means no goroutine is able to run concurrently,
	// so we only set the limit if it is greater than 0.
	if l.Config.MaxConcurrentDARequests > 0 {
		daGroup.SetLimit(int(l.Config.MaxConcurrentDARequests))
	}

	l.txpoolMutex.Lock()
	l.txpoolState = TxpoolGood
	l.txpoolMutex.Unlock()

	l.l2BlockAdded = make(chan struct{})
	defer close(l.l2BlockAdded)

	ticker := time.NewTicker(l.Config.PollInterval)
	defer ticker.Stop()

	for {
		select {
		case <-ticker.C:

			if !l.checkTxpool(queue, receiptsCh) {
				continue
			}

			syncStatus, err := l.getSyncStatus(l.shutdownCtx)
			if err != nil {
				l.Log.Warn("could not get sync status", "err", err)
				continue
			}

			// Decide appropriate actions
			syncActions, outOfSync := computeSyncActions(*syncStatus, l.prevCurrentL1, l.state.blocks, l.state.channelQueue, l.Log)

			if outOfSync {
				// If the sequencer is out of sync
				// do nothing and wait to see if it has
				// got in sync on the next tick.
				l.Log.Warn("Sequencer is out of sync, retrying next tick.")
				continue
			}

			l.prevCurrentL1 = syncStatus.CurrentL1

			// Manage existing state / garbage collection
			if syncActions.clearState != nil {
				l.state.Clear(*syncActions.clearState)
			} else {
				l.state.pruneSafeBlocks(syncActions.blocksToPrune)
				l.state.pruneChannels(syncActions.channelsToPrune)
			}

			if syncActions.blocksToLoad != nil {
				// Get fresh unsafe blocks
				if err := l.loadBlocksIntoState(l.shutdownCtx, syncActions.blocksToLoad.start, syncActions.blocksToLoad.end); errors.Is(err, ErrReorg) {
					l.Log.Warn("error loading blocks, clearing state and waiting for node sync", "err", err)
					l.waitNodeSyncAndClearState()
					continue
				}
			}

			l.publishStateToL1(queue, receiptsCh, daGroup, l.Config.PollInterval)
		case <-ctx.Done():
			if err := queue.Wait(); err != nil {
				l.Log.Error("error waiting for transactions to complete", "err", err)
			}
			l.Log.Warn("main loop returning")
			return
		}
	}
}

// processReceiptsLoop handles transaction receipts from the DA layer
func (l *BatchSubmitter) processReceiptsLoop(ctx context.Context, receiptsCh chan txmgr.TxReceipt[txRef]) {
	defer l.wg.Done()
	l.Log.Info("Starting receipts processing loop")
	for {
		select {
		case r := <-receiptsCh:
			if errors.Is(r.Err, txpool.ErrAlreadyReserved) && l.txpoolState == TxpoolGood {
				l.setTxPoolState(TxpoolBlocked, r.ID.isBlob)
				l.Log.Warn("incompatible tx in txpool", "id", r.ID, "is_blob", r.ID.isBlob)
			} else if r.ID.isCancel && l.txpoolState == TxpoolCancelPending {
				// Set state to TxpoolGood even if the cancellation transaction ended in error
				// since the stuck transaction could have cleared while we were waiting.
				l.setTxPoolState(TxpoolGood, l.txpoolBlockedBlob)
				l.Log.Info("txpool may no longer be blocked", "err", r.Err)
			}
			l.Log.Info("Handling receipt", "id", r.ID)
			l.handleReceipt(r)
		case <-ctx.Done():
			l.Log.Info("Receipt processing loop done")
			return
		}
	}
}

// throttlingLoop monitors the backlog in bytes we need to make available, and appropriately enables or disables
// throttling of incoming data prevent the backlog from growing too large. By looping & calling the miner API setter
// continuously, we ensure the engine currently in use is always going to be reset to the proper throttling settings
// even in the event of sequencer failover.
func (l *BatchSubmitter) throttlingLoop(ctx context.Context) {
	defer l.wg.Done()
	l.Log.Info("Starting DA throttling loop")
	ticker := time.NewTicker(l.Config.ThrottleInterval)
	defer ticker.Stop()

	updateParams := func() {
		ctx, cancel := context.WithTimeout(l.shutdownCtx, l.Config.NetworkTimeout)
		defer cancel()
		cl, err := l.EndpointProvider.EthClient(ctx)
		if err != nil {
			l.Log.Error("Can't reach sequencer execution RPC", "err", err)
			return
		}
		pendingBytes := l.state.PendingDABytes()
		maxTxSize := uint64(0)
		maxBlockSize := l.Config.ThrottleAlwaysBlockSize
		if pendingBytes > int64(l.Config.ThrottleThreshold) {
			l.Log.Warn("Pending bytes over limit, throttling DA", "bytes", pendingBytes, "limit", l.Config.ThrottleThreshold)
			maxTxSize = l.Config.ThrottleTxSize
			if maxBlockSize == 0 || (l.Config.ThrottleBlockSize != 0 && l.Config.ThrottleBlockSize < maxBlockSize) {
				maxBlockSize = l.Config.ThrottleBlockSize
			}
		}
		var (
			success bool
			rpcErr  rpc.Error
		)
		if err := cl.Client().CallContext(
			ctx, &success, SetMaxDASizeMethod, hexutil.Uint64(maxTxSize), hexutil.Uint64(maxBlockSize),
		); errors.As(err, &rpcErr) && eth.ErrorCode(rpcErr.ErrorCode()).IsGenericRPCError() {
			l.Log.Error("SetMaxDASize rpc unavailable or broken, shutting down. Either enable it or disable throttling.", "err", err)
			// We'd probably hit this error right after startup, so a short shutdown duration should suffice.
			ctx, cancel := context.WithTimeout(context.Background(), 10*time.Second)
			defer cancel()
			// Call StopBatchSubmitting in another goroutine to avoid deadlock.
			go func() {
				// Always returns nil. An error is only returned to expose this function as an RPC.
				_ = l.StopBatchSubmitting(ctx)
			}()
			return
		} else if err != nil {
			l.Log.Error("SetMaxDASize rpc failed, retrying.", "err", err)
			return
		}
		if !success {
			l.Log.Error("Result of SetMaxDASize was false, retrying.")
		}
	}

	for {
		select {
		case <-l.l2BlockAdded:
			updateParams()
		case <-ticker.C:
			updateParams()
		case <-ctx.Done():
			l.Log.Info("DA throttling loop done")
			return
		}
	}
}

func (l *BatchSubmitter) waitNodeSyncAndClearState() {
	// Wait for any in flight transactions
	// to be ingested by the node before
	// we start loading blocks again.
	err := l.waitNodeSync()
	if err != nil {
		l.Log.Warn("error waiting for node sync", "err", err)
	}
	l.clearState(l.shutdownCtx)
}

// waitNodeSync Check to see if there was a batcher tx sent recently that
// still needs more block confirmations before being considered finalized
func (l *BatchSubmitter) waitNodeSync() error {
	ctx := l.shutdownCtx
	rollupClient, err := l.EndpointProvider.RollupClient(ctx)
	if err != nil {
		return fmt.Errorf("failed to get rollup client: %w", err)
	}

	cCtx, cancel := context.WithTimeout(ctx, l.Config.NetworkTimeout)
	defer cancel()

	l1Tip, err := l.l1Tip(cCtx)
	if err != nil {
		return fmt.Errorf("failed to retrieve l1 tip: %w", err)
	}

	l1TargetBlock := l1Tip.Number
	if l.Config.CheckRecentTxsDepth != 0 {
		l.Log.Info("Checking for recently submitted batcher transactions on L1")
		recentBlock, found, err := eth.CheckRecentTxs(cCtx, l.L1Client, l.Config.CheckRecentTxsDepth, l.Txmgr.From())
		if err != nil {
			return fmt.Errorf("failed checking recent batcher txs: %w", err)
		}
		l.Log.Info("Checked for recently submitted batcher transactions on L1",
			"l1_head", l1Tip, "l1_recent", recentBlock, "found", found)
		l1TargetBlock = recentBlock
	}

	return dial.WaitRollupSync(l.shutdownCtx, l.Log, rollupClient, l1TargetBlock, time.Second*12)
}

// publishStateToL1 queues up all pending TxData to be published to the L1, returning when there is no more data to
// queue for publishing or if there was an error queing the data.  maxDuration tells this function to return from state
// publishing after this amount of time has been exceeded even if there is more data remaining.
func (l *BatchSubmitter) publishStateToL1(queue *txmgr.Queue[txRef], receiptsCh chan txmgr.TxReceipt[txRef], daGroup *errgroup.Group, maxDuration time.Duration) {
	start := time.Now()
	for {
		// if the txmgr is closed, we stop the transaction sending
		if l.Txmgr.IsClosed() {
			l.Log.Info("Txmgr is closed, aborting state publishing")
			return
		}
		if !l.checkTxpool(queue, receiptsCh) {
			l.Log.Info("txpool state is not good, aborting state publishing")
			return
		}
		err := l.publishTxToL1(l.killCtx, queue, receiptsCh, daGroup)
		if err != nil {
			if err != io.EOF {
				l.Log.Error("Error publishing tx to l1", "err", err)
			}
			return
		}
		if time.Since(start) > maxDuration {
			l.Log.Warn("Aborting state publishing, max duration exceeded")
			return
		}
	}
}

// clearState clears the state of the channel manager
func (l *BatchSubmitter) clearState(ctx context.Context) {
	l.Log.Info("Clearing state")
	defer l.Log.Info("State cleared")

	clearStateWithL1Origin := func() bool {
		l1SafeOrigin, err := l.safeL1Origin(ctx)
		if err != nil {
			l.Log.Warn("Failed to query L1 safe origin, will retry", "err", err)
			return false
		} else {
			l.Log.Info("Clearing state with safe L1 origin", "origin", l1SafeOrigin)
			l.state.Clear(l1SafeOrigin)
			return true
		}
	}

	// Attempt to set the L1 safe origin and clear the state, if fetching fails -- fall through to an infinite retry
	if clearStateWithL1Origin() {
		return
	}

	tick := time.NewTicker(5 * time.Second)
	defer tick.Stop()

	for {
		select {
		case <-tick.C:
			if clearStateWithL1Origin() {
				return
			}
		case <-ctx.Done():
			l.Log.Warn("Clearing state cancelled")
			l.state.Clear(eth.BlockID{})
			return
		}
	}
}

// publishTxToL1 submits a single state tx to the L1
func (l *BatchSubmitter) publishTxToL1(ctx context.Context, queue *txmgr.Queue[txRef], receiptsCh chan txmgr.TxReceipt[txRef], daGroup *errgroup.Group) error {
	// send all available transactions
	l1tip, err := l.l1Tip(ctx)
	if err != nil {
		l.Log.Error("Failed to query L1 tip", "err", err)
		return err
	}
	l.Metr.RecordLatestL1Block(l1tip)

	// Collect next transaction data. This pulls data out of the channel, so we need to make sure
	// to put it back if ever da or txmgr requests fail, by calling l.recordFailedDARequest/recordFailedTx.
	txdata, err := l.state.TxData(l1tip.ID())

	if err == io.EOF {
		l.Log.Trace("No transaction data available")
		return err
	} else if err != nil {
		l.Log.Error("Unable to get tx data", "err", err)
		return err
	}

	if err = l.sendTransaction(txdata, queue, receiptsCh, daGroup); err != nil {
		return fmt.Errorf("BatchSubmitter.sendTransaction failed: %w", err)
	}
	return nil
}

func (l *BatchSubmitter) safeL1Origin(ctx context.Context) (eth.BlockID, error) {
	c, err := l.EndpointProvider.RollupClient(ctx)
	if err != nil {
		log.Error("Failed to get rollup client", "err", err)
		return eth.BlockID{}, fmt.Errorf("safe l1 origin: error getting rollup client: %w", err)
	}

	cCtx, cancel := context.WithTimeout(ctx, l.Config.NetworkTimeout)
	defer cancel()

	status, err := c.SyncStatus(cCtx)
	if err != nil {
		log.Error("Failed to get sync status", "err", err)
		return eth.BlockID{}, fmt.Errorf("safe l1 origin: error getting sync status: %w", err)
	}

	// If the safe L2 block origin is 0, we are at the genesis block and should use the L1 origin from the rollup config.
	if status.SafeL2.L1Origin.Number == 0 {
		return l.RollupConfig.Genesis.L1, nil
	}

	return status.SafeL2.L1Origin, nil
}

// cancelBlockingTx creates an empty transaction of appropriate type to cancel out the incompatible
// transaction stuck in the txpool. In the future we might send an actual batch transaction instead
// of an empty one to avoid wasting the tx fee.
func (l *BatchSubmitter) cancelBlockingTx(queue *txmgr.Queue[txRef], receiptsCh chan txmgr.TxReceipt[txRef], isBlockedBlob bool) {
	var candidate *txmgr.TxCandidate
	var err error
	if isBlockedBlob {
		candidate = l.calldataTxCandidate([]byte{})
	} else if candidate, err = l.blobTxCandidate(emptyTxData); err != nil {
		panic(err) // this error should not happen
	}
	l.Log.Warn("sending a cancellation transaction to unblock txpool", "blocked_blob", isBlockedBlob)
	l.sendTx(txData{}, true, candidate, queue, receiptsCh)
}

// publishToAltDAAndL1 posts the txdata to the DA Provider and then sends the commitment to L1.
func (l *BatchSubmitter) publishToAltDAAndL1(txdata txData, queue *txmgr.Queue[txRef], receiptsCh chan txmgr.TxReceipt[txRef], daGroup *errgroup.Group) {
	// sanity checks
	if nf := len(txdata.frames); nf != 1 {
		l.Log.Crit("Unexpected number of frames in calldata tx", "num_frames", nf)
	}
	if txdata.asBlob {
		l.Log.Crit("Unexpected blob txdata with AltDA enabled")
	}

	// when posting txdata to an external DA Provider, we use a goroutine to avoid blocking the main loop
	// since it may take a while for the request to return.
	goroutineSpawned := daGroup.TryGo(func() error {
		// TODO: probably shouldn't be using the global shutdownCtx here, see https://go.dev/blog/context-and-structs
		// but sendTransaction receives l.killCtx as an argument, which currently is only canceled after waiting for the main loop
		// to exit, which would wait on this DA call to finish, which would take a long time.
		// So we prefer to mimic the behavior of txmgr and cancel all pending DA/txmgr requests when the batcher is stopped.
		comm, err := l.AltDA.SetInput(l.shutdownCtx, txdata.CallData())
		if err != nil {
			// Don't log context cancelled events because they are expected,
			// and can happen after tests complete which causes a panic.
			if errors.Is(err, context.Canceled) {
				l.recordFailedDARequest(txdata.ID(), nil)
			} else {
				l.Log.Error("Failed to post input to Alt DA", "error", err)
				// requeue frame if we fail to post to the DA Provider so it can be retried
				// note: this assumes that the da server caches requests, otherwise it might lead to resubmissions of the blobs
				l.recordFailedDARequest(txdata.ID(), err)
			}
			return nil
		}
		l.Log.Info("Set altda input", "commitment", comm, "tx", txdata.ID())
		candidate := l.calldataTxCandidate(comm.TxData())
		l.sendTx(txdata, false, candidate, queue, receiptsCh)
		return nil
	})
	if !goroutineSpawned {
		// We couldn't start the goroutine because the errgroup.Group limit
		// is already reached. Since we can't send the txdata, we have to
		// return it for later processing. We use nil error to skip error logging.
		l.recordFailedDARequest(txdata.ID(), nil)
	}
}

// sendTransaction creates & queues for sending a transaction to the batch inbox address with the given `txData`.
// This call will block if the txmgr queue is at the  max-pending limit.
// The method will block if the queue's MaxPendingTransactions is exceeded.
func (l *BatchSubmitter) sendTransaction(txdata txData, queue *txmgr.Queue[txRef], receiptsCh chan txmgr.TxReceipt[txRef], daGroup *errgroup.Group) error {
	var err error

	// if Alt DA is enabled we post the txdata to the DA Provider and replace it with the commitment.
	if l.Config.UseAltDA {
		l.publishToAltDAAndL1(txdata, queue, receiptsCh, daGroup)
		// we return nil to allow publishStateToL1 to keep processing the next txdata
		return nil
	}

	var candidate *txmgr.TxCandidate
	if txdata.asBlob {
		if candidate, err = l.blobTxCandidate(txdata); err != nil {
			// We could potentially fall through and try a calldata tx instead, but this would
			// likely result in the chain spending more in gas fees than it is tuned for, so best
			// to just fail. We do not expect this error to trigger unless there is a serious bug
			// or configuration issue.
			return fmt.Errorf("could not create blob tx candidate: %w", err)
		}
	} else {
		// sanity check
		if nf := len(txdata.frames); nf != 1 {
			l.Log.Crit("Unexpected number of frames in calldata tx", "num_frames", nf)
		}
		candidate = l.calldataTxCandidate(txdata.CallData())
	}

	l.sendTx(txdata, false, candidate, queue, receiptsCh)
	return nil
}

// sendTx uses the txmgr queue to send the given transaction candidate after setting its
// gaslimit. It will block if the txmgr queue has reached its MaxPendingTransactions limit.
func (l *BatchSubmitter) sendTx(txdata txData, isCancel bool, candidate *txmgr.TxCandidate, queue *txmgr.Queue[txRef], receiptsCh chan txmgr.TxReceipt[txRef]) {
	intrinsicGas, err := core.IntrinsicGas(candidate.TxData, nil, false, true, true, false)
	if err != nil {
		// we log instead of return an error here because txmgr can do its own gas estimation
		l.Log.Error("Failed to calculate intrinsic gas", "err", err)
	} else {
		candidate.GasLimit = intrinsicGas
	}

	queue.Send(txRef{id: txdata.ID(), isCancel: isCancel, isBlob: txdata.asBlob}, *candidate, receiptsCh)
}

func (l *BatchSubmitter) blobTxCandidate(data txData) (*txmgr.TxCandidate, error) {
	blobs, err := data.Blobs()
	if err != nil {
		return nil, fmt.Errorf("generating blobs for tx data: %w", err)
	}
	size := data.Len()
	lastSize := len(data.frames[len(data.frames)-1].data)
	l.Log.Info("Building Blob transaction candidate",
		"size", size, "last_size", lastSize, "num_blobs", len(blobs))
	l.Metr.RecordBlobUsedBytes(lastSize)
	return &txmgr.TxCandidate{
		To:    &l.RollupConfig.BatchInboxAddress,
		Blobs: blobs,
	}, nil
}

func (l *BatchSubmitter) calldataTxCandidate(data []byte) *txmgr.TxCandidate {
	l.Log.Info("Building Calldata transaction candidate", "size", len(data))
	return &txmgr.TxCandidate{
		To:     &l.RollupConfig.BatchInboxAddress,
		TxData: data,
	}
}

func (l *BatchSubmitter) handleReceipt(r txmgr.TxReceipt[txRef]) {
	// Record TX Status
	if r.Err != nil {
		l.recordFailedTx(r.ID.id, r.Err)
	} else {
		l.recordConfirmedTx(r.ID.id, r.Receipt)
	}
}

func (l *BatchSubmitter) recordFailedDARequest(id txID, err error) {
	if err != nil {
		l.Log.Warn("DA request failed", logFields(id, err)...)
	}
	l.state.TxFailed(id)
}

func (l *BatchSubmitter) recordFailedTx(id txID, err error) {
	l.Log.Warn("Transaction failed to send", logFields(id, err)...)
	l.state.TxFailed(id)
}

func (l *BatchSubmitter) recordConfirmedTx(id txID, receipt *types.Receipt) {
	l.Log.Info("Transaction confirmed", logFields(id, receipt)...)
	l1block := eth.ReceiptBlockID(receipt)
	l.state.TxConfirmed(id, l1block)
}

// l1Tip gets the current L1 tip as a L1BlockRef. The passed context is assumed
// to be a lifetime context, so it is internally wrapped with a network timeout.
func (l *BatchSubmitter) l1Tip(ctx context.Context) (eth.L1BlockRef, error) {
	tctx, cancel := context.WithTimeout(ctx, l.Config.NetworkTimeout)
	defer cancel()
	head, err := l.L1Client.HeaderByNumber(tctx, nil)
	if err != nil {
		return eth.L1BlockRef{}, fmt.Errorf("getting latest L1 block: %w", err)
	}
	return eth.InfoToL1BlockRef(eth.HeaderBlockInfo(head)), nil
}

func (l *BatchSubmitter) checkTxpool(queue *txmgr.Queue[txRef], receiptsCh chan txmgr.TxReceipt[txRef]) bool {
	l.txpoolMutex.Lock()
	if l.txpoolState == TxpoolBlocked {
		// txpoolState is set to Blocked only if Send() is returning
		// ErrAlreadyReserved. In this case, the TxMgr nonce should be reset to nil,
		// allowing us to send a cancellation transaction.
		l.txpoolState = TxpoolCancelPending
		isBlob := l.txpoolBlockedBlob
		l.txpoolMutex.Unlock()
		l.cancelBlockingTx(queue, receiptsCh, isBlob)
		return false
	}
	r := l.txpoolState == TxpoolGood
	l.txpoolMutex.Unlock()
	return r
}

func logFields(xs ...any) (fs []any) {
	for _, x := range xs {
		switch v := x.(type) {
		case txID:
			fs = append(fs, "tx_id", v.String())
		case *types.Receipt:
			fs = append(fs, "tx", v.TxHash, "block", eth.ReceiptBlockID(v))
		case error:
			fs = append(fs, "err", v)
		default:
			fs = append(fs, "ERROR", fmt.Sprintf("logFields: unknown type: %T", x))
		}
	}
	return fs
}<|MERGE_RESOLUTION|>--- conflicted
+++ resolved
@@ -248,21 +248,15 @@
 	if end <= start {
 		return fmt.Errorf("start number is >= end number %d,%d", start, end)
 	}
-<<<<<<< HEAD
 
 	// we don't want to print it in the 1-block case as `loadBlockIntoState` already does
-	if end.Number > start.Number+1 {
-		l.Log.Info("Loading range of multiple blocks into state", "start", start.Number+1, "end", end.Number)
-	}
-
-	var latestBlock *types.Block
-	// Add all blocks to "state"
-	for i := start.Number + 1; i <= end.Number; i++ {
-=======
+	if end > start {
+		l.Log.Info("Loading range of multiple blocks into state", "start", start, "end", end)
+	}
+
 	var latestBlock *types.Block
 	// Add all blocks to "state"
 	for i := start; i <= end; i++ {
->>>>>>> f9eaf1fc
 		block, err := l.loadBlockIntoState(ctx, i)
 		if errors.Is(err, ErrReorg) {
 			l.Log.Warn("Found L2 reorg", "block_number", i)
