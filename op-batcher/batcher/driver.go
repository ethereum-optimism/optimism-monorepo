package batcher

import (
	"context"
	"errors"
	"fmt"
	"io"
	"math/big"
<<<<<<< HEAD
	"strings"
=======
	_ "net/http/pprof"
>>>>>>> 8b1b6702
	"sync"
	"sync/atomic"
	"time"

	"github.com/ethereum-optimism/optimism/op-batcher/flags"
	"github.com/ethereum-optimism/optimism/op-batcher/metrics"
	"github.com/ethereum-optimism/optimism/op-node/rollup"
	"github.com/ethereum-optimism/optimism/op-node/rollup/derive"
	plasma "github.com/ethereum-optimism/optimism/op-plasma"
	"github.com/ethereum-optimism/optimism/op-service/dial"
	"github.com/ethereum-optimism/optimism/op-service/eth"
	"github.com/ethereum-optimism/optimism/op-service/txmgr"
	"github.com/ethereum/go-ethereum/common"
	"github.com/ethereum/go-ethereum/consensus/misc/eip4844"
	"github.com/ethereum/go-ethereum/core"
	"github.com/ethereum/go-ethereum/core/txpool"
	"github.com/ethereum/go-ethereum/core/types"
	"github.com/ethereum/go-ethereum/log"
	"github.com/ethereum/go-ethereum/params"
)

<<<<<<< HEAD
const LimitLoadBlocksOneTime uint64 = 30

// Auto-switch DA params
// DATypeSwitchThrehold is the threhold to trigger blob<->calldata switch
const DATypeSwitchThrehold int = 5
// CallDataTxMaxSize is 120KB
const CallDataTxMaxSize uint64 = 120000
// ApproximateGasPerCallDataTx is the average gas used per 120KB calldata tx
const ApproximateGasPerCallDataTx int64 = 1934892
const MaxBlobsNumberPerTx int64 = 6

var ErrBatcherNotRunning = errors.New("batcher is not running")
=======
var (
	ErrBatcherNotRunning = errors.New("batcher is not running")
	emptyTxData          = txData{
		frames: []frameData{
			frameData{
				data: []byte{},
			},
		},
	}
)

type txRef struct {
	id       txID
	isCancel bool
}
>>>>>>> 8b1b6702

type L1Client interface {
	HeaderByNumber(ctx context.Context, number *big.Int) (*types.Header, error)
	NonceAt(ctx context.Context, account common.Address, blockNumber *big.Int) (uint64, error)
	SuggestGasTipCap(ctx context.Context) (*big.Int, error)
}

type L2Client interface {
	BlockByNumber(ctx context.Context, number *big.Int) (*types.Block, error)
}

type RollupClient interface {
	SyncStatus(ctx context.Context) (*eth.SyncStatus, error)
}

// DriverSetup is the collection of input/output interfaces and configuration that the driver operates on.
type DriverSetup struct {
	Log              log.Logger
	Metr             metrics.Metricer
	RollupConfig     *rollup.Config
	Config           BatcherConfig
	Txmgr            *txmgr.SimpleTxManager
	L1Client         L1Client
	EndpointProvider dial.L2EndpointProvider
	ChannelConfig    ChannelConfig
	PlasmaDA         *plasma.DAClient
	AutoSwitchDA     bool
}

// BatchSubmitter encapsulates a service responsible for submitting L2 tx
// batches to L1 for availability.
type BatchSubmitter struct {
	DriverSetup

	wg sync.WaitGroup

	shutdownCtx       context.Context
	cancelShutdownCtx context.CancelFunc
	killCtx           context.Context
	cancelKillCtx     context.CancelFunc

	mutex   sync.Mutex
	running bool

	// lastStoredBlock is the last block loaded into `state`. If it is empty it should be set to the l2 safe head.
	lastStoredBlock eth.BlockID
	lastL1Tip       eth.L1BlockRef

	// addressReservedError is received from L1 txpool, which may occur when switch DA type
	addressReservedError atomic.Bool

	state *channelManager
}

// NewBatchSubmitter initializes the BatchSubmitter driver from a preconfigured DriverSetup
func NewBatchSubmitter(setup DriverSetup) *BatchSubmitter {
	return &BatchSubmitter{
		DriverSetup: setup,
		state:       NewChannelManager(setup.Log, setup.Metr, setup.ChannelConfig, setup.RollupConfig),
	}
}

func (l *BatchSubmitter) StartBatchSubmitting() error {
	l.Log.Info("Starting Batch Submitter")

	l.mutex.Lock()
	defer l.mutex.Unlock()

	if l.running {
		return errors.New("batcher is already running")
	}
	l.running = true

	l.shutdownCtx, l.cancelShutdownCtx = context.WithCancel(context.Background())
	l.killCtx, l.cancelKillCtx = context.WithCancel(context.Background())
	l.clearState(l.shutdownCtx)
	l.lastStoredBlock = eth.BlockID{}

	l.wg.Add(1)
	go l.loop()

	l.Log.Info("Batch Submitter started")
	return nil
}

func (l *BatchSubmitter) StopBatchSubmittingIfRunning(ctx context.Context) error {
	err := l.StopBatchSubmitting(ctx)
	if errors.Is(err, ErrBatcherNotRunning) {
		return nil
	}
	return err
}

// StopBatchSubmitting stops the batch-submitter loop, and force-kills if the provided ctx is done.
func (l *BatchSubmitter) StopBatchSubmitting(ctx context.Context) error {
	l.Log.Info("Stopping Batch Submitter")

	l.mutex.Lock()
	defer l.mutex.Unlock()

	if !l.running {
		return ErrBatcherNotRunning
	}
	l.running = false

	// go routine will call cancelKill() if the passed in ctx is ever Done
	cancelKill := l.cancelKillCtx
	wrapped, cancel := context.WithCancel(ctx)
	defer cancel()
	go func() {
		<-wrapped.Done()
		cancelKill()
	}()

	l.cancelShutdownCtx()
	l.wg.Wait()
	l.cancelKillCtx()

	l.Log.Info("Batch Submitter stopped")
	return nil
}

// loadBlocksIntoState loads all blocks since the previous stored block
// It does the following:
// 1. Fetch the sync status of the sequencer
// 2. Check if the sync status is valid or if we are all the way up to date
// 3. Check if it needs to initialize state OR it is lagging (todo: lagging just means race condition?)
// 4. Load all new blocks into the local state.
// If there is a reorg, it will reset the last stored block but not clear the internal state so
// the state can be flushed to L1.
func (l *BatchSubmitter) loadBlocksIntoState(ctx context.Context) error {
	start, end, err := l.calculateL2BlockRangeToStore(ctx)
	if err != nil {
		l.Log.Warn("Error calculating L2 block range", "err", err)
		return err
	} else if start.Number >= end.Number {
		return errors.New("start number is >= end number")
	}
	// Limit the max loaded blocks one time. If batcher is lagged and catching up, small loading block step helps choose economic DA type in time.
	endNumber := end.Number
	if endNumber-start.Number > LimitLoadBlocksOneTime {
		endNumber = start.Number + LimitLoadBlocksOneTime
	}

	var latestBlock *types.Block
	// Add all blocks to "state"
	for i := start.Number + 1; i < endNumber+1; i++ {
		block, err := l.loadBlockIntoState(ctx, i)
		if errors.Is(err, ErrReorg) {
			l.Log.Warn("Found L2 reorg", "block_number", i)
			l.lastStoredBlock = eth.BlockID{}
			return err
		} else if err != nil {
			l.Log.Warn("Failed to load block into state", "err", err)
			return err
		}
		l.lastStoredBlock = eth.ToBlockID(block)
		latestBlock = block
	}

	l2ref, err := derive.L2BlockToBlockRef(l.RollupConfig, latestBlock)
	if err != nil {
		l.Log.Warn("Invalid L2 block loaded into state", "err", err)
		return err
	}

	l.Metr.RecordL2BlocksLoaded(l2ref)
	return nil
}

// loadBlockIntoState fetches & stores a single block into `state`. It returns the block it loaded.
func (l *BatchSubmitter) loadBlockIntoState(ctx context.Context, blockNumber uint64) (*types.Block, error) {
	l2Client, err := l.EndpointProvider.EthClient(ctx)
	if err != nil {
		return nil, fmt.Errorf("getting L2 client: %w", err)
	}

	cCtx, cancel := context.WithTimeout(ctx, l.Config.NetworkTimeout)
	defer cancel()

	block, err := l2Client.BlockByNumber(cCtx, new(big.Int).SetUint64(blockNumber))
	if err != nil {
		return nil, fmt.Errorf("getting L2 block: %w", err)
	}

	if err := l.state.AddL2Block(block); err != nil {
		return nil, fmt.Errorf("adding L2 block to state: %w", err)
	}

	l.Log.Info("Added L2 block to local state", "block", eth.ToBlockID(block), "tx_count", len(block.Transactions()), "time", block.Time())
	return block, nil
}

// calculateL2BlockRangeToStore determines the range (start,end] that should be loaded into the local state.
// It also takes care of initializing some local state (i.e. will modify l.lastStoredBlock in certain conditions)
func (l *BatchSubmitter) calculateL2BlockRangeToStore(ctx context.Context) (eth.BlockID, eth.BlockID, error) {
	rollupClient, err := l.EndpointProvider.RollupClient(ctx)
	if err != nil {
		return eth.BlockID{}, eth.BlockID{}, fmt.Errorf("getting rollup client: %w", err)
	}

	cCtx, cancel := context.WithTimeout(ctx, l.Config.NetworkTimeout)
	defer cancel()

	syncStatus, err := rollupClient.SyncStatus(cCtx)
	// Ensure that we have the sync status
	if err != nil {
		return eth.BlockID{}, eth.BlockID{}, fmt.Errorf("failed to get sync status: %w", err)
	}
	if syncStatus.HeadL1 == (eth.L1BlockRef{}) {
		return eth.BlockID{}, eth.BlockID{}, errors.New("empty sync status")
	}

	// Check last stored to see if it needs to be set on startup OR set if is lagged behind.
	// It lagging implies that the op-node processed some batches that were submitted prior to the current instance of the batcher being alive.
	if l.lastStoredBlock == (eth.BlockID{}) {
		l.Log.Info("Starting batch-submitter work at safe-head", "safe", syncStatus.SafeL2)
		l.lastStoredBlock = syncStatus.SafeL2.ID()
	} else if l.lastStoredBlock.Number < syncStatus.SafeL2.Number {
		l.Log.Warn("Last submitted block lagged behind L2 safe head: batch submission will continue from the safe head now", "last", l.lastStoredBlock, "safe", syncStatus.SafeL2)
		l.lastStoredBlock = syncStatus.SafeL2.ID()
	}

	// Check if we should even attempt to load any blocks. TODO: May not need this check
	if syncStatus.SafeL2.Number >= syncStatus.UnsafeL2.Number {
		return eth.BlockID{}, eth.BlockID{}, errors.New("L2 safe head ahead of L2 unsafe head")
	}

	return l.lastStoredBlock, syncStatus.UnsafeL2.ID(), nil
}

// The following things occur:
// New L2 block (reorg or not)
// L1 transaction is confirmed
//
// What the batcher does:
// Ensure that channels are created & submitted as frames for an L2 range
//
// Error conditions:
// Submitted batch, but it is not valid
// Missed L2 block somehow.

const (
	// Txpool states.  Possible state transitions:
	//   TxpoolGood -> TxpoolBlocked:
	//     happens when ErrAlreadyReserved is ever returned by the TxMgr.
	//   TxpoolBlocked -> TxpoolCancelPending:
	//     happens once the send loop detects the txpool is blocked, and results in attempting to
	//     send a cancellation transaction.
	//   TxpoolCancelPending -> TxpoolGood:
	//     happens once the cancel transaction completes, whether successfully or in error.
	TxpoolGood int32 = iota
	TxpoolBlocked
	TxpoolCancelPending
)

func (l *BatchSubmitter) loop() {
	defer l.wg.Done()
	if l.Config.WaitNodeSync {
		err := l.waitNodeSync()
		if err != nil {
			l.Log.Error("Error waiting for node sync", "err", err)
			return
		}
	}

	receiptsCh := make(chan txmgr.TxReceipt[txRef])
	queue := txmgr.NewQueue[txRef](l.killCtx, l.Txmgr, l.Config.MaxPendingTransactions)

	// start the receipt/result processing loop
	receiptLoopDone := make(chan struct{})
	defer close(receiptLoopDone) // shut down receipt loop

	var txpoolState atomic.Int32
	txpoolState.Store(TxpoolGood)
	go func() {
		for {
			select {
			case r := <-receiptsCh:
				if errors.Is(r.Err, txpool.ErrAlreadyReserved) && txpoolState.CompareAndSwap(TxpoolGood, TxpoolBlocked) {
					l.Log.Info("incompatible tx in txpool")
				} else if r.ID.isCancel && txpoolState.CompareAndSwap(TxpoolCancelPending, TxpoolGood) {
					// Set state to TxpoolGood even if the cancellation transaction ended in error
					// since the stuck transaction could have cleared while we were waiting.
					l.Log.Info("txpool may no longer be blocked", "err", r.Err)
				}
				l.Log.Info("Handling receipt", "id", r.ID)
				l.handleReceipt(r)
			case <-receiptLoopDone:
				l.Log.Info("Receipt processing loop done")
				return
			}
		}
	}()

	economicDATypeCh := make(chan flags.DataAvailabilityType)
	waitSwitchDACh := make(chan struct{})
	if l.AutoSwitchDA {
		// start auto choose economic DA type processing loop
		economicDALoopDone := make(chan struct{})
		defer close(economicDALoopDone) // shut down auto DA loop
		go func() {
			economicDAType := flags.BlobsType
			l.Metr.RecordAutoChoosedDAType(economicDAType)
			switchCount := 0
			economicDATicker := time.NewTicker(12 * time.Second)
			defer economicDATicker.Stop()
			addressReservedErrorTicker := time.NewTicker(time.Second)
			defer addressReservedErrorTicker.Stop()
			for {
				select {
				case <-economicDATicker.C:
					newEconomicDAType, err := l.getEconomicDAType(l.shutdownCtx)
					if err != nil {
						l.Log.Error("getEconomicDAType failed: %w", err)
						continue
					}
					if newEconomicDAType != economicDAType {
						switchCount++
					} else {
						switchCount = 0
					}
					if switchCount >= DATypeSwitchThrehold {
						l.Log.Info("start economic switch", "from type", economicDAType.String(), "to type", newEconomicDAType.String())
						start := time.Now()
						economicDAType = newEconomicDAType
						switchCount = 0
						economicDATypeCh <- economicDAType
						<-waitSwitchDACh
						l.Log.Info("finish economic switch", "duration", time.Since(start))
						l.Metr.RecordAutoChoosedDAType(economicDAType)
						l.Metr.RecordEconomicAutoSwitchCount()
						l.Metr.RecordAutoSwitchTimeDuration(time.Since(start))
					}
				case <-addressReservedErrorTicker.C:
					// switch to resolve addressReservedError first
					if l.addressReservedError.Load() {
						if economicDAType == flags.BlobsType {
							economicDAType = flags.CalldataType
							l.Log.Info("start resolve addressReservedError switch", "from type", flags.BlobsType.String(), "to type", flags.CalldataType.String())
						} else if economicDAType == flags.CalldataType {
							economicDAType = flags.BlobsType
							l.Log.Info("start resolve addressReservedError switch", "from type", flags.CalldataType.String(), "to type", flags.BlobsType.String())
						} else {
							l.Log.Crit("invalid DA type in economic switch loop", "invalid type", economicDAType.String())
						}
						switchCount = 0
						start := time.Now()
						economicDATypeCh <- economicDAType
						<-waitSwitchDACh
						l.Log.Info("finish resolve addressReservedError switch", "duration", time.Since(start))
						l.Metr.RecordAutoChoosedDAType(economicDAType)
						l.Metr.RecordReservedErrorSwitchCount()
						l.Metr.RecordAutoSwitchTimeDuration(time.Since(start))
						l.addressReservedError.Store(false)
					}
				case <-economicDALoopDone:
					l.Log.Info("auto DA processing loop done")
					return
				}
			}
		}()
	}

	ticker := time.NewTicker(l.Config.PollInterval)
	defer ticker.Stop()

	publishAndWait := func() {
		l.publishStateToL1(queue, receiptsCh)
		if !l.Txmgr.IsClosed() {
			queue.Wait()
		} else {
			l.Log.Info("Txmgr is closed, remaining channel data won't be sent")
		}
	}

	for {
		select {
		case <-ticker.C:
			if txpoolState.CompareAndSwap(TxpoolBlocked, TxpoolCancelPending) {
				// txpoolState is set to Blocked only if Send() is returning
				// ErrAlreadyReserved. In this case, the TxMgr nonce should be reset to nil,
				// allowing us to send a cancellation transaction.
				l.cancelBlockingTx(queue, receiptsCh)
			}
			if txpoolState.Load() != TxpoolGood {
				continue
			}
			if err := l.loadBlocksIntoState(l.shutdownCtx); errors.Is(err, ErrReorg) {
				err := l.state.Close()
				if err != nil {
					if errors.Is(err, ErrPendingAfterClose) {
						l.Log.Warn("Closed channel manager to handle L2 reorg with pending channel(s) remaining - submitting")
					} else {
						l.Log.Error("Error closing the channel manager to handle a L2 reorg", "err", err)
					}
				}
				// on reorg we want to publish all pending state then wait until each result clears before resetting
				// the state.
				publishAndWait()
				l.clearState(l.shutdownCtx)
				continue
			}
			l.publishStateToL1(queue, receiptsCh)
		case targetDAType := <-economicDATypeCh:
			l.lastStoredBlock = eth.BlockID{}
			// close current state to prepare for switch
			err := l.state.Close()
			if err != nil {
				if errors.Is(err, ErrPendingAfterClose) {
					l.Log.Warn("Closed channel manager to handle DA type switch with pending channel(s) remaining - submitting")
				} else {
					l.Log.Error("Error closing the channel manager to handle a DA type switch", "err", err)
				}
			}
			// on DA type switch we want to publish all pending state then wait until each result clears before resetting
			// the state.
			publishAndWait()
			l.clearState(l.shutdownCtx)
			// switch action after clear state
			l.switchDAType(targetDAType)
			time.Sleep(time.Minute) // wait op-node derivation published DA data to reduce the chance to submit duplicated blocks
			waitSwitchDACh <- struct{}{}
			continue
		case <-l.shutdownCtx.Done():
			if l.Txmgr.IsClosed() {
				l.Log.Info("Txmgr is closed, remaining channel data won't be sent")
				return
			}
			// This removes any never-submitted pending channels, so these do not have to be drained with transactions.
			// Any remaining unfinished channel is terminated, so its data gets submitted.
			err := l.state.Close()
			if err != nil {
				if errors.Is(err, ErrPendingAfterClose) {
					l.Log.Warn("Closed channel manager on shutdown with pending channel(s) remaining - submitting")
				} else {
					l.Log.Error("Error closing the channel manager on shutdown", "err", err)
				}
			}
			publishAndWait()
			l.Log.Info("Finished publishing all remaining channel data")
			return
		}
	}
}

func (l *BatchSubmitter) getEconomicDAType(ctx context.Context) (flags.DataAvailabilityType, error) {
	tCtx, tCancel := context.WithTimeout(ctx, l.Config.NetworkTimeout)
	defer tCancel()
	gasTipCap, err := l.L1Client.SuggestGasTipCap(tCtx)
	if err != nil {
		return "", fmt.Errorf("getEconomicDAType: failed to fetch the suggested gas tip cap: %w", err)
	}
	bCtx, bCancel := context.WithTimeout(ctx, l.Config.NetworkTimeout)
	defer bCancel()
	head, err := l.L1Client.HeaderByNumber(bCtx, nil)
	if err != nil {
		return "", fmt.Errorf("getEconomicDAType: failed to fetch the header: %w", err)
	} else if head.BaseFee == nil {
		return "", fmt.Errorf("getEconomicDAType: does not support pre-london blocks that do not have a base fee")
	}
	gasPrice := new(big.Int).Add(gasTipCap, new(big.Int).Mul(head.BaseFee, big.NewInt(2)))
	calldataCost := big.NewInt(0).Mul(big.NewInt(MaxBlobsNumberPerTx*ApproximateGasPerCallDataTx), gasPrice)

	if head.ExcessBlobGas == nil {
		return "", fmt.Errorf("getEconomicDAType fetched header with nil ExcessBlobGas: %v", head)
	}
	blobGasPrice := eip4844.CalcBlobFee(*head.ExcessBlobGas)
	blobCost := big.NewInt(0).Add(big.NewInt(0).Mul(big.NewInt(int64(params.TxGas)), gasPrice), big.NewInt(0).Mul(big.NewInt(params.MaxBlobGasPerBlock), blobGasPrice))

	l.Metr.RecordEstimatedCalldataTypeFee(calldataCost)
	l.Metr.RecordEstimatedBlobTypeFee(blobCost)
	if calldataCost.Cmp(blobCost) < 0 {
		l.Log.Info("Economic DA type is calldata", "gas price", gasPrice, "calldata cost", calldataCost, "blob gas price", blobGasPrice, "blob cost", blobCost)
		return flags.CalldataType, nil
	}
	l.Log.Info("Economic DA type is blobs", "gas price", gasPrice, "calldata cost", calldataCost, "blob gas price", blobGasPrice, "blob cost", blobCost)
	return flags.BlobsType, nil
}

func (l *BatchSubmitter) switchDAType(targetDAType flags.DataAvailabilityType) {
	switch targetDAType {
	case flags.BlobsType:
		l.Config.UseBlobs = true
		l.ChannelConfig.MaxFrameSize = eth.MaxBlobDataSize - 1
		l.ChannelConfig.MultiFrameTxs = true
		l.state.SwitchDAType(targetDAType)
	case flags.CalldataType:
		l.Config.UseBlobs = false
		l.ChannelConfig.MaxFrameSize = CallDataTxMaxSize - 1
		l.ChannelConfig.MultiFrameTxs = false
		l.state.SwitchDAType(targetDAType)
	default:
		l.Log.Crit("batch submitter switch to a invalid DA type", "targetDAType", targetDAType.String())
	}
}

// waitNodeSync Check to see if there was a batcher tx sent recently that
// still needs more block confirmations before being considered finalized
func (l *BatchSubmitter) waitNodeSync() error {
	ctx := l.shutdownCtx
	rollupClient, err := l.EndpointProvider.RollupClient(ctx)
	if err != nil {
		return fmt.Errorf("failed to get rollup client: %w", err)
	}

	cCtx, cancel := context.WithTimeout(ctx, l.Config.NetworkTimeout)
	defer cancel()

	l1Tip, err := l.l1Tip(cCtx)
	if err != nil {
		return fmt.Errorf("failed to retrieve l1 tip: %w", err)
	}

	l1TargetBlock := l1Tip.Number
	if l.Config.CheckRecentTxsDepth != 0 {
		l.Log.Info("Checking for recently submitted batcher transactions on L1")
		recentBlock, found, err := eth.CheckRecentTxs(cCtx, l.L1Client, l.Config.CheckRecentTxsDepth, l.Txmgr.From())
		if err != nil {
			return fmt.Errorf("failed checking recent batcher txs: %w", err)
		}
		l.Log.Info("Checked for recently submitted batcher transactions on L1",
			"l1_head", l1Tip, "l1_recent", recentBlock, "found", found)
		l1TargetBlock = recentBlock
	}

	return dial.WaitRollupSync(l.shutdownCtx, l.Log, rollupClient, l1TargetBlock, time.Second*12)
}

// publishStateToL1 queues up all pending TxData to be published to the L1, returning when there is
// no more data to queue for publishing or if there was an error queing the data.
func (l *BatchSubmitter) publishStateToL1(queue *txmgr.Queue[txRef], receiptsCh chan txmgr.TxReceipt[txRef]) {
	for {
		// if the txmgr is closed, we stop the transaction sending
		if l.Txmgr.IsClosed() {
			l.Log.Info("Txmgr is closed, aborting state publishing")
			return
		}
		err := l.publishTxToL1(l.killCtx, queue, receiptsCh)
		if err != nil {
			if err != io.EOF {
				l.Log.Error("Error publishing tx to l1", "err", err)
			}
			return
		}
	}
}

// clearState clears the state of the channel manager
func (l *BatchSubmitter) clearState(ctx context.Context) {
	l.Log.Info("Clearing state")
	defer l.Log.Info("State cleared")

	clearStateWithL1Origin := func() bool {
		l1SafeOrigin, err := l.safeL1Origin(ctx)
		if err != nil {
			l.Log.Warn("Failed to query L1 safe origin, will retry", "err", err)
			return false
		} else {
			l.Log.Info("Clearing state with safe L1 origin", "origin", l1SafeOrigin)
			l.state.Clear(l1SafeOrigin)
			return true
		}
	}

	// Attempt to set the L1 safe origin and clear the state, if fetching fails -- fall through to an infinite retry
	if clearStateWithL1Origin() {
		return
	}

	tick := time.NewTicker(5 * time.Second)
	defer tick.Stop()

	for {
		select {
		case <-tick.C:
			if clearStateWithL1Origin() {
				return
			}
		case <-ctx.Done():
			l.Log.Warn("Clearing state cancelled")
			l.state.Clear(eth.BlockID{})
			return
		}
	}
}

// publishTxToL1 submits a single state tx to the L1
func (l *BatchSubmitter) publishTxToL1(ctx context.Context, queue *txmgr.Queue[txRef], receiptsCh chan txmgr.TxReceipt[txRef]) error {
	// send all available transactions
	l1tip, err := l.l1Tip(ctx)
	if err != nil {
		l.Log.Error("Failed to query L1 tip", "err", err)
		return err
	}
	l.recordL1Tip(l1tip)

	// Collect next transaction data
	txdata, err := l.state.TxData(l1tip.ID())

	if err == io.EOF {
		l.Log.Trace("No transaction data available")
		return err
	} else if err != nil {
		l.Log.Error("Unable to get tx data", "err", err)
		return err
	}

	if err = l.sendTransaction(ctx, txdata, queue, receiptsCh); err != nil {
		return fmt.Errorf("BatchSubmitter.sendTransaction failed: %w", err)
	}
	return nil
}

func (l *BatchSubmitter) safeL1Origin(ctx context.Context) (eth.BlockID, error) {
	c, err := l.EndpointProvider.RollupClient(ctx)
	if err != nil {
		log.Error("Failed to get rollup client", "err", err)
		return eth.BlockID{}, fmt.Errorf("safe l1 origin: error getting rollup client: %w", err)
	}

	cCtx, cancel := context.WithTimeout(ctx, l.Config.NetworkTimeout)
	defer cancel()

	status, err := c.SyncStatus(cCtx)
	if err != nil {
		log.Error("Failed to get sync status", "err", err)
		return eth.BlockID{}, fmt.Errorf("safe l1 origin: error getting sync status: %w", err)
	}

	// If the safe L2 block origin is 0, we are at the genesis block and should use the L1 origin from the rollup config.
	if status.SafeL2.L1Origin.Number == 0 {
		return l.RollupConfig.Genesis.L1, nil
	}

	return status.SafeL2.L1Origin, nil
}

// cancelBlockingTx creates an empty transaction of appropriate type to cancel out the incompatible
// transaction stuck in the txpool. In the future we might send an actual batch transaction instead
// of an empty one to avoid wasting the tx fee.
func (l *BatchSubmitter) cancelBlockingTx(queue *txmgr.Queue[txRef], receiptsCh chan txmgr.TxReceipt[txRef]) {
	var candidate *txmgr.TxCandidate
	var err error
	if l.Config.UseBlobs {
		candidate = l.calldataTxCandidate([]byte{})
	} else if candidate, err = l.blobTxCandidate(emptyTxData); err != nil {
		panic(err) // this error should not happen
	}
	l.Log.Warn("sending a cancellation transaction to unblock txpool")
	l.queueTx(txData{}, true, candidate, queue, receiptsCh)
}

// sendTransaction creates & queues for sending a transaction to the batch inbox address with the given `txData`.
// The method will block if the queue's MaxPendingTransactions is exceeded.
func (l *BatchSubmitter) sendTransaction(ctx context.Context, txdata txData, queue *txmgr.Queue[txRef], receiptsCh chan txmgr.TxReceipt[txRef]) error {
	var err error
	// Do the gas estimation offline. A value of 0 will cause the [txmgr] to estimate the gas limit.

	var candidate *txmgr.TxCandidate
	if l.Config.UseBlobs {
		if candidate, err = l.blobTxCandidate(txdata); err != nil {
			// We could potentially fall through and try a calldata tx instead, but this would
			// likely result in the chain spending more in gas fees than it is tuned for, so best
			// to just fail. We do not expect this error to trigger unless there is a serious bug
			// or configuration issue.
			return fmt.Errorf("could not create blob tx candidate: %w", err)
		}
	} else {
		// sanity check
		if nf := len(txdata.frames); nf != 1 {
			l.Log.Crit("Unexpected number of frames in calldata tx", "num_frames", nf)
		}
		data := txdata.CallData()
		// if plasma DA is enabled we post the txdata to the DA Provider and replace it with the commitment.
		if l.Config.UsePlasma {
			comm, err := l.PlasmaDA.SetInput(ctx, data)
			if err != nil {
				l.Log.Error("Failed to post input to Plasma DA", "error", err)
				// requeue frame if we fail to post to the DA Provider so it can be retried
				l.recordFailedTx(txdata.ID(), err)
				return nil
			}
			l.Log.Info("Set plasma input", "commitment", comm, "tx", txdata.ID())
			// signal plasma commitment tx with TxDataVersion1
			data = comm.TxData()
		}
		candidate = l.calldataTxCandidate(data)
	}

	l.queueTx(txdata, false, candidate, queue, receiptsCh)
	return nil
}

func (l *BatchSubmitter) queueTx(txdata txData, isCancel bool, candidate *txmgr.TxCandidate, queue *txmgr.Queue[txRef], receiptsCh chan txmgr.TxReceipt[txRef]) {
	intrinsicGas, err := core.IntrinsicGas(candidate.TxData, nil, false, true, true, false)
	if err != nil {
		// we log instead of return an error here because txmgr can do its own gas estimation
		l.Log.Error("Failed to calculate intrinsic gas", "err", err)
	} else {
		candidate.GasLimit = intrinsicGas
	}

	queue.Send(txRef{txdata.ID(), isCancel}, *candidate, receiptsCh)
}

func (l *BatchSubmitter) blobTxCandidate(data txData) (*txmgr.TxCandidate, error) {
	blobs, err := data.Blobs()
	if err != nil {
		return nil, fmt.Errorf("generating blobs for tx data: %w", err)
	}
	size := data.Len()
	lastSize := len(data.frames[len(data.frames)-1].data)
	l.Log.Info("Building Blob transaction candidate",
		"size", size, "last_size", lastSize, "num_blobs", len(blobs))
	l.Metr.RecordBlobUsedBytes(lastSize)
	return &txmgr.TxCandidate{
		To:    &l.RollupConfig.BatchInboxAddress,
		Blobs: blobs,
	}, nil
}

func (l *BatchSubmitter) calldataTxCandidate(data []byte) *txmgr.TxCandidate {
	l.Log.Info("Building Calldata transaction candidate", "size", len(data))
	return &txmgr.TxCandidate{
		To:     &l.RollupConfig.BatchInboxAddress,
		TxData: data,
	}
}

func (l *BatchSubmitter) handleReceipt(r txmgr.TxReceipt[txRef]) {
	// Record TX Status
	if r.Err != nil {
		l.recordFailedTx(r.ID.id, r.Err)
	} else {
		l.recordConfirmedTx(r.ID.id, r.Receipt)
	}
}

func (l *BatchSubmitter) recordL1Tip(l1tip eth.L1BlockRef) {
	if l.lastL1Tip == l1tip {
		return
	}
	l.lastL1Tip = l1tip
	l.Metr.RecordLatestL1Block(l1tip)
}

func (l *BatchSubmitter) recordFailedTx(id txID, err error) {
	l.Log.Warn("Transaction failed to send", logFields(id, err)...)
	l.state.TxFailed(id)
	if errStringMatch(err, txmgr.ErrAlreadyReserved) && l.AutoSwitchDA {
		l.Log.Warn("Encounter ErrAlreadyReserved", "id", id.String())
		// trigger DA switch to resolve ErrAlreadyReserved
		l.addressReservedError.Store(true)
	}
}

func (l *BatchSubmitter) recordConfirmedTx(id txID, receipt *types.Receipt) {
	l.Log.Info("Transaction confirmed", logFields(id, receipt)...)
	l1block := eth.ReceiptBlockID(receipt)
	l.state.TxConfirmed(id, l1block)
}

// l1Tip gets the current L1 tip as a L1BlockRef. The passed context is assumed
// to be a lifetime context, so it is internally wrapped with a network timeout.
func (l *BatchSubmitter) l1Tip(ctx context.Context) (eth.L1BlockRef, error) {
	tctx, cancel := context.WithTimeout(ctx, l.Config.NetworkTimeout)
	defer cancel()
	head, err := l.L1Client.HeaderByNumber(tctx, nil)
	if err != nil {
		return eth.L1BlockRef{}, fmt.Errorf("getting latest L1 block: %w", err)
	}
	return eth.InfoToL1BlockRef(eth.HeaderBlockInfo(head)), nil
}

func logFields(xs ...any) (fs []any) {
	for _, x := range xs {
		switch v := x.(type) {
		case txID:
			fs = append(fs, "tx_id", v.String())
		case *types.Receipt:
			fs = append(fs, "tx", v.TxHash, "block", eth.ReceiptBlockID(v))
		case error:
			fs = append(fs, "err", v)
		default:
			fs = append(fs, "ERROR", fmt.Sprintf("logFields: unknown type: %T", x))
		}
	}
	return fs
}

func errStringMatch(err, target error) bool {
	if err == nil && target == nil {
		return true
	} else if err == nil || target == nil {
		return false
	}
	return strings.Contains(err.Error(), target.Error())
}<|MERGE_RESOLUTION|>--- conflicted
+++ resolved
@@ -6,11 +6,8 @@
 	"fmt"
 	"io"
 	"math/big"
-<<<<<<< HEAD
+	_ "net/http/pprof"
 	"strings"
-=======
-	_ "net/http/pprof"
->>>>>>> 8b1b6702
 	"sync"
 	"sync/atomic"
 	"time"
@@ -32,20 +29,19 @@
 	"github.com/ethereum/go-ethereum/params"
 )
 
-<<<<<<< HEAD
 const LimitLoadBlocksOneTime uint64 = 30
 
 // Auto-switch DA params
 // DATypeSwitchThrehold is the threhold to trigger blob<->calldata switch
 const DATypeSwitchThrehold int = 5
+
 // CallDataTxMaxSize is 120KB
 const CallDataTxMaxSize uint64 = 120000
+
 // ApproximateGasPerCallDataTx is the average gas used per 120KB calldata tx
 const ApproximateGasPerCallDataTx int64 = 1934892
 const MaxBlobsNumberPerTx int64 = 6
 
-var ErrBatcherNotRunning = errors.New("batcher is not running")
-=======
 var (
 	ErrBatcherNotRunning = errors.New("batcher is not running")
 	emptyTxData          = txData{
@@ -61,7 +57,6 @@
 	id       txID
 	isCancel bool
 }
->>>>>>> 8b1b6702
 
 type L1Client interface {
 	HeaderByNumber(ctx context.Context, number *big.Int) (*types.Header, error)
@@ -812,7 +807,7 @@
 func (l *BatchSubmitter) recordFailedTx(id txID, err error) {
 	l.Log.Warn("Transaction failed to send", logFields(id, err)...)
 	l.state.TxFailed(id)
-	if errStringMatch(err, txmgr.ErrAlreadyReserved) && l.AutoSwitchDA {
+	if errStringMatch(err, txpool.ErrAlreadyReserved) && l.AutoSwitchDA {
 		l.Log.Warn("Encounter ErrAlreadyReserved", "id", id.String())
 		// trigger DA switch to resolve ErrAlreadyReserved
 		l.addressReservedError.Store(true)
