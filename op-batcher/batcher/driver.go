--- conflicted
+++ resolved
@@ -12,10 +12,6 @@
 	"sync/atomic"
 	"time"
 
-<<<<<<< HEAD
-	"github.com/ethereum-optimism/optimism/op-batcher/flags"
-=======
->>>>>>> f8143c8c
 	"github.com/ethereum-optimism/optimism/op-batcher/metrics"
 	"github.com/ethereum-optimism/optimism/op-node/rollup"
 	"github.com/ethereum-optimism/optimism/op-node/rollup/derive"
@@ -23,18 +19,10 @@
 	"github.com/ethereum-optimism/optimism/op-service/dial"
 	"github.com/ethereum-optimism/optimism/op-service/eth"
 	"github.com/ethereum-optimism/optimism/op-service/txmgr"
-<<<<<<< HEAD
-	"github.com/ethereum/go-ethereum/consensus/misc/eip4844"
-	"github.com/ethereum/go-ethereum/core"
-	"github.com/ethereum/go-ethereum/core/types"
-	"github.com/ethereum/go-ethereum/log"
-	"github.com/ethereum/go-ethereum/params"
-=======
 	"github.com/ethereum/go-ethereum/common"
 	"github.com/ethereum/go-ethereum/core"
 	"github.com/ethereum/go-ethereum/core/types"
 	"github.com/ethereum/go-ethereum/log"
->>>>>>> f8143c8c
 )
 
 const LimitLoadBlocksOneTime uint64 = 30
@@ -49,11 +37,7 @@
 
 type L1Client interface {
 	HeaderByNumber(ctx context.Context, number *big.Int) (*types.Header, error)
-<<<<<<< HEAD
-	SuggestGasTipCap(ctx context.Context) (*big.Int, error)
-=======
 	NonceAt(ctx context.Context, account common.Address, blockNumber *big.Int) (uint64, error)
->>>>>>> f8143c8c
 }
 
 type L2Client interface {
@@ -75,10 +59,6 @@
 	EndpointProvider dial.L2EndpointProvider
 	ChannelConfig    ChannelConfig
 	PlasmaDA         *plasma.DAClient
-<<<<<<< HEAD
-	AutoSwitchDA     bool
-=======
->>>>>>> f8143c8c
 }
 
 // BatchSubmitter encapsulates a service responsible for submitting L2 tx
@@ -224,15 +204,6 @@
 
 // loadBlockIntoState fetches & stores a single block into `state`. It returns the block it loaded.
 func (l *BatchSubmitter) loadBlockIntoState(ctx context.Context, blockNumber uint64) (*types.Block, error) {
-<<<<<<< HEAD
-	ctx, cancel := context.WithTimeout(ctx, l.Config.NetworkTimeout)
-	defer cancel()
-	l2Client, err := l.EndpointProvider.EthClient(ctx)
-	if err != nil {
-		return nil, fmt.Errorf("getting L2 client: %w", err)
-	}
-	block, err := l2Client.BlockByNumber(ctx, new(big.Int).SetUint64(blockNumber))
-=======
 	l2Client, err := l.EndpointProvider.EthClient(ctx)
 	if err != nil {
 		return nil, fmt.Errorf("getting L2 client: %w", err)
@@ -242,7 +213,6 @@
 	defer cancel()
 
 	block, err := l2Client.BlockByNumber(cCtx, new(big.Int).SetUint64(blockNumber))
->>>>>>> f8143c8c
 	if err != nil {
 		return nil, fmt.Errorf("getting L2 block: %w", err)
 	}
@@ -258,15 +228,6 @@
 // calculateL2BlockRangeToStore determines the range (start,end] that should be loaded into the local state.
 // It also takes care of initializing some local state (i.e. will modify l.lastStoredBlock in certain conditions)
 func (l *BatchSubmitter) calculateL2BlockRangeToStore(ctx context.Context) (eth.BlockID, eth.BlockID, error) {
-<<<<<<< HEAD
-	ctx, cancel := context.WithTimeout(ctx, l.Config.NetworkTimeout)
-	defer cancel()
-	rollupClient, err := l.EndpointProvider.RollupClient(ctx)
-	if err != nil {
-		return eth.BlockID{}, eth.BlockID{}, fmt.Errorf("getting rollup client: %w", err)
-	}
-	syncStatus, err := rollupClient.SyncStatus(ctx)
-=======
 	rollupClient, err := l.EndpointProvider.RollupClient(ctx)
 	if err != nil {
 		return eth.BlockID{}, eth.BlockID{}, fmt.Errorf("getting rollup client: %w", err)
@@ -276,7 +237,6 @@
 	defer cancel()
 
 	syncStatus, err := rollupClient.SyncStatus(cCtx)
->>>>>>> f8143c8c
 	// Ensure that we have the sync status
 	if err != nil {
 		return eth.BlockID{}, eth.BlockID{}, fmt.Errorf("failed to get sync status: %w", err)
@@ -343,101 +303,6 @@
 		}
 	}()
 
-<<<<<<< HEAD
-	receiptsCh := make(chan txmgr.TxReceipt[txID])
-	queue := txmgr.NewQueue[txID](l.killCtx, l.Txmgr, l.Config.MaxPendingTransactions)
-
-	// start the receipt/result processing loop
-	receiptLoopDone := make(chan struct{})
-	defer close(receiptLoopDone) // shut down receipt loop
-	go func() {
-		for {
-			select {
-			case r := <-receiptsCh:
-				l.Log.Info("handling receipt", "id", r.ID)
-				l.handleReceipt(r)
-			case <-receiptLoopDone:
-				l.Log.Info("receipt processing loop done")
-				return
-			}
-		}
-	}()
-
-	economicDATypeCh := make(chan flags.DataAvailabilityType)
-	waitSwitchDACh := make(chan struct{})
-	if l.AutoSwitchDA {
-		// start auto choose economic DA type processing loop
-		economicDALoopDone := make(chan struct{})
-		defer close(economicDALoopDone) // shut down auto DA loop
-		go func() {
-			economicDAType := flags.BlobsType
-			l.Metr.RecordAutoChoosedDAType(economicDAType)
-			switchCount := 0
-			economicDATicker := time.NewTicker(5 * time.Second)
-			defer economicDATicker.Stop()
-			addressReservedErrorTicker := time.NewTicker(time.Second)
-			defer addressReservedErrorTicker.Stop()
-			for {
-				select {
-				case <-economicDATicker.C:
-					newEconomicDAType, err := l.getEconomicDAType(l.shutdownCtx)
-					if err != nil {
-						l.Log.Error("getEconomicDAType failed: %w", err)
-						continue
-					}
-					if newEconomicDAType != economicDAType {
-						switchCount++
-					} else {
-						switchCount = 0
-					}
-					threhold := DATypeSwitchThrehold
-					if economicDAType == flags.CalldataType {
-						threhold = 20 * DATypeSwitchThrehold
-					}
-					if switchCount >= threhold {
-						l.Log.Info("start economic switch", "from type", economicDAType.String(), "to type", newEconomicDAType.String())
-						start := time.Now()
-						economicDAType = newEconomicDAType
-						switchCount = 0
-						economicDATypeCh <- economicDAType
-						<-waitSwitchDACh
-						l.Log.Info("finish economic switch", "duration", time.Since(start))
-						l.Metr.RecordAutoChoosedDAType(economicDAType)
-						l.Metr.RecordEconomicAutoSwitchCount()
-						l.Metr.RecordAutoSwitchTimeDuration(time.Since(start))
-					}
-				case <-addressReservedErrorTicker.C:
-					if l.addressReservedError.Load() {
-						if economicDAType == flags.BlobsType {
-							economicDAType = flags.CalldataType
-							l.Log.Info("start resolve addressReservedError switch", "from type", flags.BlobsType.String(), "to type", flags.CalldataType.String())
-						} else if economicDAType == flags.CalldataType {
-							economicDAType = flags.BlobsType
-							l.Log.Info("start resolve addressReservedError switch", "from type", flags.CalldataType.String(), "to type", flags.BlobsType.String())
-						} else {
-							l.Log.Crit("invalid DA type in economic switch loop", "invalid type", economicDAType.String())
-						}
-						switchCount = 0
-						start := time.Now()
-						economicDATypeCh <- economicDAType
-						<-waitSwitchDACh
-						l.Log.Info("finish resolve addressReservedError switch", "duration", time.Since(start))
-						l.Metr.RecordAutoChoosedDAType(economicDAType)
-						l.Metr.RecordReservedErrorSwitchCount()
-						l.Metr.RecordAutoSwitchTimeDuration(time.Since(start))
-						l.addressReservedError.Store(false)
-					}
-				case <-economicDALoopDone:
-					l.Log.Info("auto DA processing loop done")
-					return
-				}
-			}
-		}()
-	}
-
-	ticker := time.NewTicker(l.Config.PollInterval)
-	defer ticker.Stop()
-=======
 	ticker := time.NewTicker(l.Config.PollInterval)
 	defer ticker.Stop()
 
@@ -449,16 +314,7 @@
 			l.Log.Info("Txmgr is closed, remaining channel data won't be sent")
 		}
 	}
->>>>>>> f8143c8c
-
-	publishAndWait := func() {
-		l.publishStateToL1(queue, receiptsCh)
-		if !l.Txmgr.IsClosed() {
-			queue.Wait()
-		} else {
-			l.Log.Info("Txmgr is closed, remaining channel data won't be sent")
-		}
-	}
+
 	for {
 		select {
 		case <-ticker.C:
@@ -478,29 +334,6 @@
 				continue
 			}
 			l.publishStateToL1(queue, receiptsCh)
-<<<<<<< HEAD
-		case targetDAType := <-economicDATypeCh:
-			l.lastStoredBlock = eth.BlockID{}
-			// close current state to prepare for switch
-			err := l.state.Close()
-			if err != nil {
-				if errors.Is(err, ErrPendingAfterClose) {
-					l.Log.Warn("Closed channel manager to handle DA type switch with pending channel(s) remaining - submitting")
-				} else {
-					l.Log.Error("Error closing the channel manager to handle a DA type switch", "err", err)
-				}
-			}
-			// on DA type switch we want to publish all pending state then wait until each result clears before resetting
-			// the state.
-			publishAndWait()
-			l.clearState(l.shutdownCtx)
-			// switch action after clear state
-			l.switchDAType(targetDAType)
-			time.Sleep(time.Minute) // wait op-node derivation published DA data
-			waitSwitchDACh <- struct{}{}
-			continue
-=======
->>>>>>> f8143c8c
 		case <-l.shutdownCtx.Done():
 			if l.Txmgr.IsClosed() {
 				l.Log.Info("Txmgr is closed, remaining channel data won't be sent")
@@ -523,54 +356,6 @@
 	}
 }
 
-<<<<<<< HEAD
-func (l *BatchSubmitter) getEconomicDAType(ctx context.Context) (flags.DataAvailabilityType, error) {
-	sCtx, sCancel := context.WithTimeout(ctx, l.Config.NetworkTimeout)
-	defer sCancel()
-	gasPrice, err := l.L1Client.SuggestGasTipCap(sCtx)
-	if err != nil {
-		return "", fmt.Errorf("getEconomicDAType failed to fetch the suggested gas tip cap: %w", err)
-	}
-	calldataCost := big.NewInt(0).Mul(big.NewInt(MaxBlobsNumberPerTx*ApproximateGasPerCallDataTx), gasPrice)
-
-	hCtx, hCancel := context.WithTimeout(ctx, l.Config.NetworkTimeout)
-	defer hCancel()
-	header, err := l.L1Client.HeaderByNumber(hCtx, nil)
-	if err != nil {
-		return "", fmt.Errorf("getEconomicDAType failed to fetch the latest header: %w", err)
-	}
-	if header.ExcessBlobGas == nil {
-		return "", fmt.Errorf("getEconomicDAType fetched header with nil ExcessBlobGas: %v", header)
-	}
-	blobGasPrice := eip4844.CalcBlobFee(*header.ExcessBlobGas)
-	blobCost := big.NewInt(0).Add(big.NewInt(0).Mul(big.NewInt(int64(params.TxGas)), gasPrice), big.NewInt(0).Mul(big.NewInt(params.MaxBlobGasPerBlock), blobGasPrice))
-
-	l.Metr.RecordEstimatedCalldataTypeFee(calldataCost)
-	l.Metr.RecordEstimatedBlobTypeFee(blobCost)
-	if calldataCost.Cmp(blobCost) < 0 {
-		l.Log.Info("Economic DA type is calldata", "gas price", gasPrice, "calldata cost", calldataCost, "blob gas price", blobGasPrice, "blob cost", blobCost)
-		return flags.CalldataType, nil
-	}
-	l.Log.Info("Economic DA type is blobs", "gas price", gasPrice, "calldata cost", calldataCost, "blob gas price", blobGasPrice, "blob cost", blobCost)
-	return flags.BlobsType, nil
-}
-
-func (l *BatchSubmitter) switchDAType(targetDAType flags.DataAvailabilityType) {
-	switch targetDAType {
-	case flags.BlobsType:
-		l.Config.UseBlobs = true
-		l.ChannelConfig.MaxFrameSize = eth.MaxBlobDataSize - 1
-		l.ChannelConfig.MultiFrameTxs = true
-		l.state.SwitchDAType(targetDAType)
-	case flags.CalldataType:
-		l.Config.UseBlobs = false
-		l.ChannelConfig.MaxFrameSize = CallDataMaxTxSize - 1
-		l.ChannelConfig.MultiFrameTxs = false
-		l.state.SwitchDAType(targetDAType)
-	default:
-		l.Log.Crit("batch submitter switch to a invalid DA type", "targetDAType", targetDAType.String())
-	}
-=======
 // waitNodeSync Check to see if there was a batcher tx sent recently that
 // still needs more block confirmations before being considered finalized
 func (l *BatchSubmitter) waitNodeSync() error {
@@ -601,7 +386,6 @@
 	}
 
 	return dial.WaitRollupSync(l.shutdownCtx, l.Log, rollupClient, l1TargetBlock, time.Second*12)
->>>>>>> f8143c8c
 }
 
 // publishStateToL1 queues up all pending TxData to be published to the L1, returning when there is
@@ -690,26 +474,16 @@
 }
 
 func (l *BatchSubmitter) safeL1Origin(ctx context.Context) (eth.BlockID, error) {
-<<<<<<< HEAD
-	ctx, cancel := context.WithTimeout(ctx, l.Config.NetworkTimeout)
-	defer cancel()
-
-=======
->>>>>>> f8143c8c
 	c, err := l.EndpointProvider.RollupClient(ctx)
 	if err != nil {
 		log.Error("Failed to get rollup client", "err", err)
 		return eth.BlockID{}, fmt.Errorf("safe l1 origin: error getting rollup client: %w", err)
 	}
 
-<<<<<<< HEAD
-	status, err := c.SyncStatus(ctx)
-=======
 	cCtx, cancel := context.WithTimeout(ctx, l.Config.NetworkTimeout)
 	defer cancel()
 
 	status, err := c.SyncStatus(cCtx)
->>>>>>> f8143c8c
 	if err != nil {
 		log.Error("Failed to get sync status", "err", err)
 		return eth.BlockID{}, fmt.Errorf("safe l1 origin: error getting sync status: %w", err)
@@ -853,16 +627,4 @@
 		}
 	}
 	return fs
-<<<<<<< HEAD
-}
-
-func errStringMatch(err, target error) bool {
-	if err == nil && target == nil {
-		return true
-	} else if err == nil || target == nil {
-		return false
-	}
-	return strings.Contains(err.Error(), target.Error())
-=======
->>>>>>> f8143c8c
 }