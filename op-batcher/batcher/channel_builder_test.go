--- conflicted
+++ resolved
@@ -354,14 +354,9 @@
 }
 
 // TestChannelBuilder_OutputWrongFramePanic tests that a panic is thrown when a frame is pushed with an invalid frame id
-<<<<<<< HEAD
-func TestChannelBuilder_OutputWrongFramePanic(t *testing.T) {
-	channelConfig := defaultTestChannelConfig()
-=======
 func ChannelBuilder_OutputWrongFramePanic(t *testing.T, batchType uint) {
 	channelConfig := defaultTestChannelConfig()
 	channelConfig.BatchType = batchType
->>>>>>> f8143c8c
 
 	// Construct a channel builder
 	cb, err := NewChannelBuilder(channelConfig, defaultTestRollupConfig, latestL1BlockOrigin)
@@ -417,12 +412,8 @@
 
 	// Check how many ready bytes
 	require.Greater(t, uint64(cb.co.ReadyBytes()+derive.FrameV0OverHeadSize), channelConfig.MaxFrameSize)
-<<<<<<< HEAD
-	require.Equal(t, 0, cb.PendingFrames())
-=======
 
 	require.Equal(t, 0, cb.PendingFrames()) // always 0 because non compressor
->>>>>>> f8143c8c
 
 	// The channel should not be full
 	// but we want to output the frames for testing anyways
@@ -439,13 +430,6 @@
 }
 
 func TestChannelBuilder_OutputFrames_SpanBatch(t *testing.T) {
-<<<<<<< HEAD
-	channelConfig := defaultTestChannelConfig()
-	channelConfig.MaxFrameSize = 20 + derive.FrameV0OverHeadSize
-	channelConfig.TargetNumFrames = 5
-	channelConfig.BatchType = derive.SpanBatchType
-	channelConfig.InitRatioCompressor(1)
-=======
 	for _, algo := range derive.CompressionAlgos {
 		t.Run("ChannelBuilder_OutputFrames_SpanBatch_"+algo.String(), func(t *testing.T) {
 			if algo.IsBrotli() {
@@ -467,7 +451,6 @@
 	}
 	channelConfig.BatchType = derive.SpanBatchType
 	channelConfig.InitRatioCompressor(1, algo)
->>>>>>> f8143c8c
 
 	// Construct the channel builder
 	cb, err := NewChannelBuilder(channelConfig, defaultTestRollupConfig, latestL1BlockOrigin)
@@ -522,11 +505,7 @@
 func ChannelBuilder_MaxRLPBytesPerChannel(t *testing.T, batchType uint) {
 	t.Parallel()
 	channelConfig := defaultTestChannelConfig()
-<<<<<<< HEAD
-	channelConfig.MaxFrameSize = derive.MaxRLPBytesPerChannel * 2
-=======
 	channelConfig.MaxFrameSize = rollup.SafeMaxRLPBytesPerChannel * 2
->>>>>>> f8143c8c
 	channelConfig.InitNoneCompressor()
 	channelConfig.BatchType = batchType
 
@@ -545,11 +524,7 @@
 	channelConfig := defaultTestChannelConfig()
 	channelConfig.MaxFrameSize = derive.FrameV0OverHeadSize + 1
 	channelConfig.TargetNumFrames = math.MaxUint16 + 1
-<<<<<<< HEAD
-	channelConfig.InitRatioCompressor(.1)
-=======
 	channelConfig.InitRatioCompressor(.1, derive.Zlib)
->>>>>>> f8143c8c
 	channelConfig.BatchType = batchType
 
 	rng := rand.New(rand.NewSource(123))
@@ -561,14 +536,9 @@
 	require.NoError(t, err)
 	require.False(t, cb.IsFull())
 	require.Equal(t, 0, cb.PendingFrames())
-<<<<<<< HEAD
-	for {
-		a := dtest.RandomL2BlockWithChainId(rng, 1000, defaultTestRollupConfig.L2ChainID)
-=======
 	ti := time.Now()
 	for i := 0; ; i++ {
 		a := dtest.RandomL2BlockWithChainIdAndTime(rng, 1000, defaultTestRollupConfig.L2ChainID, ti.Add(time.Duration(i)*time.Second))
->>>>>>> f8143c8c
 		_, err = cb.AddBlock(a)
 		if cb.IsFull() {
 			fullErr := cb.FullErr()
@@ -596,13 +566,8 @@
 		TargetNumFrames: 1,
 		BatchType:       derive.SpanBatchType,
 	}
-<<<<<<< HEAD
-	cfg.InitShadowCompressor()
-
-=======
 
 	cfg.InitShadowCompressor(derive.Zlib)
->>>>>>> f8143c8c
 	cb, err := NewChannelBuilder(cfg, defaultTestRollupConfig, latestL1BlockOrigin)
 	require.NoError(err)
 
@@ -611,11 +576,7 @@
 	_, err = cb.AddBlock(a)
 	require.NoError(err)
 	_, err = cb.AddBlock(a)
-<<<<<<< HEAD
-	require.ErrorIs(err, derive.CompressorFullErr)
-=======
 	require.ErrorIs(err, derive.ErrCompressorFull)
->>>>>>> f8143c8c
 	// without fix, adding the second block would succeed and then adding a
 	// third block would fail with full error and the compressor would be full.
 
@@ -636,11 +597,7 @@
 	channelConfig.MaxFrameSize = 20 + derive.FrameV0OverHeadSize
 	channelConfig.TargetNumFrames = 2
 	// Configure the Input Threshold params so we observe a full channel
-<<<<<<< HEAD
-	channelConfig.InitRatioCompressor(1)
-=======
 	channelConfig.InitRatioCompressor(1, derive.Zlib)
->>>>>>> f8143c8c
 
 	// Construct the channel builder
 	cb, err := NewChannelBuilder(channelConfig, defaultTestRollupConfig, latestL1BlockOrigin)
@@ -763,11 +720,7 @@
 	cfg.MaxFrameSize = 1000
 	cfg.TargetNumFrames = tnf
 	cfg.BatchType = batchType
-<<<<<<< HEAD
-	cfg.InitShadowCompressor()
-=======
 	cfg.InitShadowCompressor(derive.Zlib)
->>>>>>> f8143c8c
 	cb, err := NewChannelBuilder(cfg, defaultTestRollupConfig, latestL1BlockOrigin)
 	require.NoError(err)
 
@@ -849,11 +802,7 @@
 	cfg.MaxFrameSize = 1000
 	cfg.TargetNumFrames = 16
 	cfg.BatchType = batchType
-<<<<<<< HEAD
-	cfg.InitRatioCompressor(1.0)
-=======
 	cfg.InitRatioCompressor(1.0, derive.Zlib)
->>>>>>> f8143c8c
 	cb, err := NewChannelBuilder(cfg, defaultTestRollupConfig, latestL1BlockOrigin)
 	require.NoError(err, "NewChannelBuilder")
 
