package batcher

import (
	"context"
	"errors"
	"fmt"
	"io"
	_ "net/http/pprof"
	"strings"
	"sync/atomic"
	"time"

	"github.com/ethereum/go-ethereum/log"

	"github.com/ethereum-optimism/optimism/op-batcher/flags"
	"github.com/ethereum-optimism/optimism/op-batcher/metrics"
	"github.com/ethereum-optimism/optimism/op-batcher/rpc"
	"github.com/ethereum-optimism/optimism/op-node/chaincfg"
	"github.com/ethereum-optimism/optimism/op-node/rollup"
	plasma "github.com/ethereum-optimism/optimism/op-plasma"
	"github.com/ethereum-optimism/optimism/op-service/cliapp"
	"github.com/ethereum-optimism/optimism/op-service/client"
	"github.com/ethereum-optimism/optimism/op-service/dial"
	"github.com/ethereum-optimism/optimism/op-service/eth"
	"github.com/ethereum-optimism/optimism/op-service/httputil"
	opmetrics "github.com/ethereum-optimism/optimism/op-service/metrics"
	"github.com/ethereum-optimism/optimism/op-service/oppprof"
	oprpc "github.com/ethereum-optimism/optimism/op-service/rpc"
	"github.com/ethereum-optimism/optimism/op-service/txmgr"
)

var ErrAlreadyStopped = errors.New("already stopped")

type BatcherConfig struct {
	NetworkTimeout         time.Duration
	PollInterval           time.Duration
	MaxPendingTransactions uint64

	// UseBlobs is true if the batcher should use blobs instead of calldata for posting blobs
	UseBlobs bool

	// UsePlasma is true if the rollup config has a DA challenge address so the batcher
	// will post inputs to the Plasma DA server and post commitments to blobs or calldata.
	UsePlasma bool
<<<<<<< HEAD
=======

	WaitNodeSync        bool
	CheckRecentTxsDepth int
>>>>>>> f8143c8c
}

// BatcherService represents a full batch-submitter instance and its resources,
// and conforms to the op-service CLI Lifecycle interface.
type BatcherService struct {
<<<<<<< HEAD
	Log      log.Logger
	Metrics  metrics.Metricer
	L1Client client.Client

=======
	Log              log.Logger
	Metrics          metrics.Metricer
	L1Client         *ethclient.Client
>>>>>>> f8143c8c
	EndpointProvider dial.L2EndpointProvider
	TxManager        txmgr.TxManager
	PlasmaDA         *plasma.DAClient

	BatcherConfig

	RollupConfig *rollup.Config

	// Channel builder parameters
	ChannelConfig ChannelConfig

	driver *BatchSubmitter

	Version string

	pprofService *oppprof.Service
	metricsSrv   *httputil.HTTPServer
	rpcServer    *oprpc.Server

	balanceMetricer io.Closer
	stopped         atomic.Bool

	NotSubmittingOnStart bool
}

// BatcherServiceFromCLIConfig creates a new BatcherService from a CLIConfig.
// The service components are fully started, except for the driver,
// which will not be submitting batches (if it was configured to) until the Start part of the lifecycle.
func BatcherServiceFromCLIConfig(ctx context.Context, version string, cfg *CLIConfig, log log.Logger) (*BatcherService, error) {
	var bs BatcherService
	if err := bs.initFromCLIConfig(ctx, version, cfg, log); err != nil {
		return nil, errors.Join(err, bs.Stop(ctx)) // try to clean up our failed initialization attempt
	}
	return &bs, nil
}

func (bs *BatcherService) initFromCLIConfig(ctx context.Context, version string, cfg *CLIConfig, log log.Logger) error {
	bs.Version = version
	bs.Log = log
	bs.NotSubmittingOnStart = cfg.Stopped

	bs.initMetrics(cfg)

	bs.PollInterval = cfg.PollInterval
	bs.MaxPendingTransactions = cfg.MaxPendingTransactions
	bs.NetworkTimeout = cfg.TxMgrConfig.NetworkTimeout
<<<<<<< HEAD
=======
	bs.CheckRecentTxsDepth = cfg.CheckRecentTxsDepth
	bs.WaitNodeSync = cfg.WaitNodeSync
>>>>>>> f8143c8c
	if err := bs.initRPCClients(ctx, cfg); err != nil {
		return err
	}
	if err := bs.initRollupConfig(ctx); err != nil {
		return fmt.Errorf("failed to load rollup config: %w", err)
	}
	if err := bs.initChannelConfig(cfg); err != nil {
		return fmt.Errorf("failed to init channel config: %w", err)
	}
	if err := bs.initTxManager(cfg); err != nil {
		return fmt.Errorf("failed to init Tx manager: %w", err)
	}
	bs.initBalanceMonitor(cfg)
	if err := bs.initMetricsServer(cfg); err != nil {
		return fmt.Errorf("failed to start metrics server: %w", err)
	}
	if err := bs.initPProf(cfg); err != nil {
		return fmt.Errorf("failed to init profiling: %w", err)
	}
	// init before driver
	if err := bs.initPlasmaDA(cfg); err != nil {
		return fmt.Errorf("failed to init plasma DA: %w", err)
	}
	bs.initDriver(cfg)
	if err := bs.initRPCServer(cfg); err != nil {
		return fmt.Errorf("failed to start RPC server: %w", err)
	}

	bs.Metrics.RecordInfo(bs.Version)
	bs.Metrics.RecordUp()
	return nil
}

func (bs *BatcherService) initRPCClients(ctx context.Context, cfg *CLIConfig) error {
	l1Client, err := dial.DialEthClientWithTimeoutAndFallback(ctx, cfg.L1EthRpc, dial.DefaultDialTimeout, bs.Log, dial.BatcherFallbackThreshold, bs.Metrics)
	if err != nil {
		return fmt.Errorf("failed to dial L1 RPC: %w", err)
	}
	bs.L1Client = client.NewInstrumentedClient(l1Client, bs.Metrics)

	var endpointProvider dial.L2EndpointProvider
	if strings.Contains(cfg.RollupRpc, ",") && strings.Contains(cfg.L2EthRpc, ",") {
		rollupUrls := strings.Split(cfg.RollupRpc, ",")
		ethUrls := strings.Split(cfg.L2EthRpc, ",")
		endpointProvider, err = dial.NewActiveL2EndpointProvider(ctx, ethUrls, rollupUrls, cfg.ActiveSequencerCheckDuration, dial.DefaultDialTimeout, bs.Log)
	} else {
<<<<<<< HEAD
		endpointProvider, err = dial.NewStaticL2EndpointProvider(ctx, bs.Log, cfg.L2EthRpc, cfg.RollupRpc, bs.Metrics)
=======
		endpointProvider, err = dial.NewStaticL2EndpointProvider(ctx, bs.Log, cfg.L2EthRpc, cfg.RollupRpc)
>>>>>>> f8143c8c
	}
	if err != nil {
		return fmt.Errorf("failed to build L2 endpoint provider: %w", err)
	}
	bs.EndpointProvider = endpointProvider

	return nil
}

func (bs *BatcherService) initMetrics(cfg *CLIConfig) {
	if cfg.MetricsConfig.Enabled {
		procName := "default"
		bs.Metrics = metrics.NewMetrics(procName)
	} else {
		bs.Metrics = metrics.NoopMetrics
	}
}

// initBalanceMonitor depends on Metrics, L1Client and TxManager to start background-monitoring of the batcher balance.
func (bs *BatcherService) initBalanceMonitor(cfg *CLIConfig) {
	if cfg.MetricsConfig.Enabled {
		bs.balanceMetricer = bs.Metrics.StartBalanceMetrics(bs.Log, bs.L1Client, bs.TxManager.From())
	}
}

func (bs *BatcherService) initRollupConfig(ctx context.Context) error {
	rollupNode, err := bs.EndpointProvider.RollupClient(ctx)
	if err != nil {
		return fmt.Errorf("failed to retrieve rollup client: %w", err)
	}
	rollupConfig, err := rollupNode.RollupConfig(ctx)
	if err != nil {
		return fmt.Errorf("failed to retrieve rollup config: %w", err)
	}
	bs.RollupConfig = rollupConfig
	if err := bs.RollupConfig.Check(); err != nil {
		return fmt.Errorf("invalid rollup config: %w", err)
	}
	bs.RollupConfig.LogDescription(bs.Log, chaincfg.L2ChainIDToNetworkDisplayName)
	return nil
}

func (bs *BatcherService) initChannelConfig(cfg *CLIConfig) error {
	cc := ChannelConfig{
		SeqWindowSize:      bs.RollupConfig.SeqWindowSize,
		ChannelTimeout:     bs.RollupConfig.ChannelTimeout,
		MaxChannelDuration: cfg.MaxChannelDuration,
		MaxFrameSize:       cfg.MaxL1TxSize - 1, // account for version byte prefix; reset for blobs
		TargetNumFrames:    cfg.TargetNumFrames,
		SubSafetyMargin:    cfg.SubSafetyMargin,
		BatchType:          cfg.BatchType,
	}

	switch cfg.DataAvailabilityType {
<<<<<<< HEAD
	case flags.BlobsType, flags.AutoType:
=======
	case flags.BlobsType:
>>>>>>> f8143c8c
		if !cfg.TestUseMaxTxSizeForBlobs {
			// account for version byte prefix
			cc.MaxFrameSize = eth.MaxBlobDataSize - 1
		}
		cc.MultiFrameTxs = true
		bs.UseBlobs = true
	case flags.CalldataType:
		bs.UseBlobs = false
	default:
		return fmt.Errorf("unknown data availability type: %v", cfg.DataAvailabilityType)
	}

	if bs.UsePlasma && cc.MaxFrameSize > plasma.MaxInputSize {
		return fmt.Errorf("max frame size %d exceeds plasma max input size %d", cc.MaxFrameSize, plasma.MaxInputSize)
	}

<<<<<<< HEAD
	cc.InitCompressorConfig(cfg.ApproxComprRatio, cfg.Compressor)
=======
	cc.InitCompressorConfig(cfg.ApproxComprRatio, cfg.Compressor, cfg.CompressionAlgo)
>>>>>>> f8143c8c

	if bs.UseBlobs && !bs.RollupConfig.IsEcotone(uint64(time.Now().Unix())) {
		bs.Log.Error("Cannot use Blob data before Ecotone!") // log only, the batcher may not be actively running.
	}
	if !bs.UseBlobs && bs.RollupConfig.IsEcotone(uint64(time.Now().Unix())) {
		bs.Log.Warn("Ecotone upgrade is active, but batcher is not configured to use Blobs!")
	}

<<<<<<< HEAD
=======
	// Checking for brotli compression only post Fjord
	if bs.ChannelConfig.CompressorConfig.CompressionAlgo.IsBrotli() && !bs.RollupConfig.IsFjord(uint64(time.Now().Unix())) {
		return fmt.Errorf("cannot use brotli compression before Fjord")
	}

>>>>>>> f8143c8c
	if err := cc.Check(); err != nil {
		return fmt.Errorf("invalid channel configuration: %w", err)
	}
	bs.Log.Info("Initialized channel-config",
<<<<<<< HEAD
		"da_type", cfg.DataAvailabilityType.String(),
=======
>>>>>>> f8143c8c
		"use_blobs", bs.UseBlobs,
		"use_plasma", bs.UsePlasma,
		"max_frame_size", cc.MaxFrameSize,
		"target_num_frames", cc.TargetNumFrames,
		"compressor", cc.CompressorConfig.Kind,
<<<<<<< HEAD
		"max_channel_duration", cc.MaxChannelDuration,
		"channel_timeout", cc.ChannelTimeout,
		"batch_type", cc.BatchType,
=======
		"compression_algo", cc.CompressorConfig.CompressionAlgo,
		"batch_type", cc.BatchType,
		"max_channel_duration", cc.MaxChannelDuration,
		"channel_timeout", cc.ChannelTimeout,
>>>>>>> f8143c8c
		"sub_safety_margin", cc.SubSafetyMargin)
	bs.ChannelConfig = cc
	return nil
}

func (bs *BatcherService) initTxManager(cfg *CLIConfig) error {
	txManager, err := txmgr.NewSimpleTxManager("batcher", bs.Log, bs.Metrics, cfg.TxMgrConfig)
	if err != nil {
		return err
	}
	bs.TxManager = txManager
	return nil
}

func (bs *BatcherService) initPProf(cfg *CLIConfig) error {
	bs.pprofService = oppprof.New(
		cfg.PprofConfig.ListenEnabled,
		cfg.PprofConfig.ListenAddr,
		cfg.PprofConfig.ListenPort,
		cfg.PprofConfig.ProfileType,
		cfg.PprofConfig.ProfileDir,
		cfg.PprofConfig.ProfileFilename,
	)

	if err := bs.pprofService.Start(); err != nil {
		return fmt.Errorf("failed to start pprof service: %w", err)
	}

	return nil
}

func (bs *BatcherService) initMetricsServer(cfg *CLIConfig) error {
	if !cfg.MetricsConfig.Enabled {
		bs.Log.Info("metrics disabled")
		return nil
	}
	m, ok := bs.Metrics.(opmetrics.RegistryMetricer)
	if !ok {
		return fmt.Errorf("metrics were enabled, but metricer %T does not expose registry for metrics-server", bs.Metrics)
	}
	bs.Log.Debug("starting metrics server", "addr", cfg.MetricsConfig.ListenAddr, "port", cfg.MetricsConfig.ListenPort)
	metricsSrv, err := opmetrics.StartServer(m.Registry(), cfg.MetricsConfig.ListenAddr, cfg.MetricsConfig.ListenPort)
	if err != nil {
		return fmt.Errorf("failed to start metrics server: %w", err)
	}
	bs.Log.Info("started metrics server", "addr", metricsSrv.Addr())
	bs.metricsSrv = metricsSrv
	return nil
}

func (bs *BatcherService) initDriver(cfg *CLIConfig) {
	bs.driver = NewBatchSubmitter(DriverSetup{
		Log:              bs.Log,
		Metr:             bs.Metrics,
		RollupConfig:     bs.RollupConfig,
		Config:           bs.BatcherConfig,
		Txmgr:            bs.TxManager,
		L1Client:         bs.L1Client,
		EndpointProvider: bs.EndpointProvider,
		ChannelConfig:    bs.ChannelConfig,
		PlasmaDA:         bs.PlasmaDA,
<<<<<<< HEAD
		AutoSwitchDA:     cfg.DataAvailabilityType == flags.AutoType,
=======
>>>>>>> f8143c8c
	})
}

func (bs *BatcherService) initRPCServer(cfg *CLIConfig) error {
	server := oprpc.NewServer(
		cfg.RPC.ListenAddr,
		cfg.RPC.ListenPort,
		bs.Version,
		oprpc.WithLogger(bs.Log),
	)
	if cfg.RPC.EnableAdmin {
		adminAPI := rpc.NewAdminAPI(bs.driver, bs.Metrics, bs.Log)
		server.AddAPI(rpc.GetAdminAPI(adminAPI))
		bs.Log.Info("Admin RPC enabled")
	}
	bs.Log.Info("Starting JSON-RPC server")
	if err := server.Start(); err != nil {
		return fmt.Errorf("unable to start RPC server: %w", err)
	}
	bs.rpcServer = server
	return nil
}

func (bs *BatcherService) initPlasmaDA(cfg *CLIConfig) error {
	config := cfg.PlasmaDA
	if err := config.Check(); err != nil {
		return err
	}
	bs.PlasmaDA = config.NewDAClient()
	bs.UsePlasma = config.Enabled
	return nil
}

// Start runs once upon start of the batcher lifecycle,
// and starts batch-submission work if the batcher is configured to start submit data on startup.
func (bs *BatcherService) Start(_ context.Context) error {
	bs.driver.Log.Info("Starting batcher", "notSubmittingOnStart", bs.NotSubmittingOnStart)

	if !bs.NotSubmittingOnStart {
		return bs.driver.StartBatchSubmitting()
	}
	return nil
}

// Stopped returns if the service as a whole is stopped.
func (bs *BatcherService) Stopped() bool {
	return bs.stopped.Load()
}

// Kill is a convenience method to forcefully, non-gracefully, stop the BatcherService.
func (bs *BatcherService) Kill() error {
	ctx, cancel := context.WithCancel(context.Background())
	cancel()
	return bs.Stop(ctx)
}

// Stop fully stops the batch-submitter and all its resources gracefully. After stopping, it cannot be restarted.
// See driver.StopBatchSubmitting to temporarily stop the batch submitter.
// If the provided ctx is cancelled, the stopping is forced, i.e. the batching work is killed non-gracefully.
func (bs *BatcherService) Stop(ctx context.Context) error {
	if bs.stopped.Load() {
		return ErrAlreadyStopped
	}
	bs.Log.Info("Stopping batcher")

	// close the TxManager first, so that new work is denied, in-flight work is cancelled as early as possible
	// (transactions which are expected to be confirmed are still waited for)
	if bs.TxManager != nil {
		bs.TxManager.Close()
	}

	var result error
	if bs.driver != nil {
		if err := bs.driver.StopBatchSubmittingIfRunning(ctx); err != nil {
			result = errors.Join(result, fmt.Errorf("failed to stop batch submitting: %w", err))
		}
	}

	if bs.rpcServer != nil {
		// TODO(7685): the op-service RPC server is not built on top of op-service httputil Server, and has poor shutdown
		if err := bs.rpcServer.Stop(); err != nil {
			result = errors.Join(result, fmt.Errorf("failed to stop RPC server: %w", err))
		}
	}
	if bs.pprofService != nil {
		if err := bs.pprofService.Stop(ctx); err != nil {
			result = errors.Join(result, fmt.Errorf("failed to stop PProf server: %w", err))
		}
	}
	if bs.balanceMetricer != nil {
		if err := bs.balanceMetricer.Close(); err != nil {
			result = errors.Join(result, fmt.Errorf("failed to close balance metricer: %w", err))
		}
	}

	if bs.metricsSrv != nil {
		if err := bs.metricsSrv.Stop(ctx); err != nil {
			result = errors.Join(result, fmt.Errorf("failed to stop metrics server: %w", err))
		}
	}

	if bs.L1Client != nil {
		bs.L1Client.Close()
	}
	if bs.EndpointProvider != nil {
		bs.EndpointProvider.Close()
	}

	if result == nil {
		bs.stopped.Store(true)
		bs.Log.Info("Batch Submitter stopped")
	}
	return result
}

var _ cliapp.Lifecycle = (*BatcherService)(nil)

// Driver returns the handler on the batch-submitter driver element,
// to start/stop/restart the batch-submission work, for use in testing.
func (bs *BatcherService) Driver() rpc.BatcherDriver {
	return bs.driver
}<|MERGE_RESOLUTION|>--- conflicted
+++ resolved
@@ -42,27 +42,17 @@
 	// UsePlasma is true if the rollup config has a DA challenge address so the batcher
 	// will post inputs to the Plasma DA server and post commitments to blobs or calldata.
 	UsePlasma bool
-<<<<<<< HEAD
-=======
 
 	WaitNodeSync        bool
 	CheckRecentTxsDepth int
->>>>>>> f8143c8c
 }
 
 // BatcherService represents a full batch-submitter instance and its resources,
 // and conforms to the op-service CLI Lifecycle interface.
 type BatcherService struct {
-<<<<<<< HEAD
-	Log      log.Logger
-	Metrics  metrics.Metricer
-	L1Client client.Client
-
-=======
 	Log              log.Logger
 	Metrics          metrics.Metricer
 	L1Client         *ethclient.Client
->>>>>>> f8143c8c
 	EndpointProvider dial.L2EndpointProvider
 	TxManager        txmgr.TxManager
 	PlasmaDA         *plasma.DAClient
@@ -109,11 +99,8 @@
 	bs.PollInterval = cfg.PollInterval
 	bs.MaxPendingTransactions = cfg.MaxPendingTransactions
 	bs.NetworkTimeout = cfg.TxMgrConfig.NetworkTimeout
-<<<<<<< HEAD
-=======
 	bs.CheckRecentTxsDepth = cfg.CheckRecentTxsDepth
 	bs.WaitNodeSync = cfg.WaitNodeSync
->>>>>>> f8143c8c
 	if err := bs.initRPCClients(ctx, cfg); err != nil {
 		return err
 	}
@@ -132,6 +119,10 @@
 	}
 	if err := bs.initPProf(cfg); err != nil {
 		return fmt.Errorf("failed to init profiling: %w", err)
+	}
+	// init before driver
+	if err := bs.initPlasmaDA(cfg); err != nil {
+		return fmt.Errorf("failed to init plasma DA: %w", err)
 	}
 	// init before driver
 	if err := bs.initPlasmaDA(cfg); err != nil {
@@ -160,11 +151,7 @@
 		ethUrls := strings.Split(cfg.L2EthRpc, ",")
 		endpointProvider, err = dial.NewActiveL2EndpointProvider(ctx, ethUrls, rollupUrls, cfg.ActiveSequencerCheckDuration, dial.DefaultDialTimeout, bs.Log)
 	} else {
-<<<<<<< HEAD
-		endpointProvider, err = dial.NewStaticL2EndpointProvider(ctx, bs.Log, cfg.L2EthRpc, cfg.RollupRpc, bs.Metrics)
-=======
 		endpointProvider, err = dial.NewStaticL2EndpointProvider(ctx, bs.Log, cfg.L2EthRpc, cfg.RollupRpc)
->>>>>>> f8143c8c
 	}
 	if err != nil {
 		return fmt.Errorf("failed to build L2 endpoint provider: %w", err)
@@ -219,11 +206,7 @@
 	}
 
 	switch cfg.DataAvailabilityType {
-<<<<<<< HEAD
-	case flags.BlobsType, flags.AutoType:
-=======
 	case flags.BlobsType:
->>>>>>> f8143c8c
 		if !cfg.TestUseMaxTxSizeForBlobs {
 			// account for version byte prefix
 			cc.MaxFrameSize = eth.MaxBlobDataSize - 1
@@ -240,11 +223,7 @@
 		return fmt.Errorf("max frame size %d exceeds plasma max input size %d", cc.MaxFrameSize, plasma.MaxInputSize)
 	}
 
-<<<<<<< HEAD
-	cc.InitCompressorConfig(cfg.ApproxComprRatio, cfg.Compressor)
-=======
 	cc.InitCompressorConfig(cfg.ApproxComprRatio, cfg.Compressor, cfg.CompressionAlgo)
->>>>>>> f8143c8c
 
 	if bs.UseBlobs && !bs.RollupConfig.IsEcotone(uint64(time.Now().Unix())) {
 		bs.Log.Error("Cannot use Blob data before Ecotone!") // log only, the batcher may not be actively running.
@@ -253,37 +232,24 @@
 		bs.Log.Warn("Ecotone upgrade is active, but batcher is not configured to use Blobs!")
 	}
 
-<<<<<<< HEAD
-=======
 	// Checking for brotli compression only post Fjord
 	if bs.ChannelConfig.CompressorConfig.CompressionAlgo.IsBrotli() && !bs.RollupConfig.IsFjord(uint64(time.Now().Unix())) {
 		return fmt.Errorf("cannot use brotli compression before Fjord")
 	}
 
->>>>>>> f8143c8c
 	if err := cc.Check(); err != nil {
 		return fmt.Errorf("invalid channel configuration: %w", err)
 	}
 	bs.Log.Info("Initialized channel-config",
-<<<<<<< HEAD
-		"da_type", cfg.DataAvailabilityType.String(),
-=======
->>>>>>> f8143c8c
 		"use_blobs", bs.UseBlobs,
 		"use_plasma", bs.UsePlasma,
 		"max_frame_size", cc.MaxFrameSize,
 		"target_num_frames", cc.TargetNumFrames,
 		"compressor", cc.CompressorConfig.Kind,
-<<<<<<< HEAD
-		"max_channel_duration", cc.MaxChannelDuration,
-		"channel_timeout", cc.ChannelTimeout,
-		"batch_type", cc.BatchType,
-=======
 		"compression_algo", cc.CompressorConfig.CompressionAlgo,
 		"batch_type", cc.BatchType,
 		"max_channel_duration", cc.MaxChannelDuration,
 		"channel_timeout", cc.ChannelTimeout,
->>>>>>> f8143c8c
 		"sub_safety_margin", cc.SubSafetyMargin)
 	bs.ChannelConfig = cc
 	return nil
@@ -345,10 +311,6 @@
 		EndpointProvider: bs.EndpointProvider,
 		ChannelConfig:    bs.ChannelConfig,
 		PlasmaDA:         bs.PlasmaDA,
-<<<<<<< HEAD
-		AutoSwitchDA:     cfg.DataAvailabilityType == flags.AutoType,
-=======
->>>>>>> f8143c8c
 	})
 }
 
