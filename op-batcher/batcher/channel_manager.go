package batcher

import (
	"errors"
	"fmt"
	"io"
	"math"

	altda "github.com/ethereum-optimism/optimism/op-alt-da"
	"github.com/ethereum-optimism/optimism/op-batcher/metrics"
	"github.com/ethereum-optimism/optimism/op-node/rollup"
	"github.com/ethereum-optimism/optimism/op-node/rollup/derive"
	"github.com/ethereum-optimism/optimism/op-service/eth"
	"github.com/ethereum-optimism/optimism/op-service/queue"
	"github.com/ethereum/go-ethereum/common"
	"github.com/ethereum/go-ethereum/core/types"
	"github.com/ethereum/go-ethereum/log"
)

var ErrReorg = errors.New("block does not extend existing chain")

type ChannelOutFactory func(cfg ChannelConfig, rollupCfg *rollup.Config) (derive.ChannelOut, error)

// channelManager stores a contiguous set of blocks & turns them into channels.
// Upon receiving tx confirmation (or a tx failure), it does channel error handling.
//
// For simplicity, it only creates a single pending channel at a time & waits for
// the channel to either successfully be submitted or timeout before creating a new
// channel.
// Public functions on channelManager are safe for concurrent access.
type channelManager struct {
	log         log.Logger
	metr        metrics.Metricer
	cfgProvider ChannelConfigProvider
	rollupCfg   *rollup.Config

	outFactory ChannelOutFactory

	// All blocks since the last request for new tx data.
	blocks queue.Queue[*types.Block]
	// blockCursor is an index into blocks queue. It points at the next block
	// to build a channel with. blockCursor = len(blocks) is reserved for when
	// there are no blocks ready to build with.
	blockCursor int
	// The latest L1 block from all the L2 blocks in the most recently submitted channel.
	// Used to track channel duration timeouts.
	l1OriginLastSubmittedChannel eth.BlockID
	// The default ChannelConfig to use for the next channel
	defaultCfg ChannelConfig
	// last block hash - for reorg detection
	tip common.Hash

	// channel to write new block data to
	currentChannel *channel
	// channels to read frame data from, for writing batches onchain
	channelQueue []*channel
	// used to lookup channels by tx ID upon altda and tx success / failure
	txChannels map[string]*channel
}

func NewChannelManager(log log.Logger, metr metrics.Metricer, cfgProvider ChannelConfigProvider, rollupCfg *rollup.Config) *channelManager {
	return &channelManager{
		log:         log,
		metr:        metr,
		cfgProvider: cfgProvider,
		defaultCfg:  cfgProvider.ChannelConfig(),
		rollupCfg:   rollupCfg,
		outFactory:  NewChannelOut,
		txChannels:  make(map[string]*channel),
	}
}

func (s *channelManager) SetChannelOutFactory(outFactory ChannelOutFactory) {
	s.outFactory = outFactory
}

// Clear clears the entire state of the channel manager.
// It is intended to be used before launching op-batcher and after an L2 reorg.
func (s *channelManager) Clear(l1OriginLastSubmittedChannel eth.BlockID) {
	s.log.Trace("clearing channel manager state")
	s.blocks.Clear()
	s.blockCursor = 0
	s.l1OriginLastSubmittedChannel = l1OriginLastSubmittedChannel
	s.tip = common.Hash{}
	s.currentChannel = nil
	s.channelQueue = nil
	s.txChannels = make(map[string]*channel)
}

func (s *channelManager) pendingBlocks() int {
	return s.blocks.Len() - s.blockCursor
}

func (s *channelManager) CacheAltDACommitment(txData txData, commitment altda.CommitmentData) {
	s.mu.Lock()
	defer s.mu.Unlock()
	if len(txData.frames) == 0 {
		panic("no frames in txData")
	}
	firstFrame, lastFrame := txData.frames[0], txData.frames[len(txData.frames)-1]
	if firstFrame.id.chID != lastFrame.id.chID {
		// The current implementation caches commitments inside channels,
		// so it assumes that a txData only contains frames from a single channel.
		// If this ever panics (hopefully in tests...) it shouldn't be too hard to fix.
		panic("commitment spans multiple channels")
	}
	if channel, ok := s.txChannels[txData.ID().String()]; ok {
		channel.CacheAltDACommitment(txData, commitment)
	} else {
		s.log.Warn("Trying to cache altda commitment for txData from unknown channel. Probably some state reset (from reorg?) happened.", "id", txData.ID())
	}
}

func (s *channelManager) AltDASubmissionFailed(_id txID) {
	s.mu.Lock()
	defer s.mu.Unlock()
	id := _id.String()
	if channel, ok := s.txChannels[id]; ok {
		delete(s.txChannels, id)
		channel.AltDASubmissionFailed(id)
	} else {
		s.log.Warn("transaction from unknown channel marked as failed", "id", id)
	}
}

// TxFailed records a transaction as failed. It will attempt to resubmit the data
// in the failed transaction.
func (s *channelManager) TxFailed(_id txID) {
	id := _id.String()
	if channel, ok := s.txChannels[id]; ok {
		delete(s.txChannels, id)
		channel.TxFailed(id)
	} else {
		s.log.Warn("transaction from unknown channel marked as failed", "id", id)
	}
}

// TxConfirmed marks a transaction as confirmed on L1. Only if the channel timed out
// the channelManager's state is modified.
func (s *channelManager) TxConfirmed(_id txID, inclusionBlock eth.BlockID) {

	id := _id.String()
	if channel, ok := s.txChannels[id]; ok {
		delete(s.txChannels, id)
		if timedOut := channel.TxConfirmed(id, inclusionBlock); timedOut {
			s.handleChannelInvalidated(channel)
		}
	} else {
		s.log.Warn("transaction from unknown channel marked as confirmed", "id", id)
	}
	s.metr.RecordBatchTxSubmitted()
	s.log.Debug("marked transaction as confirmed", "id", id, "block", inclusionBlock)
}

// rewindToBlock updates the blockCursor to point at
// the block with the supplied hash, only if that block exists
// in the block queue and the blockCursor is ahead of it.
// Panics if the block is not in state.
func (s *channelManager) rewindToBlock(block eth.BlockID) {
	idx := block.Number - s.blocks[0].Number().Uint64()
	if s.blocks[idx].Hash() == block.Hash && idx < uint64(s.blockCursor) {
		s.blockCursor = int(idx)
	} else {
		panic("tried to rewind to nonexistent block")
	}
}

// handleChannelInvalidated rewinds the channelManager's blockCursor
// to point at the first block added to the provided channel,
// and removes the channel from the channelQueue, along with
// any channels which are newer than the provided channel.
func (s *channelManager) handleChannelInvalidated(c *channel) {
	if len(c.channelBuilder.blocks) > 0 {
		// This is usually true, but there is an edge case
		// where a channel timed out before any blocks got added.
		// In that case we end up with an empty frame (header only),
		// and there are no blocks to requeue.
		blockID := eth.ToBlockID(c.channelBuilder.blocks[0])
		for _, block := range c.channelBuilder.blocks {
			s.metr.RecordL2BlockInPendingQueue(block)
		}
		s.rewindToBlock(blockID)
	} else {
		s.log.Debug("channelManager.handleChannelInvalidated: channel had no blocks")
	}

	// Trim provided channel and any older channels:
	for i := range s.channelQueue {
		if s.channelQueue[i] == c {
			s.channelQueue = s.channelQueue[:i]
			break
		}
	}

	// We want to start writing to a new channel, so reset currentChannel.
	s.currentChannel = nil
}

// nextTxData dequeues frames from the channel and returns them encoded in a transaction.
// It also updates the internal tx -> channels mapping
func (s *channelManager) nextTxData(channel *channel) (txData, error) {
	if channel == nil || !channel.HasTxData() {
		s.log.Trace("no next tx data")
		return txData{}, io.EOF // TODO: not enough data error instead
	}
	tx := channel.NextTxData()

	// update s.l1OriginLastSubmittedChannel so that the next
	// channel's duration timeout will trigger properly
	if channel.LatestL1Origin().Number > s.l1OriginLastSubmittedChannel.Number {
		s.l1OriginLastSubmittedChannel = channel.LatestL1Origin()
	}
	s.txChannels[tx.ID().String()] = channel
	return tx, nil
}

func (s *channelManager) getNextAltDACommitment() (txData, bool) {
	for _, channel := range s.channelQueue {
		// if all frames have already been sent to altda, skip this channel
		if int(channel.altDAFrameCursor) == channel.channelBuilder.TotalFrames() {
			continue
		}
		if txData, ok := channel.NextAltDACommitment(); ok {
			return txData, true
		}
		break // We need to send the commitments in order, so we can't skip to the next channel
	}
	return emptyTxData, false
}

// TxData returns the next tx data that should be submitted to L1.
//
// If the current channel is
// full, it only returns the remaining frames of this channel until it got
// successfully fully sent to L1. It returns io.EOF if there's no pending tx data.
//
// It will decide whether to switch DA type automatically.
// When switching DA type, the channelManager state will be rebuilt
// with a new ChannelConfig.
func (s *channelManager) TxData(l1Head eth.BlockID) (txData, error) {
<<<<<<< HEAD
	s.mu.Lock()
	defer s.mu.Unlock()
	// if any altda commitment is ready, return it
	if txdata, ok := s.getNextAltDACommitment(); ok {
		return txdata, nil
	}
=======
>>>>>>> de3865c0
	channel, err := s.getReadyChannel(l1Head)
	if err != nil {
		return emptyTxData, err
	}
	// If the channel has already started being submitted,
	// return now and ensure no requeueing happens
	if !channel.NoneSubmitted() {
		return s.nextTxData(channel)
	}

	// Call provider method to reassess optimal DA type
	newCfg := s.cfgProvider.ChannelConfig()

	// No change:
	if newCfg.UseBlobs == s.defaultCfg.UseBlobs {
		s.log.Debug("Recomputing optimal ChannelConfig: no need to switch DA type",
			"useBlobs", s.defaultCfg.UseBlobs)
		return s.nextTxData(channel)
	}

	// Change:
	s.log.Info("Recomputing optimal ChannelConfig: changing DA type and requeing blocks...",
		"useBlobsBefore", s.defaultCfg.UseBlobs,
		"useBlobsAfter", newCfg.UseBlobs)

	// Invalidate the channel so its blocks
	// get requeued:
	s.handleChannelInvalidated(channel)

	// Set the defaultCfg so new channels
	// pick up the new ChannelConfig
	s.defaultCfg = newCfg

	// Try again to get data to send on chain.
	channel, err = s.getReadyChannel(l1Head)
	if err != nil {
		return emptyTxData, err
	}
	return s.nextTxData(channel)
}

// getReadyChannel returns the next channel ready to submit data, or an error.
// It will create a new channel if necessary.
// If there is no data ready to send, it adds blocks from the block queue
// to the current channel and generates frames for it.
// Always returns nil and the io.EOF sentinel error when
// there is no channel with txData
func (s *channelManager) getReadyChannel(l1Head eth.BlockID) (*channel, error) {
	var firstWithTxData *channel
	for _, ch := range s.channelQueue {
		if ch.HasTxData() {
			firstWithTxData = ch
			break
		}
	}

	dataPending := firstWithTxData != nil
	s.log.Debug("Requested tx data", "l1Head", l1Head, "txdata_pending", dataPending, "blocks_pending", s.pendingBlocks())

	// Short circuit if there is pending tx data or the channel manager is closed
	if dataPending {
		return firstWithTxData, nil
	}

	// No pending tx data, so we have to add new blocks to the channel
	// If we have no saved blocks, we will not be able to create valid frames
	if s.pendingBlocks() == 0 {
		return nil, io.EOF
	}

	if err := s.ensureChannelWithSpace(l1Head); err != nil {
		return nil, err
	}

	if err := s.processBlocks(); err != nil {
		return nil, err
	}

	// Register current L1 head only after all pending blocks have been
	// processed. Even if a timeout will be triggered now, it is better to have
	// all pending blocks be included in this channel for submission.
	s.registerL1Block(l1Head)

	if err := s.outputFrames(); err != nil {
		return nil, err
	}

	if s.currentChannel.HasTxData() {
		return s.currentChannel, nil
	}

	return nil, io.EOF
}

// ensureChannelWithSpace ensures currentChannel is populated with a channel that has
// space for more data (i.e. channel.IsFull returns false). If currentChannel is nil
// or full, a new channel is created.
func (s *channelManager) ensureChannelWithSpace(l1Head eth.BlockID) error {
	if s.currentChannel != nil && !s.currentChannel.IsFull() {
		return nil
	}

	// We reuse the ChannelConfig from the last channel.
	// This will be reassessed at channel submission-time,
	// but this is our best guess at the appropriate values for now.
	cfg := s.defaultCfg

	channelOut, err := s.outFactory(cfg, s.rollupCfg)
	if err != nil {
		return fmt.Errorf("creating channel out: %w", err)
	}

	pc := newChannel(s.log, s.metr, cfg, s.rollupCfg, s.l1OriginLastSubmittedChannel.Number, channelOut)

	s.currentChannel = pc
	s.channelQueue = append(s.channelQueue, pc)

	s.log.Info("Created channel",
		"id", pc.ID(),
		"l1Head", l1Head,
		"blocks_pending", s.pendingBlocks(),
		"l1OriginLastSubmittedChannel", s.l1OriginLastSubmittedChannel,
		"batch_type", cfg.BatchType,
		"compression_algo", cfg.CompressorConfig.CompressionAlgo,
		"target_num_frames", cfg.TargetNumFrames,
		"max_frame_size", cfg.MaxFrameSize,
		"use_blobs", cfg.UseBlobs,
	)
	s.metr.RecordChannelOpened(pc.ID(), s.pendingBlocks())

	return nil
}

// registerL1Block registers the given block at the current channel.
func (s *channelManager) registerL1Block(l1Head eth.BlockID) {
	s.currentChannel.CheckTimeout(l1Head.Number)
	s.log.Debug("new L1-block registered at channel builder",
		"l1Head", l1Head,
		"channel_full", s.currentChannel.IsFull(),
		"full_reason", s.currentChannel.FullErr(),
	)
}

// processBlocks adds blocks from the blocks queue to the current channel until
// either the queue got exhausted or the channel is full.
func (s *channelManager) processBlocks() error {
	var (
		blocksAdded int
		_chFullErr  *ChannelFullError // throw away, just for type checking
		latestL2ref eth.L2BlockRef
	)

	for i := s.blockCursor; ; i++ {
		block, ok := s.blocks.PeekN(i)
		if !ok {
			break
		}

		l1info, err := s.currentChannel.AddBlock(block)
		if errors.As(err, &_chFullErr) {
			// current block didn't get added because channel is already full
			break
		} else if err != nil {
			return fmt.Errorf("adding block[%d] to channel builder: %w", i, err)
		}
		s.log.Debug("Added block to channel", "id", s.currentChannel.ID(), "block", eth.ToBlockID(block))

		blocksAdded += 1
		latestL2ref = l2BlockRefFromBlockAndL1Info(block, l1info)
		s.metr.RecordL2BlockInChannel(block)
		// current block got added but channel is now full
		if s.currentChannel.IsFull() {
			break
		}
	}

	s.blockCursor += blocksAdded

	s.metr.RecordL2BlocksAdded(latestL2ref,
		blocksAdded,
		s.pendingBlocks(),
		s.currentChannel.InputBytes(),
		s.currentChannel.ReadyBytes())
	s.log.Debug("Added blocks to channel",
		"blocks_added", blocksAdded,
		"blocks_pending", s.pendingBlocks(),
		"channel_full", s.currentChannel.IsFull(),
		"input_bytes", s.currentChannel.InputBytes(),
		"ready_bytes", s.currentChannel.ReadyBytes(),
	)
	return nil
}

// outputFrames generates frames for the current channel, and computes and logs the compression ratio
func (s *channelManager) outputFrames() error {
	if err := s.currentChannel.OutputFrames(); err != nil {
		return fmt.Errorf("creating frames with channel builder: %w", err)
	}
	if !s.currentChannel.IsFull() {
		return nil
	}

	inBytes, outBytes := s.currentChannel.InputBytes(), s.currentChannel.OutputBytes()
	s.metr.RecordChannelClosed(
		s.currentChannel.ID(),
		s.pendingBlocks(),
		s.currentChannel.TotalFrames(),
		inBytes,
		outBytes,
		s.currentChannel.FullErr(),
	)

	var comprRatio float64
	if inBytes > 0 {
		comprRatio = float64(outBytes) / float64(inBytes)
	}

	s.log.Info("Channel closed",
		"id", s.currentChannel.ID(),
		"blocks_pending", s.pendingBlocks(),
		"num_frames", s.currentChannel.TotalFrames(),
		"input_bytes", inBytes,
		"output_bytes", outBytes,
		"oldest_l1_origin", s.currentChannel.OldestL1Origin(),
		"l1_origin", s.currentChannel.LatestL1Origin(),
		"oldest_l2", s.currentChannel.OldestL2(),
		"latest_l2", s.currentChannel.LatestL2(),
		"full_reason", s.currentChannel.FullErr(),
		"compr_ratio", comprRatio,
	)
	return nil
}

// AddL2Block adds an L2 block to the internal blocks queue. It returns ErrReorg
// if the block does not extend the last block loaded into the state. If no
// blocks were added yet, the parent hash check is skipped.
func (s *channelManager) AddL2Block(block *types.Block) error {
	if s.tip != (common.Hash{}) && s.tip != block.ParentHash() {
		return ErrReorg
	}

	s.metr.RecordL2BlockInPendingQueue(block)
	s.blocks.Enqueue(block)
	s.tip = block.Hash()

	return nil
}

func l2BlockRefFromBlockAndL1Info(block *types.Block, l1info *derive.L1BlockInfo) eth.L2BlockRef {
	return eth.L2BlockRef{
		Hash:           block.Hash(),
		Number:         block.NumberU64(),
		ParentHash:     block.ParentHash(),
		Time:           block.Time(),
		L1Origin:       eth.BlockID{Hash: l1info.BlockHash, Number: l1info.Number},
		SequenceNumber: l1info.SequenceNumber,
	}
}

var ErrPendingAfterClose = errors.New("pending channels remain after closing channel-manager")

// PruneSafeBlocks dequeues the provided number of blocks from the internal blocks queue
func (s *channelManager) PruneSafeBlocks(num int) {
	_, ok := s.blocks.DequeueN(int(num))
	if !ok {
		panic("tried to prune more blocks than available")
	}
	s.blockCursor -= int(num)
	if s.blockCursor < 0 {
		s.blockCursor = 0
	}
}

// PruneChannels dequeues the provided number of channels from the internal channels queue
func (s *channelManager) PruneChannels(num int) {
	clearCurrentChannel := false
	for i := 0; i < num; i++ {
		if s.channelQueue[i] == s.currentChannel {
			clearCurrentChannel = true
		}
	}
	s.channelQueue = s.channelQueue[num:]
	if clearCurrentChannel {
		s.currentChannel = nil
	}
}

// PendingDABytes returns the current number of bytes pending to be written to the DA layer (from blocks fetched from L2
// but not yet in a channel).
func (s *channelManager) PendingDABytes() int64 {
	f := s.metr.PendingDABytes()
	if f >= math.MaxInt64 {
		return math.MaxInt64
	}
	if f <= math.MinInt64 {
		return math.MinInt64
	}
	return int64(f)
}

// CheckExpectedProgress uses the supplied syncStatus to infer
// whether the node providing the status has made the expected
// safe head progress given fully submitted channels held in
// state.
func (m *channelManager) CheckExpectedProgress(syncStatus eth.SyncStatus) error {
	for _, ch := range m.channelQueue {
		if ch.isFullySubmitted() && // This implies a number of l1 confirmations has passed, depending on how the txmgr was configured
			!ch.isTimedOut() &&
			syncStatus.CurrentL1.Number > ch.maxInclusionBlock &&
			syncStatus.SafeL2.Number < ch.LatestL2().Number {
			return errors.New("safe head did not make expected progress")
		}
	}
	return nil
}

func (m *channelManager) LastStoredBlock() eth.BlockID {
	if m.blocks.Len() == 0 {
		return eth.BlockID{}
	}
	return eth.ToBlockID(m.blocks[m.blocks.Len()-1])
}<|MERGE_RESOLUTION|>--- conflicted
+++ resolved
@@ -92,8 +92,6 @@
 }
 
 func (s *channelManager) CacheAltDACommitment(txData txData, commitment altda.CommitmentData) {
-	s.mu.Lock()
-	defer s.mu.Unlock()
 	if len(txData.frames) == 0 {
 		panic("no frames in txData")
 	}
@@ -112,8 +110,6 @@
 }
 
 func (s *channelManager) AltDASubmissionFailed(_id txID) {
-	s.mu.Lock()
-	defer s.mu.Unlock()
 	id := _id.String()
 	if channel, ok := s.txChannels[id]; ok {
 		delete(s.txChannels, id)
@@ -238,15 +234,10 @@
 // When switching DA type, the channelManager state will be rebuilt
 // with a new ChannelConfig.
 func (s *channelManager) TxData(l1Head eth.BlockID) (txData, error) {
-<<<<<<< HEAD
-	s.mu.Lock()
-	defer s.mu.Unlock()
 	// if any altda commitment is ready, return it
 	if txdata, ok := s.getNextAltDACommitment(); ok {
 		return txdata, nil
 	}
-=======
->>>>>>> de3865c0
 	channel, err := s.getReadyChannel(l1Head)
 	if err != nil {
 		return emptyTxData, err
