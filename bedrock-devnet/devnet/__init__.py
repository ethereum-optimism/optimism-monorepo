import argparse
import logging
import os
import subprocess
import json
import socket
import calendar
import datetime
import time
import shutil
import http.client
import gzip
from multiprocessing import Process, Queue
import concurrent.futures
from collections import namedtuple


import devnet.log_setup

pjoin = os.path.join

parser = argparse.ArgumentParser(description='Bedrock devnet launcher')
parser.add_argument('--monorepo-dir', help='Directory of the monorepo', default=os.getcwd())
parser.add_argument('--allocs', help='Only create the allocs and exit', type=bool, action=argparse.BooleanOptionalAction)
parser.add_argument('--test', help='Tests the deployment, must already be deployed', type=bool, action=argparse.BooleanOptionalAction)

log = logging.getLogger()

# Global environment variables
DEVNET_NO_BUILD = os.getenv('DEVNET_NO_BUILD') == "true"
DEVNET_FPAC = os.getenv('DEVNET_FPAC') == "true"

class Bunch:
    def __init__(self, **kwds):
        self.__dict__.update(kwds)

class ChildProcess:
    def __init__(self, func, *args):
        self.errq = Queue()
        self.process = Process(target=self._func, args=(func, args))

    def _func(self, func, args):
        try:
            func(*args)
        except Exception as e:
            self.errq.put(str(e))

    def start(self):
        self.process.start()

    def join(self):
        self.process.join()

    def get_error(self):
        return self.errq.get() if not self.errq.empty() else None


def main():
    args = parser.parse_args()

    monorepo_dir = os.path.abspath(args.monorepo_dir)
    devnet_dir = pjoin(monorepo_dir, '.devnet')
    contracts_bedrock_dir = pjoin(monorepo_dir, 'packages', 'contracts-bedrock')
    deployment_dir = pjoin(contracts_bedrock_dir, 'deployments', 'devnetL1')
    forge_dump_path = pjoin(contracts_bedrock_dir, 'Deploy-900.json')
    op_node_dir = pjoin(args.monorepo_dir, 'op-node')
    ops_bedrock_dir = pjoin(monorepo_dir, 'ops-bedrock')
    deploy_config_dir = pjoin(contracts_bedrock_dir, 'deploy-config')
    devnet_config_path = pjoin(deploy_config_dir, 'devnetL1.json')
    devnet_config_template_path = pjoin(deploy_config_dir, 'devnetL1-template.json')
    ops_chain_ops = pjoin(monorepo_dir, 'op-chain-ops')
    sdk_dir = pjoin(monorepo_dir, 'packages', 'sdk')

    paths = Bunch(
      mono_repo_dir=monorepo_dir,
      devnet_dir=devnet_dir,
      contracts_bedrock_dir=contracts_bedrock_dir,
      deployment_dir=deployment_dir,
      forge_dump_path=forge_dump_path,
      l1_deployments_path=pjoin(deployment_dir, '.deploy'),
      deploy_config_dir=deploy_config_dir,
      devnet_config_path=devnet_config_path,
      devnet_config_template_path=devnet_config_template_path,
      op_node_dir=op_node_dir,
      ops_bedrock_dir=ops_bedrock_dir,
      ops_chain_ops=ops_chain_ops,
      sdk_dir=sdk_dir,
      genesis_l1_path=pjoin(devnet_dir, 'genesis-l1.json'),
      genesis_l2_path=pjoin(devnet_dir, 'genesis-l2.json'),
      allocs_path=pjoin(devnet_dir, 'allocs-l1.json'),
      addresses_json_path=pjoin(devnet_dir, 'addresses.json'),
      sdk_addresses_json_path=pjoin(devnet_dir, 'sdk-addresses.json'),
      rollup_config_path=pjoin(devnet_dir, 'rollup.json')
    )

    if args.test:
      log.info('Testing deployed devnet')
      devnet_test(paths)
      return

    os.makedirs(devnet_dir, exist_ok=True)

    if args.allocs:
        devnet_l1_genesis(paths)
        return

    git_commit = subprocess.run(['git', 'rev-parse', 'HEAD'], capture_output=True, text=True).stdout.strip()
    git_date = subprocess.run(['git', 'show', '-s', "--format=%ct"], capture_output=True, text=True).stdout.strip()

    # CI loads the images from workspace, and does not otherwise know the images are good as-is
    if DEVNET_NO_BUILD:
        log.info('Skipping docker images build')
    else:
        log.info(f'Building docker images for git commit {git_commit} ({git_date})')
        run_command(['docker', 'compose', 'build', '--progress', 'plain',
                     '--build-arg', f'GIT_COMMIT={git_commit}', '--build-arg', f'GIT_DATE={git_date}'],
                    cwd=paths.ops_bedrock_dir, env={
            'PWD': paths.ops_bedrock_dir,
            'DOCKER_BUILDKIT': '1', # (should be available by default in later versions, but explicitly enable it anyway)
            'COMPOSE_DOCKER_CLI_BUILD': '1'  # use the docker cache
        })

    log.info('Devnet starting')
    devnet_deploy(paths)

<<<<<<< HEAD
=======

def deploy_contracts(paths):
    wait_up(8545)
    wait_for_rpc_server('127.0.0.1:8545')
    res = eth_accounts('127.0.0.1:8545')

    response = json.loads(res)
    account = response['result'][0]
    log.info(f'Deploying with {account}')

    # send some ether to the create2 deployer account
    run_command([
        'cast', 'send', '--from', account,
        '--rpc-url', 'http://127.0.0.1:8545',
        '--unlocked', '--value', '5ether', '0x3fAB184622Dc19b6109349B94811493BF2a45362'
    ], env={}, cwd=paths.contracts_bedrock_dir)

    # deploy the create2 deployer
    run_command([
      'cast', 'publish', '--rpc-url', 'http://127.0.0.1:8545',
      '0xf8a58085174876e800830186a08080b853604580600e600039806000f350fe7fffffffffffffffffffffffffffffffffffffffffffffffffffffffffffffffe03601600081602082378035828234f58015156039578182fd5b8082525050506014600cf31ba02222222222222222222222222222222222222222222222222222222222222222a02222222222222222222222222222222222222222222222222222222222222222'
    ], env={}, cwd=paths.contracts_bedrock_dir)

    fqn = 'scripts/Deploy.s.sol:Deploy'
    run_command([
        'forge', 'script', fqn, '--sender', account,
        '--rpc-url', 'http://127.0.0.1:8545', '--broadcast',
        '--unlocked', '--with-gas-price', '100000000000',
    ], env={}, cwd=paths.contracts_bedrock_dir)

    shutil.copy(paths.l1_deployments_path, paths.addresses_json_path)

    log.info('Syncing contracts.')
    run_command([
        'forge', 'script', fqn, '--sig', 'sync()',
        '--rpc-url', 'http://127.0.0.1:8545'
    ], env={}, cwd=paths.contracts_bedrock_dir)

>>>>>>> 92f8005f
def init_devnet_l1_deploy_config(paths, update_timestamp=False):
    deploy_config = read_json(paths.devnet_config_template_path)
    if update_timestamp:
        deploy_config['l1GenesisBlockTimestamp'] = '{:#x}'.format(int(time.time()))
    if DEVNET_FPAC:
        deploy_config['useFaultProofs'] = True
        deploy_config['faultGameMaxDuration'] = 10
    write_json(paths.devnet_config_path, deploy_config)

def devnet_l1_genesis(paths):
    log.info('Generating L1 genesis state')
    init_devnet_l1_deploy_config(paths)

    fqn = 'scripts/Deploy.s.sol:Deploy'
    run_command([
        'forge', 'script', '--chain-id', '900', fqn, "--sig", "runWithStateDump()"
    ], env={}, cwd=paths.contracts_bedrock_dir)

    forge_dump = read_json(paths.forge_dump_path)
    write_json(paths.allocs_path, { "accounts": forge_dump })
    os.remove(paths.forge_dump_path)

    shutil.copy(paths.l1_deployments_path, paths.addresses_json_path)

def add_boba_token_to_config(paths):
    deploy_config = read_json(paths.devnet_config_path)
    addresses = read_json(paths.addresses_json_path)
    deploy_config['l1BobaTokenAddress'] = addresses['BOBA']
    write_json(paths.devnet_config_path, deploy_config)

# Bring up the devnet where the contracts are deployed to L1
def devnet_deploy(paths):
    if os.path.exists(paths.genesis_l1_path):
        log.info('L1 genesis already generated.')
    else:
        log.info('Generating L1 genesis.')
        if os.path.exists(paths.allocs_path) == False or DEVNET_FPAC == True:
            # If this is the FPAC devnet then we need to generate the allocs
            # file here always. This is because CI will run devnet-allocs
            # without DEVNET_FPAC=true which means the allocs will be wrong.
            # Re-running this step means the allocs will be correct.
            devnet_l1_genesis(paths)

        # It's odd that we want to regenerate the devnetL1.json file with
        # an updated timestamp different than the one used in the devnet_l1_genesis
        # function.  But, without it, CI flakes on this test rather consistently.
        # If someone reads this comment and understands why this is being done, please
        # update this comment to explain.
        init_devnet_l1_deploy_config(paths, update_timestamp=True)
        run_command([
            'go', 'run', 'cmd/main.go', 'genesis', 'l1',
            '--deploy-config', paths.devnet_config_path,
            '--l1-allocs', paths.allocs_path,
            '--l1-deployments', paths.addresses_json_path,
            '--outfile.l1', paths.genesis_l1_path,
        ], cwd=paths.op_node_dir)

    log.info('Starting L1.')
    run_command(['docker', 'compose', 'up', '-d', 'l1'], cwd=paths.ops_bedrock_dir, env={
        'PWD': paths.ops_bedrock_dir
    })
    wait_up(8545)
    wait_for_rpc_server('127.0.0.1:8545')

    add_boba_token_to_config(paths)

    if os.path.exists(paths.genesis_l2_path):
        log.info('L2 genesis and rollup configs already generated.')
    else:
        log.info('Generating L2 genesis and rollup configs.')
        run_command([
            'go', 'run', 'cmd/main.go', 'genesis', 'l2',
            '--l1-rpc', 'http://localhost:8545',
            '--deploy-config', paths.devnet_config_path,
            '--l1-deployments', paths.addresses_json_path,
            '--outfile.l2', paths.genesis_l2_path,
            '--outfile.rollup', paths.rollup_config_path
        ], cwd=paths.op_node_dir)

    rollup_config = read_json(paths.rollup_config_path)
    addresses = read_json(paths.addresses_json_path)

    # Start the L2.
    log.info('Bringing up L2.')
    run_command(['docker', 'compose', 'up', '-d', 'l2'], cwd=paths.ops_bedrock_dir, env={
        'PWD': paths.ops_bedrock_dir
    })

    # Wait for the L2 to be available.
    wait_up(9545)
    wait_for_rpc_server('127.0.0.1:9545')

    # Print out the addresses being used for easier debugging.
    l2_output_oracle = addresses['L2OutputOracleProxy']
    dispute_game_factory = addresses['DisputeGameFactoryProxy']
    batch_inbox_address = rollup_config['batch_inbox_address']
    log.info(f'Using L2OutputOracle {l2_output_oracle}')
    log.info(f'Using DisputeGameFactory {dispute_game_factory}')
    log.info(f'Using batch inbox {batch_inbox_address}')

    # Set up the base docker environment.
    docker_env = {
        'PWD': paths.ops_bedrock_dir,
        'SEQUENCER_BATCH_INBOX_ADDRESS': batch_inbox_address
    }

    # Selectively set the L2OO_ADDRESS or DGF_ADDRESS if using FPAC.
    # Must be done selectively because op-proposer throws if both are set.
    if DEVNET_FPAC:
        docker_env['DGF_ADDRESS'] = dispute_game_factory
        docker_env['DG_TYPE'] = '0'
        docker_env['PROPOSAL_INTERVAL'] = '10s'
    else:
        docker_env['L2OO_ADDRESS'] = l2_output_oracle

    # Bring up the rest of the services.
    log.info('Bringing up `op-node`, `op-proposer` and `op-batcher`.')
    run_command(['docker', 'compose', 'up', '-d', 'op-node', 'op-proposer', 'op-batcher', 'artifact-server'], cwd=paths.ops_bedrock_dir, env=docker_env)

    # Optionally bring up op-challenger.
    if DEVNET_FPAC:
        log.info('Bringing up `op-challenger`.')
        run_command(['docker', 'compose', 'up', '-d', 'op-challenger'], cwd=paths.ops_bedrock_dir, env=docker_env)

    # Fin.
    log.info('Devnet ready.')

def wait_for_rpc_server(url):
    log.info(f'Waiting for RPC server at {url}')

    headers = {'Content-type': 'application/json'}
    body = '{"id":1, "jsonrpc":"2.0", "method": "eth_chainId", "params":[]}'

    while True:
        try:
            conn = http.client.HTTPConnection(url)
            conn.request('POST', '/', body, headers)
            response = conn.getresponse()
            if response.status < 300:
                log.info(f'RPC server at {url} ready')
                return
        except Exception as e:
            log.info(f'Waiting for RPC server at {url}')
            time.sleep(1)
        finally:
            if conn:
                conn.close()


CommandPreset = namedtuple('Command', ['name', 'args', 'cwd', 'timeout'])


def devnet_test(paths):
    # Run the two commands with different signers, so the ethereum nonce management does not conflict
    # And do not use devnet system addresses, to avoid breaking fee-estimation or nonce values.
    run_commands([
        CommandPreset('erc20-test',
          ['npx', 'hardhat',  'deposit-erc20', '--network',  'devnetL1',
           '--l1-contracts-json-path', paths.addresses_json_path, '--signer-index', '14'],
          cwd=paths.sdk_dir, timeout=8*60),
        CommandPreset('eth-test',
          ['npx', 'hardhat',  'deposit-eth', '--network',  'devnetL1',
           '--l1-contracts-json-path', paths.addresses_json_path, '--signer-index', '15'],
          cwd=paths.sdk_dir, timeout=8*60)
    ], max_workers=2)

    run_command(
         ['npx', 'hardhat',  'deposit-boba', '--network',  'hardhat-local', '--l1-contracts-json-path', paths.addresses_json_path],
         cwd=paths.sdk_dir,
         timeout=8*60,
    )

def run_commands(commands: list[CommandPreset], max_workers=2):
    with concurrent.futures.ThreadPoolExecutor(max_workers=max_workers) as executor:
        futures = [executor.submit(run_command_preset, cmd) for cmd in commands]

        for future in concurrent.futures.as_completed(futures):
            result = future.result()
            if result:
                print(result.stdout)


def run_command_preset(command: CommandPreset):
    with subprocess.Popen(command.args, cwd=command.cwd,
                          stdout=subprocess.PIPE, stderr=subprocess.PIPE, text=True) as proc:
        try:
            # Live output processing
            for line in proc.stdout:
                # Annotate and print the line with timestamp and command name
                timestamp = datetime.datetime.utcnow().strftime('%H:%M:%S.%f')
                # Annotate and print the line with the timestamp
                print(f"[{timestamp}][{command.name}] {line}", end='')

            stdout, stderr = proc.communicate(timeout=command.timeout)

            if proc.returncode != 0:
                raise RuntimeError(f"Command '{' '.join(command.args)}' failed with return code {proc.returncode}: {stderr}")

        except subprocess.TimeoutExpired:
            raise RuntimeError(f"Command '{' '.join(command.args)}' timed out!")

        except Exception as e:
            raise RuntimeError(f"Error executing '{' '.join(command.args)}': {e}")

        finally:
            # Ensure process is terminated
            proc.kill()
    return proc.returncode

def run_command(args, check=True, shell=False, cwd=None, env=None, timeout=None):
    env = env if env else {}
    return subprocess.run(
        args,
        check=check,
        shell=shell,
        env={
            **os.environ,
            **env
        },
        cwd=cwd,
        timeout=timeout
    )


def wait_up(port, retries=10, wait_secs=1):
    for i in range(0, retries):
        log.info(f'Trying 127.0.0.1:{port}')
        s = socket.socket(socket.AF_INET, socket.SOCK_STREAM)
        try:
            s.connect(('127.0.0.1', int(port)))
            s.shutdown(2)
            log.info(f'Connected 127.0.0.1:{port}')
            return True
        except Exception:
            time.sleep(wait_secs)

    raise Exception(f'Timed out waiting for port {port}.')


def write_json(path, data):
    with open(path, 'w+') as f:
        json.dump(data, f, indent='  ')


def read_json(path):
    with open(path, 'r') as f:
        return json.load(f)<|MERGE_RESOLUTION|>--- conflicted
+++ resolved
@@ -123,47 +123,6 @@
     log.info('Devnet starting')
     devnet_deploy(paths)
 
-<<<<<<< HEAD
-=======
-
-def deploy_contracts(paths):
-    wait_up(8545)
-    wait_for_rpc_server('127.0.0.1:8545')
-    res = eth_accounts('127.0.0.1:8545')
-
-    response = json.loads(res)
-    account = response['result'][0]
-    log.info(f'Deploying with {account}')
-
-    # send some ether to the create2 deployer account
-    run_command([
-        'cast', 'send', '--from', account,
-        '--rpc-url', 'http://127.0.0.1:8545',
-        '--unlocked', '--value', '5ether', '0x3fAB184622Dc19b6109349B94811493BF2a45362'
-    ], env={}, cwd=paths.contracts_bedrock_dir)
-
-    # deploy the create2 deployer
-    run_command([
-      'cast', 'publish', '--rpc-url', 'http://127.0.0.1:8545',
-      '0xf8a58085174876e800830186a08080b853604580600e600039806000f350fe7fffffffffffffffffffffffffffffffffffffffffffffffffffffffffffffffe03601600081602082378035828234f58015156039578182fd5b8082525050506014600cf31ba02222222222222222222222222222222222222222222222222222222222222222a02222222222222222222222222222222222222222222222222222222222222222'
-    ], env={}, cwd=paths.contracts_bedrock_dir)
-
-    fqn = 'scripts/Deploy.s.sol:Deploy'
-    run_command([
-        'forge', 'script', fqn, '--sender', account,
-        '--rpc-url', 'http://127.0.0.1:8545', '--broadcast',
-        '--unlocked', '--with-gas-price', '100000000000',
-    ], env={}, cwd=paths.contracts_bedrock_dir)
-
-    shutil.copy(paths.l1_deployments_path, paths.addresses_json_path)
-
-    log.info('Syncing contracts.')
-    run_command([
-        'forge', 'script', fqn, '--sig', 'sync()',
-        '--rpc-url', 'http://127.0.0.1:8545'
-    ], env={}, cwd=paths.contracts_bedrock_dir)
-
->>>>>>> 92f8005f
 def init_devnet_l1_deploy_config(paths, update_timestamp=False):
     deploy_config = read_json(paths.devnet_config_template_path)
     if update_timestamp:
