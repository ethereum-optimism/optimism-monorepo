version: 2.1

parameters:
  registry:
    type: string
    default: "us-docker.pkg.dev"
  ci_builder_image:
    type: string
<<<<<<< HEAD
    default: us-docker.pkg.dev/oplabs-tools-artifacts/images/ci-builder:v0.34.0
=======
    default: us-docker.pkg.dev/${GCP_PROJECT_ID}/${GCP_ARTIFACT_REPOSITORY}/images/ci-builder:v1.1.3
>>>>>>> 0c90dce6
  repo:
    type: string
    default: ${GCP_PROJECT_ID}/${GCP_ARTIFACT_REPOSITORY}/images
  base_image:
    type: string
    default: ubuntu-2204:2022.07.1

orbs:
  go: circleci/go@1.8.0
  gcp-cli: circleci/gcp-cli@3.0.1
  slack: circleci/slack@4.10.1
commands:
  gcp-oidc-authenticate:
    description: "Authenticate with GCP using a CircleCI OIDC token."
    parameters:
      project_number:
        type: env_var_name
        default: GCP_PROJECT_NUMBER
      workload_identity_pool_id:
        type: env_var_name
        default: GCP_WIP_ID
      workload_identity_pool_provider_id:
        type: env_var_name
        default: GCP_WIP_PROVIDER_ID
      service_account_email:
        type: env_var_name
        default: GCP_SERVICE_ACCOUNT_EMAIL
      gcp_cred_config_file_path:
        type: string
        default: /home/circleci/gcp_cred_config.json
      oidc_token_file_path:
        type: string
        default: /home/circleci/oidc_token.json
    steps:
      - run:
          name: "Create OIDC credential configuration"
          command: |
            # Store OIDC token in temp file
            echo $CIRCLE_OIDC_TOKEN > << parameters.oidc_token_file_path >>
            # Create a credential configuration for the generated OIDC ID Token
            gcloud iam workload-identity-pools create-cred-config \
                "projects/${<< parameters.project_number >>}/locations/global/workloadIdentityPools/${<< parameters.workload_identity_pool_id >>}/providers/${<< parameters.workload_identity_pool_provider_id >>}"\
                --output-file="<< parameters.gcp_cred_config_file_path >>" \
                --service-account="${<< parameters.service_account_email >>}" \
                --credential-source-file=<< parameters.oidc_token_file_path >>
      - run:
          name: "Authenticate with GCP using OIDC"
          command: |
            # Configure gcloud to leverage the generated credential configuration
            gcloud auth login --brief --cred-file "<< parameters.gcp_cred_config_file_path >>"
            # Configure ADC
            echo "export GOOGLE_APPLICATION_CREDENTIALS='<< parameters.gcp_cred_config_file_path >>'" | tee -a "$BASH_ENV"
  check-changed:
    description: "Conditionally halts a step if certain modules change"
    parameters:
      patterns:
        type: string
        description: "Comma-separated list of dependencies"
    steps:
      - run:
          name: "Check for changes"
          command: |
            cd ops/check-changed
            pip3 install -r requirements.txt
            python3 main.py "<<parameters.patterns>>"
  notify-failures-on-develop:
    description: "Notify Slack"
    parameters:
      channel:
        type: string
        default: C03N11M0BBN
    steps:
      - slack/notify:
          channel: << parameters.channel >>
          event: fail
          template: basic_fail_1
          branch_pattern: develop

jobs:
  cannon-go-lint-and-test:
    docker:
      - image: <<pipeline.parameters.ci_builder_image>>
    resource_class: medium
    steps:
      - checkout
      - check-changed:
          patterns: cannon,packages/contracts-bedrock/src/cannon,op-preimage
      - run:
          name: prep Cannon results dir
          command: mkdir -p /tmp/test-results
      - run:
          name: build Cannon example binaries
          command: make elf # only compile ELF binaries with Go, we do not have MIPS GCC for creating the debug-dumps.
          working_directory: cannon/example
      - run:
          name: Cannon Go lint
          command: |
            make lint
          working_directory: cannon
      - run:
          name: Cannon Go tests
          command: |
            gotestsum --format=standard-verbose --junitfile=/tmp/test-results/cannon.xml \
            -- -parallel=2 -coverpkg=github.com/ethereum-optimism/optimism/cannon/... -coverprofile=coverage.out ./...
          working_directory: cannon
      - run:
          name: upload Cannon coverage
          command: codecov --verbose --clean --flags cannon-go-tests
      - store_test_results:
          path: /tmp/test-results
  cannon-build-test-vectors:
    docker:
      - image: <<pipeline.parameters.ci_builder_image>>
    resource_class: medium
    steps:
      - checkout
      - check-changed:
          patterns: cannon/mipsevm/open_mips_tests/test
      - run:
          name: Build MIPS test vectors
          command: python3 maketests.py && git diff --exit-code
          working_directory: cannon/mipsevm/open_mips_tests

  pnpm-monorepo:
    docker:
      - image: <<pipeline.parameters.ci_builder_image>>
    resource_class: xlarge
    steps:
      - checkout
      - run:
          name: git submodules
          command: make submodules
      - check-changed:
          patterns: op-chain-ops,packages/,op-node
      - restore_cache:
          name: Restore PNPM Package Cache
          keys:
            - pnpm-packages-v2-{{ checksum "pnpm-lock.yaml" }}
      # Fetch node_modules into the pnpm store
      # This will cache node_modules based on pnpm-lock so other steps can instantly install them with `pnpm install --prefer-offline`
      # --prefer-offline installs node_modules instantly by just reading from cache if it exists rather than fetching from network
      # when installing node_modules pnpm simply adds symlinks instead of copying the files which is why it is pretty much instant to run --prefer-offline
      # this allows a caching strategy of only checking pnpm-lockfile so we don't have to keep it in sync with our packages
      # For more information see https://pnpm.io/cli/fetch
      - run:
          name: Fetch dependencies
          command: pnpm fetch --frozen-lockfile --prefer-offline
      - save_cache:
          name: Save PNPM Package Cache
          key: pnpm-packages-v2-{{ checksum "pnpm-lock.yaml" }}
          paths:
            - "node_modules"
      - run:
          name: Install dependencies
          command: pnpm install:ci:offline
      - run:
          name: print forge version
          command: forge --version
      - run:
          name: Build monorepo
          environment:
            FOUNDRY_PROFILE: ci
          command: pnpm build
      - persist_to_workspace:
          root: "."
          paths:
            - "packages/**/dist"
            - "packages/contracts-bedrock/cache"
            - "packages/contracts-bedrock/artifacts"
            - "packages/contracts-bedrock/forge-artifacts"
            - "packages/contracts-bedrock/tsconfig.tsbuildinfo"
            - "packages/contracts-bedrock/tsconfig.build.tsbuildinfo"

  docker-build:
    environment:
      DOCKER_BUILDKIT: 1
    parameters:
      docker_tags:
        description: Docker image tags, comma-separated
        type: string
      docker_name:
        description: "Docker buildx bake target"
        type: string
        default: ""
      save_image_tag:
        description: Save docker image with given tag
        type: string
        default: ""
      platforms:
        description: Platforms to build for, comma-separated
        type: string
        default: "linux/amd64"
      publish:
        description: Publish the docker image (multi-platform, all tags)
        type: boolean
        default: false
      release:
        description: Run the release script
        type: boolean
        default: false
      resource_class:
        description: Docker resoruce class
        type: string
        default: medium
    machine:
      image: <<pipeline.parameters.base_image>>
      resource_class: "<<parameters.resource_class>>"
      docker_layer_caching: true  # we rely on this for faster builds, and actively warm it up for builds with common stages
    steps:
      - checkout
      - attach_workspace:
          at: /tmp/docker_images
      - run:
          command: mkdir -p /tmp/docker_images
      - when:
          condition: "<<parameters.release>>"
          steps:
            - gcp-cli/install
      - when:
          condition:
            or:
              - "<<parameters.publish>>"
              - "<<parameters.release>>"
          steps:
            - gcp-oidc-authenticate
      # Below is CircleCI recommended way of specifying nameservers on an Ubuntu box:
      # https://support.circleci.com/hc/en-us/articles/7323511028251-How-to-set-custom-DNS-on-Ubuntu-based-images-using-netplan
      - run: sudo sed -i '13 i \ \ \ \ \ \ \ \ \ \ \ \ nameservers:' /etc/netplan/50-cloud-init.yaml
      - run: sudo sed -i '14 i \ \ \ \ \ \ \ \ \ \ \ \ \ \ \ addresses:' /etc/netplan/50-cloud-init.yaml
      - run: sudo sed -i "s/addresses:/ addresses":" [8.8.8.8, 8.8.4.4] /g" /etc/netplan/50-cloud-init.yaml
      - run: cat /etc/netplan/50-cloud-init.yaml
      - run: sudo netplan apply
      - run:
          name: Build
          command: |
            # Check to see if DOCKER_HUB_READ_ONLY_TOKEN is set (i.e. we are in repo) before attempting to use secrets.
            # Building should work without this read only login, but may get rate limited.
            if [[ -v DOCKER_HUB_READ_ONLY_TOKEN ]]; then
              echo "$DOCKER_HUB_READ_ONLY_TOKEN" | docker login -u "$DOCKER_HUB_READ_ONLY_USER" --password-stdin
            fi

            export REGISTRY="<<pipeline.parameters.registry>>"
            export REPOSITORY="<< pipeline.parameters.repo >>"
            export IMAGE_TAGS="$(echo -ne "<<parameters.docker_tags>>" | sed "s/[^a-zA-Z0-9\n,]/-/g")"
            export GIT_COMMIT="$(git rev-parse HEAD)"
            export GIT_DATE="$(git show -s --format='%ct')"
            export GIT_VERSION="<<pipeline.git.tag>>"
            export PLATFORMS="<<parameters.platforms>>"

            # Create, start (bootstrap) and use a *named* docker builder
            # This allows us to cross-build multi-platform,
            # and naming allows us to use the DLC (docker-layer-cache)
            docker buildx create --driver=docker-container --name=buildx-build --bootstrap --use

            DOCKER_OUTPUT_DESTINATION=""
            if [ "<<parameters.publish>>" == "true" ]; then
              gcloud auth configure-docker <<pipeline.parameters.registry>>
              echo "Building for platforms $PLATFORMS and then publishing to registry"
              DOCKER_OUTPUT_DESTINATION="--push"
              if [ "<<parameters.save_image_tag>>" != "" ]; then
                echo "ERROR: cannot save image to docker when publishing to registry"
                exit 1
              fi
            else
              if [ "<<parameters.save_image_tag>>" == "" ]; then
                echo "Running $PLATFORMS build without destination (cache warm-up)"
                DOCKER_OUTPUT_DESTINATION=""
              elif [[ $PLATFORMS == *,* ]]; then
                echo "ERROR: cannot perform multi-arch (platforms: $PLATFORMS) build while also loading the result into regular docker"
                exit 1
              else
                echo "Running single-platform $PLATFORMS build and loading into docker"
                DOCKER_OUTPUT_DESTINATION="--load"
              fi
            fi

            # Let them cook!
            docker buildx bake \
              --progress plain \
              --builder=buildx-build \
              -f docker-bake.hcl \
              $DOCKER_OUTPUT_DESTINATION \
              <<parameters.docker_name>>

          no_output_timeout: 45m
      - when:
          condition: "<<parameters.publish>>"
          steps:
            - notify-failures-on-develop
      - when:
          condition: "<<parameters.save_image_tag>>"
          steps:
            - run:
                name: Save
                command: |
                  IMAGE_NAME="<<pipeline.parameters.registry>>/<<pipeline.parameters.repo>>/<<parameters.docker_name>>:<<parameters.save_image_tag>>"
                  docker save -o /tmp/docker_images/<<parameters.docker_name>>.tar $IMAGE_NAME
            - persist_to_workspace:
                root: /tmp/docker_images
                paths:  # only write the one file, to avoid concurrent workspace-file additions
                  - "<<parameters.docker_name>>.tar"
      - when:
          condition: "<<parameters.release>>"
          steps:
            - run:
                name: Tag
                command: |
                  ./ops/scripts/ci-docker-tag-op-stack-release.sh <<pipeline.parameters.registry>>/<<pipeline.parameters.repo>> $CIRCLE_TAG $CIRCLE_SHA1

  contracts-bedrock-coverage:
    docker:
      - image: <<pipeline.parameters.ci_builder_image>>
    resource_class: xlarge
    steps:
      - checkout
      - run:
          name: git submodules
          command: make submodules
      - check-changed:
          patterns: contracts-bedrock,op-node
      - run:
          name: print forge version
          command: forge --version
          working_directory: packages/contracts-bedrock
      # We do not use the pre-built contracts becuase forge coverage uses different optimizer settings
      - run:
          name: test and generate coverage
          command: pnpm coverage:lcov
          no_output_timeout: 18m
          environment:
            FOUNDRY_PROFILE: ci
          working_directory: packages/contracts-bedrock
      - run:
          name: upload coverage
          command: codecov --verbose --clean --flags contracts-bedrock-tests
          environment:
            FOUNDRY_PROFILE: ci

  contracts-bedrock-tests:
    docker:
      - image: <<pipeline.parameters.ci_builder_image>>
    resource_class: xlarge
    steps:
      - checkout
      - run:
          name: git submodules
          command: make submodules
      - restore_cache:
          name: Restore PNPM Package Cache
          keys:
            - pnpm-packages-v2-{{ checksum "pnpm-lock.yaml" }}
      - attach_workspace: { at: "." }
      - check-changed:
          patterns: contracts-bedrock,op-node
      # populate node modules from the cache
      - run:
          name: Install dependencies
          command: pnpm install:ci
      - run:
          name: print forge version
          command: forge --version
          working_directory: packages/contracts-bedrock
      - run:
          name: run tests
          command: STRICT_DEPLOYMENT=false pnpm test
          environment:
            FOUNDRY_PROFILE: ci
          working_directory: packages/contracts-bedrock
          no_output_timeout: 15m

  contracts-bedrock-checks:
    docker:
      - image: <<pipeline.parameters.ci_builder_image>>
    resource_class: xlarge
    steps:
      - checkout
      - run:
          name: git submodules
          command: make submodules
      - restore_cache:
          name: Restore PNPM Package Cache
          keys:
            - pnpm-packages-v2-{{ checksum "pnpm-lock.yaml" }}
      - attach_workspace: { at: "." }
      - check-changed:
          patterns: contracts-bedrock,op-node
      # populate node modules from the cache
      - run:
          name: Install dependencies
          command: pnpm install:ci
      # Note: this step needs to come first because one of the later steps modifies the cache & forces a contracts rebuild
      - run:
          name: semver lock
          command: |
            pnpm semver-lock
            git diff --exit-code semver-lock.json || echo "export SEMVER_LOCK_STATUS=1" >> "$BASH_ENV"
          working_directory: packages/contracts-bedrock
      - run:
          name: check deploy configs
          command: pnpm validate-deploy-configs || echo "export DEPLOY_CONFIGS_STATUS=1" >> "$BASH_ENV"
          working_directory: packages/contracts-bedrock
      - run:
          name: lint
          command: |
            pnpm lint:check || echo "export LINT_STATUS=1" >> "$BASH_ENV"
          working_directory: packages/contracts-bedrock
      - run:
          name: gas snapshot
          command: |
            forge --version
            STRICT_DEPLOYMENT=false pnpm gas-snapshot --check || echo "export GAS_SNAPSHOT_STATUS=1" >> "$BASH_ENV"
          environment:
            FOUNDRY_PROFILE: ci
          working_directory: packages/contracts-bedrock
          no_output_timeout: 15m
      - run:
          name: invariant docs
          command: |
            pnpm autogen:invariant-docs
            git diff --exit-code ./invariant-docs/*.md || echo "export INVARIANT_DOCS_STATUS=1" >> "$BASH_ENV"
          working_directory: packages/contracts-bedrock
      - run:
          name: snapshots
          command: |
            pnpm snapshots:check || echo "export SNAPSHOTS_STATUS=1" >> "$BASH_ENV"
          working_directory: packages/contracts-bedrock
      - run:
          name: check statuses
          command: |
            if [[ "$LINT_STATUS" -ne 0 ]]; then
              FAILED=1
              echo "Linting failed, see job output for details."
            fi
            if [[ "$GAS_SNAPSHOT_STATUS" -ne 0 ]]; then
              FAILED=1
              echo "Gas snapshot failed, see job output for details."
            fi
            if [[ "$SEMVER_LOCK_STATUS" -ne 0 ]]; then
              echo "Semver lock failed, see job output for details."
              FAILED=1
            fi
            if [[ "$INVARIANT_DOCS_STATUS" -ne 0 ]]; then
              echo "Invariant docs failed, see job output for details."
              FAILED=1
            fi
            if [[ "$DEPLOY_CONFIGS_STATUS" -ne 0 ]]; then
              echo "Deploy config check failed, see job output for details."
              FAILED=1
            fi
            if [[ "$SNAPSHOTS_STATUS" -ne 0 ]]; then
              echo "Snapshots check failed, see job output for details."
              FAILED=1
            fi
            if [[ "$FAILED" -ne 0 ]]; then
              exit 1
            fi

  contracts-bedrock-slither:
    docker:
      - image: <<pipeline.parameters.ci_builder_image>>
    resource_class: medium
    steps:
      - checkout
      - check-changed:
          patterns: contracts-bedrock
      - run:
          name: slither
          command: pnpm slither:check
          working_directory: packages/contracts-bedrock

  contracts-bedrock-validate-spaces:
    docker:
      - image: <<pipeline.parameters.ci_builder_image>>
    resource_class: medium
    steps:
      - checkout
      - restore_cache:
          name: Restore PNPM Package Cache
          keys:
            - pnpm-packages-v2-{{ checksum "pnpm-lock.yaml" }}
      - attach_workspace: { at: "." }
      - run:
          name: Install dependencies
          command: pnpm install:ci
      - check-changed:
          patterns: contracts-bedrock
      - run:
          name: validate spacers
          command: pnpm validate-spacers
          working_directory: packages/contracts-bedrock

  op-bindings-build:
    docker:
      - image: <<pipeline.parameters.ci_builder_image>>
    resource_class: xlarge
    steps:
      - checkout
      - run:
          name: check go bindings
          command: make && git diff --exit-code
          working_directory: op-bindings

  boba-bindings-build:
    docker:
      - image: <<pipeline.parameters.ci_builder_image>>
    resource_class: xlarge
    steps:
      - checkout
      - run:
          name: install goimports
          command: go install golang.org/x/tools/cmd/goimports@latest
      - run:
          name: check go bindings
          command: make && git diff --exit-code
          working_directory: boba-bindings

  js-lint-test:
    parameters:
      package_name:
        description: Package name
        type: string
      dependencies:
        description: Regex matching dependent packages
        type: string
        default: this-package-does-not-exist
      coverage_flag:
        description: Coverage flag name
        type: string
    docker:
      - image: <<pipeline.parameters.ci_builder_image>>
    resource_class: large
    steps:
      - checkout
      - attach_workspace: { at: "." }
      - restore_cache:
          name: Restore PNPM Package Cache
          keys:
            - pnpm-packages-v2-{{ checksum "pnpm-lock.yaml" }}
      - check-changed:
          patterns: <<parameters.package_name>>,<<parameters.dependencies>>
      # populate node modules from the cache
      - run:
          name: Install dependencies
          command: pnpm install:ci
      - run:
          name: Lint
          command: pnpm lint && git diff --exit-code
          working_directory: packages/<<parameters.package_name>>
      - run:
          name: Test
          command: pnpm test:coverage
          working_directory: packages/<<parameters.package_name>>
      - run:
          name: Upload coverage
          command: codecov --verbose --clean --flags <<parameters.coverage_flag>>

  contracts-ts-tests:
    docker:
      - image: <<pipeline.parameters.ci_builder_image>>
    resource_class: medium
    steps:
      - checkout
      - attach_workspace: { at: "." }
      - restore_cache:
          name: Restore pnpm Package Cache
          keys:
            - pnpm-packages-v2-{{ checksum "pnpm.lock.yaml" }}
      - check-changed:
          patterns: sdk,contracts-bedrock,contracts
      # populate node modules from the cache
      - run:
          name: Install dependencies
          command: pnpm install:ci
      - run:
          name: Check generated and build
          command: pnpm generate:check
          working_directory: packages/contracts-ts

  sdk-next-tests:
    docker:
      - image: <<pipeline.parameters.ci_builder_image>>
    resource_class: medium
    steps:
      - checkout
      - attach_workspace: { at: "." }
      - restore_cache:
          name: Restore pnpm Package Cache
          keys:
            - pnpm-packages-v2-{{ checksum "pnpm.lock.yaml" }}
      - check-changed:
          patterns: sdk,contracts-bedrock,contracts
      # populate node modules from the cache
      - run:
          name: Install dependencies
          command: pnpm install:ci
      - run:
          name: anvil-l1
          background: true
          # atm this is goerli but we should use mainnet after bedrock is live
          command: anvil --fork-url $ANVIL_L1_FORK_URL --fork-block-number 9256679

      - run:
          name: anvil-l2
          background: true
          # atm this is goerli but we should use mainnet after bedrock is live
          command: anvil --fork-url $ANVIL_L2_FORK_URL --port 9545 --fork-block-number 11276409

      - run:
          name: build
          command: pnpm build
          working_directory: packages/sdk
      - run:
          name: lint
          command: pnpm lint:check
          working_directory: packages/sdk
      - run:
          name: make sure anvil l1 is up
          command: npx wait-on tcp:8545 && cast block-number --rpc-url http://localhost:8545
      - run:
          name: make sure anvil l2 is up
          command: npx wait-on tcp:9545 && cast block-number --rpc-url http://localhost:9545
      - run:
          name: test:next
          command: pnpm test:next:run
          no_output_timeout: 5m
          working_directory: packages/sdk
          environment:
            # anvil[0] test private key
            VITE_E2E_PRIVATE_KEY: "0xac0974bec39a17e36ba4a6b4d238ff944bacb478cbed5efcae784d7bf4f2ff80"
            VITE_E2E_RPC_URL_L1: http://localhost:8545
            VITE_E2E_RPC_URL_L2: http://localhost:9545

  todo-issues:
    machine:
      image: <<pipeline.parameters.base_image>>
    steps:
      - checkout
      - run:
          name: Install ripgrep
          command: sudo apt-get install -y ripgrep
      - run:
          name: Check TODO issues
          command: ./ops/scripts/todo-checker.sh --verbose
      - notify-failures-on-develop

  bedrock-markdown:
    machine:
      image: <<pipeline.parameters.base_image>>
    steps:
      - checkout
      - check-changed:
          patterns: specs/(.*)\.md$
      - run:
          name: Install pnpm package manager
          command: |
            npm i pnpm --global
      - run:
          name: pnpm dev deps
          command: pnpm install:ci
      - run:
          name: specs toc
          command: pnpm lint:specs:toc && git diff --exit-code ./specs
      - run:
          name: markdown lint
          command: pnpm lint:specs:check

  bedrock-markdown-links:
    machine:
      image: <<pipeline.parameters.base_image>>
    steps:
      - checkout
      - run:
          name: Install pnpm package manager
          command: |
            npm i pnpm --global
      - run:
          name: Install node_modules
          command: |
            pnpm install:ci
      - run:
          name: Lint check
          command: |
            pnpm lint:specs:check
      - run:
          name: link lint
          command: |
            make bedrock-markdown-links
      - notify-failures-on-develop:
          channel: C055R639XT9 #notify-link-check

  fuzz-golang:
    parameters:
      package_name:
        description: Go package name
        type: string
      on_changes:
        description: changed pattern to fire fuzzer on
        type: string
    docker:
      - image: <<pipeline.parameters.ci_builder_image>>
    steps:
      - checkout
      - check-changed:
          patterns: "<<parameters.package_name>>"
      - restore_cache:
          name: Restore Go modules cache
          key: gomod-{{ checksum "go.sum" }}
      - restore_cache:
          name: Restore Go build cache
          key: golang-build-cache
      - run:
          name: Fuzz
          command: make fuzz
          working_directory: "<<parameters.package_name>>"
      - save_cache:
          key: golang-build-cache
          paths:
            - "/root/.cache/go-build"

  depcheck:
    docker:
      - image: <<pipeline.parameters.ci_builder_image>>
    steps:
      - checkout
      - attach_workspace: { at: "." }
      - restore_cache:
          name: Restore PNPM Package Cache
          keys:
            - pnpm-packages-v2-{{ checksum "pnpm-lock.yaml" }}
      - check-changed:
          patterns: packages
      - run:
          name: Check common-ts
          command: npx depcheck
          working_directory: packages/common-ts
      - run:
          name: Check core-utils
          command: npx depcheck
          working_directory: packages/core-utils
      - run:
          name: Check sdk
          command: npx depcheck
          working_directory: packages/sdk

  l1-geth-version-check:
    docker:
      - image: <<pipeline.parameters.ci_builder_image>>
    steps:
      - checkout
      - run:
          name: "Check L1 geth version"
          command: ./ops/scripts/geth-version-checker.sh || (echo "geth version is wrong, update ci-builder"; false)

  go-lint:
    docker:
      - image: <<pipeline.parameters.ci_builder_image>>
    steps:
      - checkout
      - restore_cache:
          name: Restore Go modules cache
          key: gomod-{{ checksum "go.sum" }}
      - restore_cache:
          key: golang-build-cache
      - restore_cache:
          key: golang-lint-cache
      - run:
          name: run Go linter
          command: |
            # Identify how many cores it defaults to
            golangci-lint --help | grep concurrency
            make lint-go
          working_directory: .
      - save_cache:
          key: golang-build-cache
          paths:
            - "/root/.cache/go-build"
      - save_cache:
          key: golang-lint-cache
          paths:
            - "/root/.cache/golangci-lint"

  go-test:
    parameters:
      module:
        description: Go Module Name
        type: string
    docker:
      - image: <<pipeline.parameters.ci_builder_image>> # only used to enable codecov.
    resource_class: xlarge
    steps:
      - checkout
      - restore_cache:
          name: Restore Go modules cache
          key: gomod-{{ checksum "go.sum" }}
      - restore_cache:
          keys:
            - golang-build-cache-<<parameters.module>>
            - golang-build-cache-
      - run:
          name: prep results dir
          command: mkdir -p /tmp/test-results
      - run:
          name: run tests
          command: |
            gotestsum --format=standard-verbose --junitfile=/tmp/test-results/<<parameters.module>>.xml \
            -- -parallel=8 -coverpkg=github.com/ethereum-optimism/optimism/... -coverprofile=coverage.out ./...
          working_directory: <<parameters.module>>
      - save_cache:
          key: golang-build-cache-<<parameters.module>>
          paths:
            - "/root/.cache/go-build"
      # TODO(CLI-148): Fix codecov
      #- run:
          #name: upload coverage
          #command: codecov --verbose --clean --flags bedrock-go-tests
      - store_test_results:
          path: /tmp/test-results

  go-e2e-test:
    parameters:
      module:
        description: Go Module Name
        type: string
      target:
        description: The make target to execute
        type: string
      cannon_enabled:
        description: Whether to include cannon tests
        default: true
        type: boolean
    docker:
      - image: <<pipeline.parameters.ci_builder_image>>
    resource_class: xlarge
    # Note: Tests are split between runs manually.
    # Tests default to run on the first executor but can be moved to the second with:
    # InitParallel(t, UseExecutor(1))
    # Any tests assigned to an executor greater than the number available automatically use the last executor.
    # Executor indexes start from 0
    parallelism: 2
    steps:
      - checkout
      - check-changed:
          patterns: op-(.+),cannon,contracts-bedrock
      - run:
          name: prep results dir
          command: mkdir -p /tmp/test-results
      - attach_workspace:
          at: /tmp/workspace
      - run:
          name: Load devnet-allocs
          command: |
            mkdir -p .devnet
            cp /tmp/workspace/.devnet/allocs-l1.json .devnet/allocs-l1.json
            cp /tmp/workspace/.devnet/addresses.json .devnet/addresses.json
            cp /tmp/workspace/packages/contracts-bedrock/deploy-config/devnetL1.json packages/contracts-bedrock/deploy-config/devnetL1.json
            cp -r /tmp/workspace/packages/contracts-bedrock/deployments/devnetL1 packages/contracts-bedrock/deployments/devnetL1
      - run:
          name: print go's available MIPS targets
          command: go tool dist list | grep mips
      - run:
          name: run tests
          command: |
            mkdir -p /testlogs

            export OP_E2E_CANNON_ENABLED="<<parameters.cannon_enabled>>"
            # Note: We don't use circle CI test splits because we need to split by test name, not by package. There is an additional
            # constraint that gotestsum does not currently (nor likely will) accept files from different pacakges when building.
            JUNIT_FILE=/tmp/test-results/<<parameters.module>>_<<parameters.target>>.xml make <<parameters.target>> 2>&1 | tee /testlogs/test.log
          working_directory: <<parameters.module>>
      - store_artifacts:
          path: /testlogs
          when: always
      - store_test_results:
          path: /tmp/test-results

  go-lint-test-build:
    parameters:
      binary_name:
        description: Binary name to build
        type: string
      working_directory:
        description: Working directory
        type: string
      build:
        description: Whether or not to build the binary
        type: boolean
        default: true
      dependencies:
        description: Regex matching dependent packages
        type: string
        default: this-package-does-not-exist
    docker:
      - image: <<pipeline.parameters.ci_builder_image>>
    resource_class: medium
    steps:
      - checkout
      - check-changed:
          patterns: <<parameters.working_directory>>,<<parameters.dependencies>>
      - run:
          name: Lint
          command: make lint
          working_directory: <<parameters.working_directory>>
      - run:
          name: Test
          command: |
            mkdir -p /test-results
            gotestsum  --format=standard-verbose --junitfile /test-results/tests.xml -- -parallel=2
          working_directory: <<parameters.working_directory>>
      - store_test_results:
          path: /test-results
      - when:
          condition:
            equal: [ true, <<parameters.build>> ]
          steps:
            - run:
                name: Build
                command: make <<parameters.binary_name>>
                working_directory: <<parameters.working_directory>>

  indexer-tests:
    docker:
      - image: <<pipeline.parameters.ci_builder_image>>
      - image: cimg/postgres:14.1
    resource_class: xlarge
    steps:
      - checkout
      - check-changed:
          patterns: indexer
      - run:
          name: Lint
          command: golangci-lint run -E goimports,sqlclosecheck,bodyclose,asciicheck,misspell,errorlint --timeout 4m -e "errors.As" -e "errors.Is" ./...
          working_directory: indexer
      - run:
          name: git submodules
          command: make submodules
      - run:
          name: generate cannon prestate
          command: make cannon-prestate
      - run:
          name: generate L1 state
          command: make devnet-allocs
      - run:
          name: Test
          command: |
            mkdir -p /test-results
            DB_USER=postgres gotestsum --format=standard-verbose --junitfile=/test-results/indexer_tests.xml -- -parallel=4 ./...
          working_directory: indexer
      - store_test_results:
          path: /test-results
      - run:
          name: Build
          command: make indexer
          working_directory: indexer
      - run:
          name: Install node_modules
          command: pnpm install:ci
      - run:
          name: Install tygo
          command: go install github.com/gzuidhof/tygo@latest
          working_directory: indexer/api-ts
      - run:
          name: Check generated code
          command: npm run generate && git diff --exit-code
          working_directory: indexer/api-ts

  cannon-prestate:
    docker:
      - image: <<pipeline.parameters.ci_builder_image>>
    steps:
      - checkout
      - restore_cache:
          name: Restore Go modules cache
          key: gomod-{{ checksum "go.sum" }}
      - restore_cache:
          key: golang-build-cache
      - restore_cache:
          key: cannon-prestate-{{ checksum "./cannon/bin/cannon" }}-{{ checksum "op-program/bin/op-program-client.elf" }}
          name: Load cannon prestate cache
      - run:
          name: generate cannon prestate
          command: make cannon-prestate
      - save_cache:
          key: cannon-prestate-{{ checksum "./cannon/bin/cannon" }}-{{ checksum "op-program/bin/op-program-client.elf" }}
          name: Save Cannon prestate to cache
          paths:
            - "op-program/bin/prestate.json"
            - "op-program/bin/meta.json"
            - "op-program/bin/prestate-proof.json"
      - persist_to_workspace:
          root: .
          paths:
            - "op-program/bin/prestate.json"
            - "op-program/bin/meta.json"
            - "op-program/bin/prestate-proof.json"

  devnet-allocs:
    docker:
      - image: <<pipeline.parameters.ci_builder_image>>
    resource_class: xlarge
    steps:
      - checkout
      - restore_cache:
          name: Restore Go modules cache
          key: gomod-{{ checksum "go.sum" }}
      - restore_cache:
          key: golang-build-cache
      - run:
          name: git submodules
          command: make submodules
      - run:
          name: generate devnet allocs
          command: make devnet-allocs
      - persist_to_workspace:
          root: .
          paths:
            - ".devnet/allocs-l1.json"
            - ".devnet/addresses.json"
            - "packages/contracts-bedrock/deploy-config/devnetL1.json"
            - "packages/contracts-bedrock/deployments/devnetL1"

  devnet:
    machine:
      image: <<pipeline.parameters.base_image>>
    environment:
      DOCKER_BUILDKIT: 1
      DEVNET_NO_BUILD: 'true'
    steps:
      - checkout
      - check-changed:
          patterns: op-(.+),packages,ops-bedrock,bedrock-devnet
      - run:
          name: Install latest golang
          command: |
            wget https://go.dev/dl/go1.21.1.linux-amd64.tar.gz
            sudo rm -rf /usr/local/go
            sudo tar -C /usr/local -xzf go1.21.1.linux-amd64.tar.gz
            export PATH=$PATH:/usr/local/go/bin
            go version
      - run:
          name: foundryup
          command: |
            curl -L https://foundry.paradigm.xyz | bash
            source $HOME/.bashrc
            foundryup
            echo 'export PATH=$HOME/.foundry/bin:$PATH' >> $BASH_ENV
            source $HOME/.bashrc
            forge --version
      - run:
          name: install geth
          command: make install-geth
      - run:
          name: Install NVM
          command: |
            curl -o- https://raw.githubusercontent.com/nvm-sh/nvm/v0.39.3/install.sh | bash
            source ~/.bashrc
            nvm --version
      - run:
          name: Install Node
          command: |
            nvm install
            nvm use && node --version && npm --version
      - run:
          name: Install pnpm
          command: |
            npm i pnpm --global
      - run:
          name: git submodules
          command: make submodules
      - run:
          name: Install and build
          command: |
            pnpm install:ci && pnpm build
      - attach_workspace:
          at: /tmp/workspace
      - run:
          name: Load cannon pre-state
          command: |
            mkdir -p op-program/bin
            cp /tmp/workspace/op-program/bin/prestate.json op-program/bin/prestate.json
            cp /tmp/workspace/op-program/bin/meta.json op-program/bin/meta.json
            cp /tmp/workspace/op-program/bin/prestate-proof.json op-program/bin/prestate-proof.json
      - run:
          name: Load devnet-allocs
          command: |
            mkdir -p .devnet
            cp /tmp/workspace/.devnet/allocs-l1.json .devnet/allocs-l1.json
            cp /tmp/workspace/.devnet/addresses.json .devnet/addresses.json
            cp /tmp/workspace/packages/contracts-bedrock/deploy-config/devnetL1.json packages/contracts-bedrock/deploy-config/devnetL1.json
            cp -r /tmp/workspace/packages/contracts-bedrock/deployments/devnetL1 packages/contracts-bedrock/deployments/devnetL1
      - run:
          name: Load and tag docker images
          command: |
            IMAGE_BASE_PREFIX="<<pipeline.parameters.registry>>/<<pipeline.parameters.repo>>"
            # Load from previous docker-build job
            docker load < "/tmp/workspace/op-stack-go.tar"
            docker load < "/tmp/workspace/op-node.tar"
            docker load < "/tmp/workspace/op-proposer.tar"
            docker load < "/tmp/workspace/op-batcher.tar"
            # rename to the tags that the docker-compose of the devnet expects
            docker tag "$IMAGE_BASE_PREFIX/op-stack-go:<<pipeline.git.revision>>" "$IMAGE_BASE_PREFIX/op-stack-go:devnet"
            docker tag "$IMAGE_BASE_PREFIX/op-node:<<pipeline.git.revision>>" "$IMAGE_BASE_PREFIX/op-node:devnet"
            docker tag "$IMAGE_BASE_PREFIX/op-proposer:<<pipeline.git.revision>>" "$IMAGE_BASE_PREFIX/op-proposer:devnet"
            docker tag "$IMAGE_BASE_PREFIX/op-batcher:<<pipeline.git.revision>>" "$IMAGE_BASE_PREFIX/op-batcher:devnet"
      - run:
          name: Bring up the stack
          command: make devnet-up
      - run:
          name: Test the stack
          command: make devnet-test
      - run:
          name: Dump op-node logs
          command: |
            docker logs ops-bedrock-op-node-1 || echo "No logs."
          when: on_fail
      - run:
          name: Dump op-geth logs
          command: |
            docker logs ops-bedrock-l2-1 || echo "No logs."
          when: on_fail
      - run:
          name: Dump l1 logs
          command: |
            docker logs ops-bedrock-l1-1 || echo "No logs."
          when: on_fail
      - run:
          name: Dump op-batcher logs
          command: |
            docker logs ops-bedrock-op-batcher-1 || echo "No logs."
          when: on_fail
      - run:
          name: Dump op-proposer logs
          command: |
            docker logs ops-bedrock-op-proposer-1 || echo "No logs."
          when: on_fail
      - run:
          name: Log deployment artifact
          command: |
            cat broadcast/Deploy.s.sol/900/run-latest.json || echo "No deployment file found"
          when: on_fail
          working_directory: packages/contracts-bedrock
      - run:
          name: Log artifacts directory
          command: |
            ls -R forge-artifacts || echo "No forge artifacts found"
          when: on_fail
          working_directory: packages/contracts-bedrock

  devnet-hardhat:
    machine:
      image: ubuntu-2204:2022.10.2
    environment:
      DOCKER_BUILDKIT: 1
    steps:
      - checkout
      - check-changed:
          patterns: op-(.+),packages,ops-bedrock
      - run:
          name: Install latest golang
          command: |
            wget https://go.dev/dl/go1.20.linux-amd64.tar.gz
            sudo rm -rf /usr/local/go
            sudo tar -C /usr/local -xzf go1.20.linux-amd64.tar.gz
            export PATH=$PATH:/usr/local/go/bin
            go version
      - run:
          name: foundryup
          command: |
            curl -L https://foundry.paradigm.xyz | bash
            source $HOME/.bashrc
            foundryup
            echo 'export PATH=$HOME/.foundry/bin:$PATH' >> $BASH_ENV
            source $HOME/.bashrc
            forge --version
      - run:
          name: Install NVM
          command: |
            curl -o- https://raw.githubusercontent.com/nvm-sh/nvm/v0.39.3/install.sh | bash
            source ~/.bashrc
            nvm --version
      - run:
          name: Install Node
          command: |
            nvm install
            nvm use && node --version && npm --version
      - run:
          name: Install pnpm
          command: |
            npm i pnpm --global
      - run:
          name: git submodules
          command: git submodule update --init --recursive
      - run:
          name: Install and build
          command: |
            pnpm install --frozen-lockfile --prefer-offline && pnpm build
      - attach_workspace:
          at: /tmp/workspace
      - run:
          name: Load cannon pre-state
          command: |
            mkdir -p op-program/bin
            cp /tmp/workspace/op-program/bin/prestate.json op-program/bin/prestate.json
            cp /tmp/workspace/op-program/bin/meta.json op-program/bin/meta.json
            cp /tmp/workspace/op-program/bin/prestate-proof.json op-program/bin/prestate-proof.json
      - run:
          name: Load devnet-allocs
          command: |
            mkdir -p .devnet
            cp /tmp/workspace/.devnet/allocs-l1.json .devnet/allocs-l1.json
            cp /tmp/workspace/.devnet/addresses.json .devnet/addresses.json
            cp /tmp/workspace/packages/contracts-bedrock/deploy-config/devnetL1.json packages/contracts-bedrock/deploy-config/devnetL1.json
            cp -r /tmp/workspace/packages/contracts-bedrock/deployments/devnetL1 packages/contracts-bedrock/deployments/devnetL1
      - run:
          name: Load and tag docker images
          command: |
            IMAGE_BASE_PREFIX="<<pipeline.parameters.registry>>/<<pipeline.parameters.repo>>"
            # Load from previous docker-build job
            docker load < "/tmp/workspace/op-stack-go.tar"
            docker load < "/tmp/workspace/op-node.tar"
            docker load < "/tmp/workspace/op-proposer.tar"
            docker load < "/tmp/workspace/op-batcher.tar"
            # rename to the tags that the docker-compose of the devnet expects
            docker tag "$IMAGE_BASE_PREFIX/op-stack-go:<<pipeline.git.revision>>" "$IMAGE_BASE_PREFIX/op-stack-go:devnet"
            docker tag "$IMAGE_BASE_PREFIX/op-node:<<pipeline.git.revision>>" "$IMAGE_BASE_PREFIX/op-node:devnet"
            docker tag "$IMAGE_BASE_PREFIX/op-proposer:<<pipeline.git.revision>>" "$IMAGE_BASE_PREFIX/op-proposer:devnet"
            docker tag "$IMAGE_BASE_PREFIX/op-batcher:<<pipeline.git.revision>>" "$IMAGE_BASE_PREFIX/op-batcher:devnet"
      - run:
          name: Bring up the stack
          command: make devnet-hardhat-up
      - run:
          name: Test the stack
          command: make devnet-hardhat-test
      - run:
          name: Dump op-node logs
          command: |
            docker logs ops-bedrock-op-node-1 || echo "No logs."
          when: on_fail
      - run:
          name: Dump op-geth logs
          command: |
            docker logs ops-bedrock-l2-1 || echo "No logs."
          when: on_fail
      - run:
          name: Dump l1 logs
          command: |
            docker logs ops-bedrock-l1-1 || echo "No logs."
          when: on_fail
      - run:
          name: Dump op-batcher logs
          command: |
            docker logs ops-bedrock-op-batcher-1 || echo "No logs."
          when: on_fail
      - run:
          name: Dump op-proposer logs
          command: |
            docker logs ops-bedrock-op-proposer-1 || echo "No logs."
          when: on_fail

  semgrep-scan:
    parameters:
      diff_branch:
        type: string
        default: develop
    environment:
      TEMPORARY_BASELINE_REF: << parameters.diff_branch >>
      SEMGREP_REPO_URL: << pipeline.project.git_url >>
      SEMGREP_BRANCH: << pipeline.git.branch >>
      SEMGREP_COMMIT: << pipeline.git.revision >>

      # Change job timeout (default is 1800 seconds; set to 0 to disable)
      SEMGREP_TIMEOUT: 3000

    docker:
      - image: returntocorp/semgrep
    resource_class: medium
    steps:
      - checkout
      - unless:
          condition:
            equal: [ "develop", << pipeline.git.branch >> ]
          steps:
            - run:
                # Scan changed files in PRs, block on new issues only (existing issues ignored)
                # Do a full scan when scanning develop, otherwise do an incremental scan.
                name: "Conditionally set BASELINE env var"
                command: |
                  echo 'export SEMGREP_BASELINE_REF=${TEMPORARY_BASELINE_REF}' >> $BASH_ENV
      - run:
          name: "Set environment variables" # for PR comments and in-app hyperlinks to findings
          command: |
            echo 'export SEMGREP_PR_ID=${CIRCLE_PULL_REQUEST##*/}' >> $BASH_ENV
            echo 'export SEMGREP_JOB_URL=$CIRCLE_BUILD_URL' >> $BASH_ENV
            echo 'export SEMGREP_REPO_NAME=$CIRCLE_PROJECT_USERNAME/$CIRCLE_PROJECT_REPONAME' >> $BASH_ENV
      - run:
          name: "Semgrep scan"
          command: semgrep ci
      - notify-failures-on-develop

  go-mod-download:
    docker:
      - image: <<pipeline.parameters.ci_builder_image>>
    parameters:
      file:
        default: go.sum
        description: The file name of checksum for restore_cache and save_cache.
        type: string
      key:
        default: gomod
        description: The key of restore_cache and save_cache.
        type: string
    steps:
      - checkout
      - restore_cache:
          key: << parameters.key >>-{{ checksum "<< parameters.file >>" }}
          name: Restore Go modules cache
      - run:
          name: Sanity check go mod cache path
          command: test "$(go env GOMODCACHE)" == "/go/pkg/mod" # yes, it's an odd path
      - run:
          command: go mod download
          name: Download Go module dependencies
      - save_cache:
          key: << parameters.key >>-{{ checksum "<< parameters.file >>" }}
          name: Save Go modules cache
          paths:
            - "/go/pkg/mod"

  go-mod-tidy:
    docker:
      - image: <<pipeline.parameters.ci_builder_image>>
    steps:
      - checkout
      - restore_cache:
          name: Restore Go modules cache
          key: gomod-{{ checksum "go.sum" }}
      - run:
          name: "Go mod tidy"
          command: make mod-tidy && git diff --exit-code

  op-service-rethdb-tests:
    docker:
      - image: <<pipeline.parameters.ci_builder_image>>
    steps:
      - checkout
      - check-changed:
          patterns: op-service,op-node
      - restore_cache:
          name: Restore Go modules cache
          key: gomod-{{ checksum "go.sum" }}
      - run:
          name: Cargo fmt + clippy
          command: |
            cargo +nightly fmt -- --check
            cargo +nightly clippy --all --all-features -- -D warnings
          working_directory: op-service/rethdb-reader
      - run:
          name: Generate testdata db
          command: cargo test
          working_directory: op-service/rethdb-reader
      - run:
          name: Build dylib
          command: cargo build --release
          working_directory: op-service/rethdb-reader
      - run:
          name: Update LD_LIBRARY_PATH
          command: echo 'export LD_LIBRARY_PATH="${LD_LIBRARY_PATH}:/root/project/op-service/rethdb-reader/target/release"' >> $BASH_ENV
      - run:
          name: Run op-service RethDB tests
          command: |
            gotestsum --format=standard-verbose --junitfile=/tmp/test-results/op-service.xml \
            -- -parallel=8 -coverpkg=github.com/ethereum-optimism/optimism/... -coverprofile=coverage.out \
            -run TestRethDB -tags rethdb -v
          working_directory: op-service/sources
      # TODO(CLI-148): Fix codecov
      #- run:
          #name: upload coverage
          #command: codecov --verbose --clean --flags bedrock-rethdb-go-tests

  bedrock-go-tests:  # just a helper, that depends on all the actual test jobs
    docker:
      - image: <<pipeline.parameters.ci_builder_image>>
    resource_class: medium
    steps:
      - run: echo Done

  fpp-verify:
    docker:
      - image: cimg/go:1.21
    steps:
      - checkout
      - run:
          name: verify-goerli
          command: |
            make verify-goerli
          working_directory: op-program
      - notify-failures-on-develop

  op-program-compat:
    docker:
      - image: <<pipeline.parameters.ci_builder_image>>
    steps:
      - checkout
      - restore_cache:
          name: Restore Go modules cache
          key: gomod-{{ checksum "go.sum" }}
      - restore_cache:
          key: golang-build-cache
      - run:
          name: compat-goerli
          command: |
            make run-goerli-verify
          working_directory: op-program

  check-generated-mocks-op-node:
    docker:
      - image: <<pipeline.parameters.ci_builder_image>>
    steps:
      - checkout
      - check-changed:
          patterns: op-node
      - run:
          name: check-generated-mocks
          command: make generate-mocks-op-node && git diff --exit-code

  check-generated-mocks-op-service:
    docker:
      - image: <<pipeline.parameters.ci_builder_image>>
    steps:
      - checkout
      - check-changed:
          patterns: op-service
      - run:
          name: check-generated-mocks
          command: make generate-mocks-op-service && git diff --exit-code

  check-values-match:
    parameters:
      pattern_file1:
        type: string
        default: ""
      pattern_file2:
        type: string
        default: ""
      file1_path:
        type: string
        default: ""
      file2_path:
        type: string
        default: ""
    docker:
      - image: <<pipeline.parameters.ci_builder_image>>
    steps:
      - checkout
      - run:
          name: Verify Values Match
          command: |
            ./ops/scripts/ci-match-values-between-files.sh "<< parameters.file1_path >>" "<< parameters.pattern_file1 >>" "<< parameters.file2_path >>" "<< parameters.pattern_file2 >>"

  kontrol-tests:
    docker:
      - image: << pipeline.parameters.ci_builder_image >>
    resource_class: xlarge
    steps:
      - checkout
      - run:
          name: Checkout Submodule
          command: |
            git submodule update --init --recursive
      - check-changed:
          patterns: contracts-bedrock/test/kontrol,contracts-bedrock/src/L1/OptimismPortal\.sol
      - setup_remote_docker:
          docker_layer_caching: true
      - run:
          name: Run Kontrol Tests
          command: |
            pnpm test:kontrol
          working_directory: ./packages/contracts-bedrock
      - store_artifacts:
          path: ./packages/contracts-bedrock/kontrol-results_latest.tar.gz

workflows:
  main:
    when:
      not:
        equal: [ scheduled_pipeline, << pipeline.trigger_source >> ]
    jobs:
      - pnpm-monorepo
      - js-lint-test:
          name: common-ts-tests
          coverage_flag: common-ts-tests
          package_name: common-ts
          requires:
            - pnpm-monorepo
      - js-lint-test:
          name: core-utils-tests
          coverage_flag: core-utils-tests
          package_name: core-utils
          requires:
            - pnpm-monorepo
      - contracts-bedrock-tests:
          requires:
            - pnpm-monorepo
      - contracts-bedrock-coverage
      - contracts-bedrock-checks:
          requires:
            - pnpm-monorepo
      - contracts-bedrock-slither
      - contracts-bedrock-validate-spaces:
          requires:
            - pnpm-monorepo
      - op-bindings-build
      - boba-bindings-build
      - js-lint-test:
          name: chain-mon-tests
          coverage_flag: chain-mon-tests
          package_name: chain-mon
          dependencies: "(common-ts|contracts-bedrock|core-utils|sdk)"
          requires:
            - pnpm-monorepo
      - js-lint-test:
          name: contracts-ts-tests
          coverage_flag: contracts-ts-tests
          package_name: contracts-ts
          dependencies: '(contracts-bedrock|contracts-ts)'
          requires:
            - pnpm-monorepo
      - js-lint-test:
          name: sdk-next-tests
          coverage_flag: sdk-next-tests
          package_name: sdk
          dependencies: "(common-ts|contracts-bedrock|core-utils)"
          requires:
            - pnpm-monorepo
      - js-lint-test:
          name: sdk-tests
          coverage_flag: sdk-tests
          package_name: sdk
          dependencies: "(contracts-bedrock|core-utils)"
          requires:
            - pnpm-monorepo
      - depcheck:
          requires:
            - pnpm-monorepo
      - go-lint-test-build:
          name: proxyd-tests
          binary_name: proxyd
          working_directory: proxyd
      - indexer-tests
      - l1-geth-version-check
      - semgrep-scan
      - go-mod-download
      - go-mod-tidy:
          requires: ["go-mod-download"]
      - devnet-allocs:  # devnet-allocs uses op-node genesis sub-command
          requires:
            - "go-mod-tidy"
            - l1-geth-version-check
      - bedrock-markdown
      - go-lint: # we combine most of the go-lint work for two reasons: (1) warm up the Go build cache, (2) reduce sum of lint time
          name: op-stack-go-lint
          requires: [ "go-mod-tidy" ]
      - fuzz-golang:
          name: op-node-fuzz
          package_name: op-node
          on_changes: op-node
          requires: ["op-stack-go-lint"]
      - fuzz-golang:
          name: op-service-fuzz
          package_name: op-service
          on_changes: op-service
          requires: ["op-stack-go-lint"]
      - fuzz-golang:
          name: op-chain-ops-fuzz
          package_name: op-chain-ops
          on_changes: op-chain-ops,op-bindings
          requires: ["op-stack-go-lint"]
      - fuzz-golang:
          name: cannon-fuzz
          package_name: cannon
          on_changes: cannon,packages/contracts-bedrock/src/cannon
          requires: ["op-stack-go-lint"]
      - go-test:
          name: boba-bindings-tests
          module: boba-bindings
          requires: ["op-stack-go-lint"]
      - go-test:
          name: op-heartbeat-tests
          module: op-heartbeat
          requires: [ "op-stack-go-lint" ]
      - go-test:
          name: boba-chain-ops-tests
          module: boba-chain-ops
          requires: ["op-stack-go-lint"]
      - go-test:
          name: op-batcher-tests
          module: op-batcher
          requires: ["op-stack-go-lint"]
      - go-test:
          name: op-bindings-tests
          module: op-bindings
          requires: ["op-stack-go-lint"]
      - go-test:
          name: op-chain-ops-tests
          module: op-chain-ops
          requires: ["op-stack-go-lint"]
      - go-test:
          name: op-node-tests
          module: op-node
          requires: ["op-stack-go-lint"]
      - go-test:
          name: op-proposer-tests
          module: op-proposer
          requires: ["op-stack-go-lint"]
      - go-test:
          name: op-challenger-tests
          module: op-challenger
          requires: ["op-stack-go-lint"]
      - go-test:
          name: op-program-tests
          module: op-program
          requires: ["op-stack-go-lint"]
      - go-test:
          name: op-service-tests
          module: op-service
          requires: ["op-stack-go-lint"]
      - op-service-rethdb-tests:
          requires:
            - op-stack-go-lint
      - go-e2e-test:
          name: op-e2e-WS-tests
          module: op-e2e
          target: test-ws
          requires:
            - op-stack-go-lint
            - devnet-allocs
      - go-e2e-test:
          name: op-e2e-HTTP-tests
          module: op-e2e
          target: test-http
          cannon_enabled: false
          requires:
            - op-stack-go-lint
            - devnet-allocs
      - go-e2e-test:
          name: op-e2e-ext-geth-tests
          module: op-e2e
          target: test-external-geth
          cannon_enabled: false
          requires:
            - op-stack-go-lint
            - devnet-allocs
            - l1-geth-version-check
      - go-e2e-test:
          name: op-e2e-span-batch-tests
          module: op-e2e
          target: test-span-batch
          requires:
            - op-stack-go-lint
            - devnet-allocs
      - go-e2e-test:
          name: op-e2e-ext-erigon-tests
          module: op-e2e
          target: test-external-erigon
          requires:
            - op-stack-go-lint
            - devnet-allocs
            - l1-geth-version-check
      - op-program-compat:
          requires:
            - op-program-tests
      - bedrock-go-tests:
          requires:
            - go-mod-download
            - go-mod-tidy
            - cannon-build-test-vectors
            - cannon-go-lint-and-test
            - check-generated-mocks-op-node
            - check-generated-mocks-op-service
            - op-stack-go-lint
            - op-batcher-tests
            - op-bindings-tests
            - op-chain-ops-tests
            - op-heartbeat-tests
            - op-node-tests
            - op-proposer-tests
            - op-challenger-tests
            - op-program-tests
            - op-program-compat
            - op-service-tests
            - op-e2e-WS-tests
            - op-e2e-HTTP-tests
            - op-e2e-ext-geth-tests
            - op-service-rethdb-tests
            - op-e2e-ext-erigon-tests
            - boba-bindings-tests
            - boba-chain-ops-tests
      - docker-build: # just to warm up the cache (other jobs run in parallel)
          name: op-stack-go-docker-build
          docker_name: op-stack-go
          docker_tags: <<pipeline.git.revision>>,<<pipeline.git.branch>>
          save_image_tag: <<pipeline.git.revision>> # for devnet later
      - docker-build:
          name: op-node-docker-build
          docker_name: op-node
          docker_tags: <<pipeline.git.revision>>,<<pipeline.git.branch>>
          requires: ['op-stack-go-docker-build']
          save_image_tag: <<pipeline.git.revision>> # for devnet later
      - docker-build:
          name: op-batcher-docker-build
          docker_name: op-batcher
          docker_tags: <<pipeline.git.revision>>,<<pipeline.git.branch>>
          requires: ['op-stack-go-docker-build']
          save_image_tag: <<pipeline.git.revision>> # for devnet later
      - docker-build:
          name: op-program-docker-build
          docker_name: op-program
          docker_tags: <<pipeline.git.revision>>,<<pipeline.git.branch>>
          requires: ['op-stack-go-docker-build']
          save_image_tag: <<pipeline.git.revision>> # for devnet later
      - docker-build:
          name: op-proposer-docker-build
          docker_name: op-proposer
          docker_tags: <<pipeline.git.revision>>,<<pipeline.git.branch>>
          requires: ['op-stack-go-docker-build']
          save_image_tag: <<pipeline.git.revision>> # for devnet later
      - docker-build:
          name: op-challenger-docker-build
          docker_name: op-challenger
          docker_tags: <<pipeline.git.revision>>,<<pipeline.git.branch>>
          requires: ['op-stack-go-docker-build']
          save_image_tag: <<pipeline.git.revision>> # for devnet later
      - docker-build:
          name: op-heartbeat-docker-build
          docker_name: op-heartbeat
          docker_tags: <<pipeline.git.revision>>,<<pipeline.git.branch>>
          requires: ['op-stack-go-docker-build']
          save_image_tag: <<pipeline.git.revision>> # for devnet later
      - cannon-prestate:
          requires: ["op-stack-go-lint"]
      - devnet-hardhat:
          requires:
            - op-node-docker-build
            - op-batcher-docker-build
            - op-proposer-docker-build
            - l1-geth-version-check
            - devnet-allocs
            - cannon-prestate
      - devnet:
          requires:
            - op-node-docker-build
            - op-batcher-docker-build
            - op-proposer-docker-build
            - l1-geth-version-check
            - devnet-allocs
            - cannon-prestate
      - docker-build:
          name: indexer-docker-build
          docker_name: indexer
          docker_tags: <<pipeline.git.revision>>,<<pipeline.git.branch>>
      - docker-build:
          name: ufm-metamask-docker-build
          docker_name: ufm-metamask
          docker_tags: <<pipeline.git.revision>>,<<pipeline.git.branch>>
      - check-generated-mocks-op-node
      - check-generated-mocks-op-service
      - cannon-go-lint-and-test
      - cannon-build-test-vectors
      - kontrol-tests
  release:
    when:
      not:
        equal: [ scheduled_pipeline, << pipeline.trigger_source >> ]
    jobs:
      - hold:
          type: approval
          filters:
            tags:
              only: /^(proxyd|chain-mon|indexer|ci-builder|ufm-[a-z0-9\-]*|op-[a-z0-9\-]*)\/v.*/
            branches:
              ignore: /.*/
      - docker-build: # just to warm up the cache (other jobs run in parallel)
          name: op-stack-go-docker-build-release
          filters:
            tags:
              only: /^(proxyd|chain-mon|indexer|ci-builder|ufm-[a-z0-9\-]*|op-[a-z0-9\-]*)\/v.*/
            branches:
              ignore: /.*/
          docker_name: op-stack-go
          docker_tags: <<pipeline.git.revision>>
          platforms: "linux/amd64,linux/arm64"
          requires:
            - hold
      - docker-build:
          name: op-heartbeat-release
          filters:
            tags:
              only: /^op-heartbeat\/v.*/
            branches:
              ignore: /.*/
          docker_name: op-heartbeat
          docker_tags: <<pipeline.git.revision>>
          requires: ['op-stack-go-docker-build-release']
          platforms: "linux/amd64,linux/arm64"
          publish: true
          release: true
          context:
            - oplabs-gcr-release
      - docker-build:
          name: op-node-docker-release
          filters:
            tags:
              only: /^op-node\/v.*/
            branches:
              ignore: /.*/
          docker_name: op-node
          docker_tags: <<pipeline.git.revision>>
          requires: ['op-stack-go-docker-build-release']
          platforms: "linux/amd64,linux/arm64"
          publish: true
          release: true
          context:
            - oplabs-gcr-release
      - docker-build:
          name: op-batcher-docker-release
          filters:
            tags:
              only: /^op-batcher\/v.*/
            branches:
              ignore: /.*/
          docker_name: op-batcher
          docker_tags: <<pipeline.git.revision>>
          requires: ['op-stack-go-docker-build-release']
          platforms: "linux/amd64,linux/arm64"
          publish: true
          release: true
          context:
            - oplabs-gcr-release
      - docker-build:
          name: op-proposer-docker-release
          filters:
            tags:
              only: /^op-proposer\/v.*/
            branches:
              ignore: /.*/
          docker_name: op-proposer
          docker_tags: <<pipeline.git.revision>>
          requires: ['op-stack-go-docker-build-release']
          platforms: "linux/amd64,linux/arm64"
          publish: true
          release: true
          context:
            - oplabs-gcr-release
      - docker-build:
          name: op-challenger-docker-release
          filters:
            tags:
              only: /^op-challenger\/v.*/
            branches:
              ignore: /.*/
          docker_name: op-challenger
          docker_tags: <<pipeline.git.revision>>
          requires: ['op-stack-go-docker-build-release']
          platforms: "linux/amd64,linux/arm64"
          publish: true
          release: true
          context:
            - oplabs-gcr-release
      - docker-build:
          name: op-ufm-docker-release
          filters:
            tags:
              only: /^op-ufm\/v.*/
            branches:
              ignore: /.*/
          docker_name: op-ufm
          docker_tags: <<pipeline.git.revision>>
          publish: true
          release: true
          context:
            - oplabs-gcr-release
          requires:
            - hold
      - docker-build:
          name: proxyd-docker-release
          filters:
            tags:
              only: /^proxyd\/v.*/
            branches:
              ignore: /.*/
          docker_name: proxyd
          docker_tags: <<pipeline.git.revision>>
          publish: true
          release: true
          context:
            - oplabs-gcr-release
          requires:
            - hold
      - docker-build:
          name: indexer-docker-release
          filters:
            tags:
              only: /^indexer\/v.*/
            branches:
              ignore: /.*/
          docker_name: indexer
          docker_tags: <<pipeline.git.revision>>
          publish: true
          release: true
          context:
            - oplabs-gcr-release
          requires:
            - hold
      - docker-build:
          name: chain-mon-docker-release
          filters:
            tags:
              only: /^chain-mon\/v.*/
            branches:
              ignore: /.*/
          docker_name: chain-mon
          docker_tags: <<pipeline.git.revision>>,latest
          publish: true
          release: true
          resource_class: xlarge
          context:
            - oplabs-gcr-release
          requires:
            - hold
      - docker-build:
          name: ci-builder-docker-release
          filters:
            tags:
              only: /^ci-builder\/v.*/
            branches:
              ignore: /.*/
          docker_name: ci-builder
          docker_tags: <<pipeline.git.revision>>,latest
          publish: true
          release: true
          resource_class: xlarge
          context:
            - oplabs-gcr
          requires:
            - hold
      - docker-build:
          name: ufm-metamask-docker-release
          filters:
            tags:
              only: /^ufm-metamask\/v.*/
            branches:
              ignore: /.*/
          docker_name: ufm-metamask
          docker_tags: <<pipeline.git.revision>>,latest
          publish: true
          release: true
          context:
            - oplabs-gcr
          requires:
            - hold

  scheduled-todo-issues:
    when:
      equal: [ build_four_hours, <<pipeline.schedule.name>> ]
    jobs:
      - todo-issues:
          name: todo-issue-checks
          context:
            - slack

  scheduled-fpp:
    when:
      equal: [ build_four_hours, <<pipeline.schedule.name>> ]
    jobs:
      - fpp-verify:
          context:
            - slack
            - oplabs-fpp-nodes

  scheduled-link-check:
    when:
      equal: [ build_daily, <<pipeline.schedule.name>> ]
    jobs:
      - bedrock-markdown-links:
          context: slack

  scheduled-docker-publish:
    when:
      equal: [ build_hourly, <<pipeline.schedule.name>> ]
    jobs:
      - docker-build: # just to warm up the cache (other jobs run in parallel)
          name: op-stack-go-docker-build-publish
          docker_name: op-stack-go
          docker_tags: <<pipeline.git.revision>>,<<pipeline.git.branch>>
          platforms: "linux/amd64,linux/arm64"
          context:
            - oplabs-gcr
            - slack
      - docker-build:
          name: op-node-docker-publish
          docker_name: op-node
          docker_tags: <<pipeline.git.revision>>,<<pipeline.git.branch>>
          requires: [ 'op-stack-go-docker-build-publish' ]
          platforms: "linux/amd64,linux/arm64"
          publish: true
          context:
            - oplabs-gcr
            - slack
      - docker-build:
          name: op-batcher-docker-publish
          docker_name: op-batcher
          docker_tags: <<pipeline.git.revision>>,<<pipeline.git.branch>>
          requires: [ 'op-stack-go-docker-build-publish' ]
          platforms: "linux/amd64,linux/arm64"
          publish: true
          context:
            - oplabs-gcr
            - slack
      - docker-build:
          name: op-program-docker-publish
          docker_name: op-program
          docker_tags: <<pipeline.git.revision>>,<<pipeline.git.branch>>
          requires: [ 'op-stack-go-docker-build-publish' ]
          platforms: "linux/amd64,linux/arm64"
          publish: true
          context:
            - oplabs-gcr
            - slack
      - docker-build:
          name: op-proposer-docker-publish
          docker_name: op-proposer
          docker_tags: <<pipeline.git.revision>>,<<pipeline.git.branch>>
          requires: [ 'op-stack-go-docker-build-publish' ]
          platforms: "linux/amd64,linux/arm64"
          publish: true
          context:
            - oplabs-gcr
            - slack
      - docker-build:
          name: op-challenger-docker-publish
          docker_name: op-challenger
          docker_tags: <<pipeline.git.revision>>,<<pipeline.git.branch>>
          requires: [ 'op-stack-go-docker-build-publish' ]
          platforms: "linux/amd64,linux/arm64"
          publish: true
          context:
            - oplabs-gcr
            - slack
      - docker-build:
          name: op-heartbeat-docker-publish
          docker_name: op-heartbeat
          docker_tags: <<pipeline.git.revision>>,<<pipeline.git.branch>>
          requires: [ 'op-stack-go-docker-build-publish' ]
          platforms: "linux/amd64,linux/arm64"
          publish: true
          context:
            - oplabs-gcr
            - slack
      - docker-build:
          name: indexer-docker-publish
          docker_name: indexer
          docker_tags: <<pipeline.git.revision>>,<<pipeline.git.branch>>
          publish: true
          context:
            - oplabs-gcr
            - slack
          platforms: "linux/amd64,linux/arm64"
      - docker-build:
          name: chain-mon-docker-publish
          docker_name: chain-mon
          docker_tags: <<pipeline.git.revision>>,<<pipeline.git.branch>>
          resource_class: xlarge
          publish: true
          context:
            - oplabs-gcr
            - slack
      - docker-build:
          name: contracts-bedrock-docker-publish
          docker_name: contracts-bedrock
          docker_tags: <<pipeline.git.revision>>,<<pipeline.git.branch>>
          resource_class: xlarge
          requires: [ 'chain-mon-docker-publish' ] # use the cached base image
          publish: true
          context:
            - oplabs-gcr
            - slack
      - docker-build:
          name: ufm-metamask-docker-publish
          docker_name: ufm-metamask
          docker_tags: <<pipeline.git.revision>>,<<pipeline.git.branch>>
          publish: true
          context:
            - oplabs-gcr
            - slack<|MERGE_RESOLUTION|>--- conflicted
+++ resolved
@@ -6,11 +6,7 @@
     default: "us-docker.pkg.dev"
   ci_builder_image:
     type: string
-<<<<<<< HEAD
-    default: us-docker.pkg.dev/oplabs-tools-artifacts/images/ci-builder:v0.34.0
-=======
     default: us-docker.pkg.dev/${GCP_PROJECT_ID}/${GCP_ARTIFACT_REPOSITORY}/images/ci-builder:v1.1.3
->>>>>>> 0c90dce6
   repo:
     type: string
     default: ${GCP_PROJECT_ID}/${GCP_ARTIFACT_REPOSITORY}/images
