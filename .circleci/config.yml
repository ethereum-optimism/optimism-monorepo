version: 2.1

orbs:
  go: circleci/go@1.5.0
  gcp-cli: circleci/gcp-cli@3.0.1
  slack: circleci/slack@4.10.1
commands:
  checkout-with-submodules:
    description: "Checkout and init submodules as needed"
    steps:
      - checkout
      - run: git submodule sync --recursive
      - run: git submodule update --recursive --init
  gcp-oidc-authenticate:
    description: "Authenticate with GCP using a CircleCI OIDC token."
    parameters:
      project_id:
        type: env_var_name
        default: GCP_PROJECT_ID
      workload_identity_pool_id:
        type: env_var_name
        default: GCP_WIP_ID
      workload_identity_pool_provider_id:
        type: env_var_name
        default: GCP_WIP_PROVIDER_ID
      service_account_email:
        type: env_var_name
        default: GCP_SERVICE_ACCOUNT_EMAIL
      gcp_cred_config_file_path:
        type: string
        default: /home/circleci/gcp_cred_config.json
      oidc_token_file_path:
        type: string
        default: /home/circleci/oidc_token.json
    steps:
      - run:
          name: "Create OIDC credential configuration"
          command: |
            # Store OIDC token in temp file
            echo $CIRCLE_OIDC_TOKEN > << parameters.oidc_token_file_path >>
            # Create a credential configuration for the generated OIDC ID Token
            gcloud iam workload-identity-pools create-cred-config \
                "projects/${<< parameters.project_id >>}/locations/global/workloadIdentityPools/${<< parameters.workload_identity_pool_id >>}/providers/${<< parameters.workload_identity_pool_provider_id >>}"\
                --output-file="<< parameters.gcp_cred_config_file_path >>" \
                --service-account="${<< parameters.service_account_email >>}" \
                --credential-source-file=<< parameters.oidc_token_file_path >>
      - run:
          name: "Authenticate with GCP using OIDC"
          command: |
            # Configure gcloud to leverage the generated credential configuration
            gcloud auth login --brief --cred-file "<< parameters.gcp_cred_config_file_path >>"
            # Configure ADC
            echo "export GOOGLE_APPLICATION_CREDENTIALS='<< parameters.gcp_cred_config_file_path >>'" | tee -a "$BASH_ENV"
  check-changed:
    description: "Conditionally halts a step if certain modules change"
    parameters:
      patterns:
        type: string
        description: "Comma-separated list of dependencies"
    steps:
      - run:
          name: "Check for changes"
          command: |
            cd ops/check-changed
            pip3 install -r requirements.txt
            python3 main.py "<<parameters.patterns>>"
jobs:
  cannon-go-lint-and-test:
    docker:
      - image: us-docker.pkg.dev/oplabs-tools-artifacts/images/ci-builder:latest
    resource_class: medium
    steps:
      - checkout
      - check-changed:
          patterns: cannon,packages/contracts-bedrock/src/cannon
      - run:
          name: prep Cannon results dir
          command: mkdir -p /tmp/test-results
      - run:
          name: build Cannon example binaries
          command: make elf # only compile ELF binaries with Go, we do not have MIPS GCC for creating the debug-dumps.
          working_directory: cannon/example
      - run:
          name: Cannon Go lint
          command: |
            make lint
          working_directory: cannon
      - run:
          name: Cannon Go tests
          command: |
            gotestsum --format=standard-verbose --junitfile=/tmp/test-results/cannon.xml \
            -- -parallel=2 -coverpkg=github.com/ethereum-optimism/optimism/cannon/... -coverprofile=coverage.out ./...
          working_directory: cannon
      - run:
          name: upload Cannon coverage
          command: codecov --verbose --clean --flags cannon-go-tests
      - store_test_results:
          path: /tmp/test-results
  cannon-build-test-vectors:
    docker:
      - image: us-docker.pkg.dev/oplabs-tools-artifacts/images/ci-builder:latest
    resource_class: medium
    steps:
      - checkout
      - check-changed:
          patterns: cannon/mipsevm/open_mips_tests/test
      - run:
          name: Build MIPS test vectors
          command: python3 maketests.py && git diff --exit-code
          working_directory: cannon/mipsevm/open_mips_tests

  pnpm-monorepo:
    docker:
      - image: us-docker.pkg.dev/oplabs-tools-artifacts/images/ci-builder:latest
    resource_class: xlarge
    steps:
      - checkout
      - check-changed:
          patterns: op-chain-ops,packages/
      - restore_cache:
          name: Restore PNPM Package Cache
          keys:
            - pnpm-packages-v2-{{ checksum "pnpm-lock.yaml" }}
      # Fetch node_modules into the pnpm store
      # This will cache node_modules based on pnpm-lock so other steps can instantly install them with `pnpm install --prefer-offline`
      # --prefer-offline installs node_modules instantly by just reading from cache if it exists rather than fetching from network
      # when installing node_modules pnpm simply adds symlinks instead of copying the files which is why it is pretty much instant to run --prefer-offline
      # this allows a caching strategy of only checking pnpm-lockfile so we don't have to keep it in sync with our packages
      # For more information see https://pnpm.io/cli/fetch
      - run:
          name: Fetch dependencies
          command: pnpm fetch --frozen-lockfile --prefer-offline
      - save_cache:
          name: Save PNPM Package Cache
          key: pnpm-packages-v2-{{ checksum "pnpm-lock.yaml" }}
          paths:
            - "node_modules"
      - run:
          name: Install dependencies
          command: pnpm install --frozen-lockfile --offline
      - run:
          name: print forge version
          command: forge --version
      - run:
          name: Build monorepo
          command: pnpm build
      - persist_to_workspace:
          root: "."
          paths:
            - "packages/**/dist"
            - "packages/contracts-bedrock/forge-artifacts"

  docker-build:
    environment:
      DOCKER_BUILDKIT: 1
    parameters:
      docker_name:
        description: Docker image name
        type: string
      docker_tags:
        description: Docker image tags as csv
        type: string
      docker_file:
        description: Path to Dockerfile
        type: string
      docker_context:
        description: Docker build context
        type: string
      registry:
        description: Docker registry
        type: string
        default: "us-docker.pkg.dev"
      repo:
        description: Docker repo
        type: string
        default: "oplabs-tools-artifacts/images"
    machine:
      image: ubuntu-2204:2022.07.1
      resource_class: medium
    steps:
      - checkout
      - run:
          command: mkdir -p /tmp/docker_images
      - run:
          name: Build
          command: |
            # Check to see if DOCKER_HUB_READ_ONLY_TOKEN is set (i.e. we are in repo) before attempting to use secrets.
            # Building should work without this read only login, but may get rate limited.
            if [[ -v DOCKER_HUB_READ_ONLY_TOKEN ]]; then
              echo "$DOCKER_HUB_READ_ONLY_TOKEN" | docker login -u "$DOCKER_HUB_READ_ONLY_USER" --password-stdin
            fi
            IMAGE_BASE="<<parameters.registry>>/<<parameters.repo>>/<<parameters.docker_name>>"
            DOCKER_TAGS=$(echo -ne <<parameters.docker_tags>> | sed "s/,/\n/g" | sed "s/[^a-zA-Z0-9\n]/-/g" | sed -e "s|^|-t ${IMAGE_BASE}:|")
            docker build --progress plain \
            $(echo -ne $DOCKER_TAGS | tr '\n' ' ') \
            -f <<parameters.docker_file>> \
            <<parameters.docker_context>>
      - run:
          name: Save
          command: |
            IMAGE_BASE="<<parameters.registry>>/<<parameters.repo>>/<<parameters.docker_name>>"
            DOCKER_LABELS=$(echo -ne <<parameters.docker_tags>> | sed "s/,/\n/g" | sed "s/[^a-zA-Z0-9\n]/-/g")
            echo -ne $DOCKER_LABELS | tr ' ' '\n' | xargs -I {} docker save -o /tmp/docker_images/<<parameters.docker_name>>_{}.tar $IMAGE_BASE:{}
      - persist_to_workspace:
          root: /tmp/docker_images
          paths:
            - "."

  docker-publish:
    environment:
      DOCKER_BUILDKIT: 1
    parameters:
      docker_name:
        description: Docker image name
        type: string
      docker_tags:
        description: Docker image tags as csv
        type: string
      docker_file:
        description: Path to Dockerfile
        type: string
      docker_context:
        description: Docker build context
        type: string
        default: "."
      docker_target:
        description: "target build stage"
        type: string
        default: ""
      registry:
        description: Docker registry
        type: string
        default: "us-docker.pkg.dev"
      repo:
        description: Docker repo
        type: string
        default: "oplabs-tools-artifacts/images"
      platforms:
        description: Platforms to build for
        type: string
        default: "linux/amd64"
    machine:
      image: ubuntu-2204:2022.07.1
      resource_class: medium
    steps:
      - when:
          condition: false
          steps:
            - gcp-oidc-authenticate
            # Below is CircleCI recommended way of specifying nameservers on an Ubuntu box:
            # https://support.circleci.com/hc/en-us/articles/7323511028251-How-to-set-custom-DNS-on-Ubuntu-based-images-using-netplan
            - run: sudo sed -i '13 i \ \ \ \ \ \ \ \ \ \ \ \ nameservers:' /etc/netplan/50-cloud-init.yaml
            - run: sudo sed -i '14 i \ \ \ \ \ \ \ \ \ \ \ \ \ \ \ addresses:' /etc/netplan/50-cloud-init.yaml
            - run: sudo sed -i "s/addresses:/ addresses":" [8.8.8.8, 8.8.4.4] /g" /etc/netplan/50-cloud-init.yaml
            - run: cat /etc/netplan/50-cloud-init.yaml
            - run: sudo netplan apply
            - checkout
            - run:
                name: Build & Publish
                command: |
                  gcloud auth configure-docker <<parameters.registry>>
                  IMAGE_BASE="<<parameters.registry>>/<<parameters.repo>>/<<parameters.docker_name>>"
                  DOCKER_TAGS=$(echo -ne <<parameters.docker_tags>> | sed "s/,/\n/g" | sed "s/[^a-zA-Z0-9\n]/-/g" | sed -e "s|^|-t ${IMAGE_BASE}:|")
                  docker context create buildx-build
                  docker buildx create --use buildx-build
                  docker buildx build --progress plain --platform=<<parameters.platforms>> --target "<<parameters.docker_target>>" --push \
                    $(echo -ne $DOCKER_TAGS | tr '\n' ' ') \
                    -f <<parameters.docker_file>> \
                    <<parameters.docker_context>>
      - run:
          name: "no-op to make config parsing happy"
          command: /bin/true

  docker-release:
    environment:
      DOCKER_BUILDKIT: 1
    parameters:
      docker_name:
        description: Docker image name
        type: string
      docker_tags:
        description: Docker image tags as csv
        type: string
      docker_file:
        description: Path to Dockerfile
        type: string
      docker_context:
        description: Docker build context
        type: string
      docker_target:
        description: "target build stage"
        type: string
        default: ""
      registry:
        description: Docker registry
        type: string
        default: "us-docker.pkg.dev"
      repo:
        description: Docker repo
        type: string
        default: "oplabs-tools-artifacts/images"
      platforms:
        description: Platforms to build for
        type: string
        default: "linux/amd64"
    machine:
      image: ubuntu-2204:2022.07.1
      resource_class: medium
    steps:
      - gcp-cli/install
      - gcp-oidc-authenticate
      - checkout
      - run:
          name: Configure Docker
          command: |
            gcloud auth configure-docker <<parameters.registry>>
      - run:
          name: Build & Publish
          command: |
            IMAGE_BASE="<<parameters.registry>>/<<parameters.repo>>/<<parameters.docker_name>>"
            DOCKER_TAGS=$(echo -ne <<parameters.docker_tags>> | sed "s/,/\n/g" | sed "s/[^a-zA-Z0-9\n]/-/g" | sed -e "s|^|-t ${IMAGE_BASE}:|")
            docker context create buildx-build
            docker buildx create --use buildx-build
            docker buildx build --progress plain --platform=<<parameters.platforms>> --target "<<parameters.docker_target>>" --push \
              $(echo -ne $DOCKER_TAGS | tr '\n' ' ') \
              -f <<parameters.docker_file>> \
              <<parameters.docker_context>>
      - run:
          name: Tag
          command: |
            ./ops/scripts/ci-docker-tag-op-stack-release.sh <<parameters.registry>>/<<parameters.repo>> $CIRCLE_TAG $CIRCLE_SHA1

  contracts-bedrock-coverage:
    docker:
      - image: us-docker.pkg.dev/oplabs-tools-artifacts/images/ci-builder:latest
    resource_class: large
    steps:
      - checkout
      - check-changed:
          patterns: contracts-bedrock,op-node
      - run:
          name: print forge version
          command: forge --version
          working_directory: packages/contracts-bedrock
      - run:
          name: test and generate coverage
          command: pnpm coverage:lcov
          no_output_timeout: 18m
          environment:
            FOUNDRY_PROFILE: ci
          working_directory: packages/contracts-bedrock
      - run:
          name: upload coverage
          command: codecov --verbose --clean --flags contracts-bedrock-tests
          environment:
            FOUNDRY_PROFILE: ci

  contracts-bedrock-tests:
    docker:
      - image: us-docker.pkg.dev/oplabs-tools-artifacts/images/ci-builder:latest
    resource_class: xlarge
    steps:
      - checkout
      - check-changed:
          patterns: contracts-bedrock,op-node
      - run:
          name: print forge version
          command: forge --version
          working_directory: packages/contracts-bedrock
      - run:
          name: run tests
          command: pnpm test
          environment:
            FOUNDRY_PROFILE: ci
          working_directory: packages/contracts-bedrock
          no_output_timeout: 15m

  contracts-bedrock-checks:
    docker:
      - image: us-docker.pkg.dev/oplabs-tools-artifacts/images/ci-builder:latest
    resource_class: xlarge
    steps:
      - checkout
      - restore_cache:
          name: Restore PNPM Package Cache
          keys:
            - pnpm-packages-v2-{{ checksum "pnpm-lock.yaml" }}
      - check-changed:
          patterns: contracts-bedrock,op-node
      # populate node modules from the cache
      - run:
          name: Install dependencies
          command: pnpm install --frozen-lockfile --prefer-offline
      - run:
          name: build contracts
          command: pnpm build
          working_directory: packages/contracts-bedrock
      - run:
          name: lint
          command: |
            pnpm lint:check || echo "export LINT_STATUS=1" >> "$BASH_ENV"
          working_directory: packages/contracts-bedrock
      - run:
          name: gas snapshot
          command: |
            forge --version
            pnpm gas-snapshot --check || echo "export GAS_SNAPSHOT_STATUS=1" >> "$BASH_ENV"
          environment:
            FOUNDRY_PROFILE: ci
          working_directory: packages/contracts-bedrock
          no_output_timeout: 15m
      - run:
          name: storage snapshot
          command: |
            pnpm storage-snapshot
            git diff --exit-code .storage-layout || echo "export STORAGE_SNAPSHOT_STATUS=1" >> "$BASH_ENV"
          working_directory: packages/contracts-bedrock
      - run:
          name: semver lock
          command: |
            pnpm semver-lock
            git diff --exit-code semver-lock.json || echo "export SEMVER_LOCK_STATUS=1" >> "$BASH_ENV"
          working_directory: packages/contracts-bedrock
      - run:
          name: invariant docs
          command: |
            pnpm autogen:invariant-docs
            git diff --exit-code ./invariant-docs/*.md || echo "export INVARIANT_DOCS_STATUS=1" >> "$BASH_ENV"
          working_directory: packages/contracts-bedrock
      - run:
          name: check deploy configs || echo "export DEPLOY_CONFIGS_STATUS=1" >> "$BASH_ENV"
          command: pnpm validate-deploy-configs
          working_directory: packages/contracts-bedrock
      - run:
          name: check statuses
          command: |
            if [[ "$LINT_STATUS" -ne 0 ]]; then
              FAILED=1
              echo "Linting failed, see job output for details."
            fi
            if [[ "$GAS_SNAPSHOT_STATUS" -ne 0 ]]; then
              FAILED=1
              echo "Gas snapshot failed, see job output for details."
            fi
            if [[ "$STORAGE_SNAPSHOT_STATUS" -ne 0 ]]; then
              echo "Storage snapshot failed, see job output for details."
              FAILED=1
            fi
            if [[ "$SEMVER_LOCK_STATUS" -ne 0 ]]; then
              echo "Semver lock failed, see job output for details."
              FAILED=1
            fi
            if [[ "$INVARIANT_DOCS_STATUS" -ne 0 ]]; then
              echo "Invariant docs failed, see job output for details."
              FAILED=1
            fi
            if [[ "$DEPLOY_CONFIGS_STATUS" -ne 0 ]]; then
              echo "Deploy config check failed, see job output for details."
              FAILED=1
            fi
            if [[ "$FAILED" -ne 0 ]]; then
              exit 1
            fi

  contracts-bedrock-slither:
    docker:
      - image: us-docker.pkg.dev/oplabs-tools-artifacts/images/ci-builder:latest
    resource_class: large
    steps:
      - checkout
      - check-changed:
          patterns: contracts-bedrock
      - run:
          name: slither
          command: |
            slither --version && pnpm slither || echo "Slither failed"

  contracts-bedrock-validate-spaces:
    docker:
      - image: us-docker.pkg.dev/oplabs-tools-artifacts/images/ci-builder:latest
    steps:
      - checkout
      - attach_workspace: { at: "." }
      - restore_cache:
          name: Restore PNPM Package Cache
          keys:
            - pnpm-packages-v2-{{ checksum "pnpm-lock.yaml" }}
      # populate node modules from the cache
      - run:
          name: Install dependencies
          command: pnpm install --frozen-lockfile --prefer-offline
      - check-changed:
          patterns: contracts-bedrock
      - run:
          name: validate spacers
          command: pnpm validate-spacers
          working_directory: packages/contracts-bedrock

  op-bindings-build:
    docker:
      - image: us-docker.pkg.dev/oplabs-tools-artifacts/images/ci-builder:latest
    resource_class: large
    steps:
      - checkout
      - run:
          name: check go bindings
          command: make && git diff --exit-code
          working_directory: op-bindings

  boba-bindings-build:
    docker:
      - image: bobanetwork/ci-builder:latest
    resource_class: medium
    steps:
      - checkout
      - attach_workspace: { at: "." }
      - restore_cache:
          name: Restore PNPM Package Cache
          keys:
            - pnpm-packages-v2-{{ checksum "pnpm-lock.yaml" }}
      - check-changed:
          patterns: contracts-bedrock,boba-bindings
      # TODO remove me after ci builder updated
      - run:
          name: Install pnpm package manager
          command: |
            npm i pnpm --global
      # TODO remove me after ci builder updated
      # A github dep clones-with-immutable-args is installed via github
      # packages installed via npm via github automatically run postpack scripts
      # their postpack script happens to use yarn so we need it here
      - run:
          name: Install yarn package manager
          command: |
            npm i yarn@1 --global
      - run:
          name: check go bindings
          command: make && git diff --exit-code
          working_directory: boba-bindings

  js-lint-test:
    parameters:
      package_name:
        description: Package name
        type: string
      dependencies:
        description: Regex matching dependent packages
        type: string
        default: this-package-does-not-exist
      coverage_flag:
        description: Coverage flag name
        type: string
    docker:
      - image: us-docker.pkg.dev/oplabs-tools-artifacts/images/ci-builder:latest
    resource_class: large
    steps:
      - checkout
      - attach_workspace: { at: "." }
      - restore_cache:
          name: Restore PNPM Package Cache
          keys:
            - pnpm-packages-v2-{{ checksum "pnpm-lock.yaml" }}
      - check-changed:
          patterns: <<parameters.package_name>>,<<parameters.dependencies>>
      # populate node modules from the cache
      - run:
          name: Install dependencies
          command: pnpm install --frozen-lockfile --prefer-offline
      - run:
          name: Lint
          command: pnpm lint && git diff --exit-code
          working_directory: packages/<<parameters.package_name>>
      - run:
          name: Test
          command: pnpm test:coverage
          working_directory: packages/<<parameters.package_name>>
      - run:
          name: Upload coverage
          command: codecov --verbose --clean --flags <<parameters.coverage_flag>>

  contracts-ts-tests:
    docker:
      - image: us-docker.pkg.dev/oplabs-tools-artifacts/images/ci-builder:latest
    resource_class: large
    steps:
      - checkout
      - attach_workspace: { at: "." }
      - restore_cache:
          name: Restore pnpm Package Cache
          keys:
            - pnpm-packages-v2-{{ checksum "pnpm.lock.yaml" }}
      - check-changed:
          patterns: sdk,contracts-bedrock,contracts
      # populate node modules from the cache
      - run:
          name: Install dependencies
          command: pnpm install --frozen-lockfile --prefer-offline
      - run:
          name: Check generated and build
          command: pnpm generate:check
          working_directory: packages/contracts-ts

  sdk-next-tests:
    docker:
      - image: us-docker.pkg.dev/oplabs-tools-artifacts/images/ci-builder:latest
    resource_class: large
    steps:
      - checkout
      - attach_workspace: { at: "." }
      - restore_cache:
          name: Restore pnpm Package Cache
          keys:
            - pnpm-packages-v2-{{ checksum "pnpm.lock.yaml" }}
      - check-changed:
          patterns: sdk,contracts-bedrock,contracts
      # populate node modules from the cache
      - run:
          name: Install dependencies
          command: pnpm install --frozen-lockfile --prefer-offline
      - run:
          name: anvil-l1
          background: true
          # atm this is goerli but we should use mainnet after bedrock is live
          command: anvil --fork-url $ANVIL_L1_FORK_URL --fork-block-number 9256679

      - run:
          name: anvil-l2
          background: true
          # atm this is goerli but we should use mainnet after bedrock is live
          command: anvil --fork-url $ANVIL_L2_FORK_URL --port 9545 --fork-block-number 11276409

      - run:
          name: build
          command: pnpm build
          working_directory: packages/sdk
      - run:
          name: lint
          command: pnpm lint:check
          working_directory: packages/sdk
      - run:
          name: make sure anvil l1 is up
          command: npx wait-on tcp:8545 && cast block-number --rpc-url http://localhost:8545
      - run:
          name: make sure anvil l2 is up
          command: npx wait-on tcp:9545 && cast block-number --rpc-url http://localhost:9545
      - run:
          name: test:next
          command: pnpm test:next:run
          no_output_timeout: 5m
          working_directory: packages/sdk
          environment:
            # anvil[0] test private key
            VITE_E2E_PRIVATE_KEY: "0xac0974bec39a17e36ba4a6b4d238ff944bacb478cbed5efcae784d7bf4f2ff80"
            VITE_E2E_RPC_URL_L1: http://localhost:8545
            VITE_E2E_RPC_URL_L2: http://localhost:9545

  bedrock-markdown:
    machine:
      image: ubuntu-2204:2022.07.1
    steps:
      - checkout
      - check-changed:
          patterns: specs/(.*)\.md$
      - run:
          name: Install pnpm package manager
          command: |
            npm i pnpm --global
      - run:
          name: pnpm dev deps
          command: pnpm install --frozen-lockfile --prefer-offline
      - run:
          name: specs toc
          command: pnpm lint:specs:toc && git diff --exit-code ./specs
      - run:
          name: markdown lint
          command: pnpm lint:specs:check

  bedrock-markdown-links:
    machine:
      image: ubuntu-2204:2022.07.1
    steps:
      - checkout
      - run:
          name: Install pnpm package manager
          command: |
            npm i pnpm --global
      - run:
          name: Install node_modules
          command: |
            pnpm install --frozen-lockfile --prefer-offline
      - run:
          name: Lint check
          command: |
            pnpm lint:specs:check
      - run:
          name: link lint
          command: |
            make bedrock-markdown-links
      - slack/notify:
          channel: C055R639XT9 #notify-link-check
          event: fail
          template: basic_fail_1

  fuzz-op-node:
    docker:
      - image: us-docker.pkg.dev/oplabs-tools-artifacts/images/ci-builder:latest
    steps:
      - checkout
      - check-changed:
          patterns: op-node
      - run:
          name: Fuzz
          command: make fuzz
          working_directory: op-node

  fuzz-op-service:
    docker:
      - image: us-docker.pkg.dev/oplabs-tools-artifacts/images/ci-builder:latest
    steps:
      - checkout
      - check-changed:
          patterns: op-service
      - run:
          name: Fuzz
          command: make fuzz
          working_directory: op-service

  fuzz-op-chain-ops:
    docker:
      - image: us-docker.pkg.dev/oplabs-tools-artifacts/images/ci-builder:latest
    steps:
      - checkout
      - check-changed:
          patterns: op-chain-ops,op-bindings
      - run:
          name: Fuzz
          command: make fuzz
          working_directory: op-chain-ops

  fuzz-cannon:
    docker:
      - image: us-docker.pkg.dev/oplabs-tools-artifacts/images/ci-builder:latest
    steps:
      - checkout
      - check-changed:
          patterns: cannon,packages/contracts-bedrock/src/cannon
      - run:
          name: Fuzz
          command: make fuzz
          working_directory: cannon

  depcheck:
    docker:
      - image: us-docker.pkg.dev/oplabs-tools-artifacts/images/ci-builder:latest
    steps:
      - checkout
      - attach_workspace: { at: "." }
      - restore_cache:
          name: Restore PNPM Package Cache
          keys:
            - pnpm-packages-v2-{{ checksum "pnpm-lock.yaml" }}
      - check-changed:
          patterns: packages
      - run:
          name: Check common-ts
          command: npx depcheck
          working_directory: packages/common-ts
      - run:
          name: Check core-utils
          command: npx depcheck
          working_directory: packages/core-utils
      - run:
          name: Check sdk
          command: npx depcheck
          working_directory: packages/sdk

  go-lint:
    parameters:
      module:
        description: Go Module Name
        type: string
    docker:
      - image: cimg/go:1.20
    steps:
      - checkout
      - run:
          name: run lint
          command: make lint
          working_directory: <<parameters.module>>

  go-test:
    parameters:
      module:
        description: Go Module Name
        type: string
    docker:
      - image: us-docker.pkg.dev/oplabs-tools-artifacts/images/ci-builder:latest # only used to enable codecov.
    resource_class: xlarge
    steps:
      - checkout
      - run:
          name: prep results dir
          command: mkdir -p /tmp/test-results
      - run:
          name: run tests
          command: |
            gotestsum --format=standard-verbose --junitfile=/tmp/test-results/<<parameters.module>>.xml \
            -- -parallel=8 -coverpkg=github.com/ethereum-optimism/optimism/... -coverprofile=coverage.out ./...
          working_directory: <<parameters.module>>
      - run:
          name: upload coverage
          command: codecov --verbose --clean --flags bedrock-go-tests
      - store_test_results:
          path: /tmp/test-results

  go-e2e-test:
    parameters:
      module:
        description: Go Module Name
        type: string
      use_http:
        description: If the op-e2e package should use HTTP clients
        type: string
      use_external:
        description: The extra-process shim (if any) that should be used
        type: string
    docker:
      - image: us-docker.pkg.dev/oplabs-tools-artifacts/images/ci-builder:latest
    resource_class: xlarge
    steps:
      - checkout
      - check-changed:
          patterns: op-(.+),contracts-bedrock
      - run:
          name: prep results dir
          command: mkdir -p /tmp/test-results
      - when:
          condition: <<parameters.use_external>>
          steps:
            - run:
                name: Build Shim
<<<<<<< HEAD
                command: make <<parameters.use_external>>
=======
                command: make -C <<parameters.use_external>>
>>>>>>> bcfbee52
                working_directory: <<parameters.module>>
      - run:
          name: install geth
          command: make install-geth
      - run:
          name: git submodules
          command: git submodule update --init --recursive
      - run:
          name: print go's available MIPS targets
          command: go tool dist list | grep mips
      - run:
          name: Run all init steps for op-e2e
          command: make pre-test
          working_directory: <<parameters.module>>
      - run:
          name: run tests
          command: |
            # Note: We don't use circle CI test splits because we need to split by test name, not by package. There is an additional
            # constraint that gotestsum does not currently (nor likely will) accept files from different pacakges when building.
            # Note: -parallel must be set to match the number of cores in the resource class
<<<<<<< HEAD
            TEST_SUFFIX="$(echo '<<parameters.use_external>>' | sed -e 's/.shim$//')" \
            OP_TESTLOG_DISABLE_COLOR=true OP_E2E_DISABLE_PARALLEL=false OP_E2E_USE_HTTP=<<parameters.use_http>>  gotestsum \
            --format=standard-verbose --junitfile=/tmp/test-results/<<parameters.module>>_http_<<parameters.use_http>>$TEST_SUFFIX.xml \
            -- -timeout=20m -parallel=8 --externalL2 "<<parameters.use_external>>" ./...
=======
            export TEST_SUFFIX="<<parameters.use_external>>"
            export EXTERNAL_L2="$(test -z '<<parameters.use_external>>' || echo '<<parameters.use_external>>/shim')"
            OP_TESTLOG_DISABLE_COLOR=true OP_E2E_DISABLE_PARALLEL=false OP_E2E_USE_HTTP=<<parameters.use_http>>  gotestsum \
            --format=standard-verbose --junitfile=/tmp/test-results/<<parameters.module>>_http_<<parameters.use_http>>$TEST_SUFFIX.xml \
            -- -timeout=20m -parallel=8 --externalL2 "$EXTERNAL_L2" ./...
>>>>>>> bcfbee52
          working_directory: <<parameters.module>>
      - store_test_results:
          path: /tmp/test-results

  go-lint-test-build:
    parameters:
      binary_name:
        description: Binary name to build
        type: string
      working_directory:
        description: Working directory
        type: string
      build:
        description: Whether or not to build the binary
        type: boolean
        default: true
      dependencies:
        description: Regex matching dependent packages
        type: string
        default: this-package-does-not-exist
    docker:
      - image: us-docker.pkg.dev/oplabs-tools-artifacts/images/ci-builder:latest
    steps:
      - checkout
      - check-changed:
          patterns: <<parameters.working_directory>>,<<parameters.dependencies>>
      - run:
          name: Lint
          command: make lint
          working_directory: <<parameters.working_directory>>
      - store_test_results:
          path: /test-results
      - run:
          name: Test
          command: |
            mkdir -p /test-results
            gotestsum --junitfile /test-results/tests.xml
          working_directory: <<parameters.working_directory>>
      - when:
          condition:
            equal: [true, <<parameters.build>>]
          steps:
            - run:
                name: Build
                command: make <<parameters.binary_name>>
                working_directory: <<parameters.working_directory>>

  indexer-tests:
    docker:
      - image: us-docker.pkg.dev/oplabs-tools-artifacts/images/ci-builder:latest
      - image: cimg/postgres:14.1
    resource_class: large
    steps:
      - checkout
      - check-changed:
          patterns: indexer
      - run:
          name: Lint
          command: golangci-lint run -E goimports,sqlclosecheck,bodyclose,asciicheck,misspell,errorlint --timeout 2m -e "errors.As" -e "errors.Is" ./...
          working_directory: indexer
      - run:
          name: install geth
          command: make install-geth
      - run:
          name: git submodules
          command: git submodule update --init --recursive
      - run:
          name: generate cannon prestate
          command: make cannon-prestate
      - run:
          name: generate L1 state
          command: make devnet-allocs
      - store_test_results:
          path: /test-results
      - run:
          name: Test
          command: |
            mkdir -p /test-results
            DB_USER=postgres gotestsum --format=standard-verbose --junitfile /test-results/tests.xml -- -parallel=4 ./...
          working_directory: indexer
      - run:
          name: Build
          command: make indexer
          working_directory: indexer

  devnet:
    machine:
      image: ubuntu-2204:2022.10.2
    environment:
      DOCKER_BUILDKIT: 1
    steps:
      - checkout-with-submodules
      - check-changed:
          patterns: op-(.+),packages,ops-bedrock
      - run:
          name: Install latest golang
          command: |
            wget https://go.dev/dl/go1.20.linux-amd64.tar.gz
            sudo rm -rf /usr/local/go
            sudo tar -C /usr/local -xzf go1.20.linux-amd64.tar.gz
            export PATH=$PATH:/usr/local/go/bin
            go version
      - run:
          name: foundryup
          command: |
            curl -L https://foundry.paradigm.xyz | bash
            source $HOME/.bashrc
            foundryup
            echo 'export PATH=$HOME/.foundry/bin:$PATH' >> $BASH_ENV
            source $HOME/.bashrc
            forge --version
      - run:
          name: install geth
          command: make install-geth
      - run:
          name: Install NVM
          command: |
            curl -o- https://raw.githubusercontent.com/nvm-sh/nvm/v0.39.3/install.sh | bash
            source ~/.bashrc
            nvm --version
      - run:
          name: Install Node
          command: |
            nvm install
            nvm use && node --version && npm --version
      - run:
          name: Install pnpm
          command: |
            npm i pnpm --global
      - run:
          name: git submodules
          command: git submodule update --init --recursive
      - run:
          name: Install and build
          command: |
            pnpm install --frozen-lockfile --prefer-offline && pnpm build
      - run:
          name: generate cannon prestate
          command: make cannon-prestate
      - run:
          name: Bring up the stack
          command: make devnet-up
      - run:
          name: Test the stack
          command: make devnet-test
      - run:
          name: Dump op-node logs
          command: |
            docker logs ops-bedrock-op-node-1 || echo "No logs."
          when: on_fail
      - run:
          name: Dump op-geth logs
          command: |
            docker logs ops-bedrock-l2-1 || echo "No logs."
          when: on_fail
      - run:
          name: Dump l1 logs
          command: |
            docker logs ops-bedrock-l1-1 || echo "No logs."
          when: on_fail
      - run:
          name: Dump op-batcher logs
          command: |
            docker logs ops-bedrock-op-batcher-1 || echo "No logs."
          when: on_fail
      - run:
          name: Dump op-proposer logs
          command: |
            docker logs ops-bedrock-op-proposer-1 || echo "No logs."
          when: on_fail
      - run:
          name: Log deployment artifact
          command: |
            cat broadcast/Deploy.s.sol/900/run-latest.json || echo "No deployment file found"
          when: on_fail
          working_directory: packages/contracts-bedrock
      - run:
          name: Log artifacts directory
          command: |
            ls -R forge-artifacts || echo "No forge artifacts found"
          when: on_fail
          working_directory: packages/contracts-bedrock

  semgrep-scan:
    parameters:
      diff_branch:
        type: string
        default: develop
    environment:
      TEMPORARY_BASELINE_REF: << parameters.diff_branch >>
      SEMGREP_REPO_URL: << pipeline.project.git_url >>
      SEMGREP_BRANCH: << pipeline.git.branch >>
      SEMGREP_COMMIT: << pipeline.git.revision >>

      # Change job timeout (default is 1800 seconds; set to 0 to disable)
      SEMGREP_TIMEOUT: 3000

    docker:
      - image: returntocorp/semgrep
    resource_class: medium
    steps:
      - checkout
      - unless:
          condition:
            equal: ["develop", << pipeline.git.branch >>]
          steps:
            - run:
                # Scan changed files in PRs, block on new issues only (existing issues ignored)
                # Do a full scan when scanning develop, otherwise do an incremental scan.
                name: "Conditionally set BASELINE env var"
                command: |
                  echo 'export SEMGREP_BASELINE_REF=${TEMPORARY_BASELINE_REF}' >> $BASH_ENV
      - run:
          name: "Set environment variables" # for PR comments and in-app hyperlinks to findings
          command: |
            echo 'export SEMGREP_PR_ID=${CIRCLE_PULL_REQUEST##*/}' >> $BASH_ENV
            echo 'export SEMGREP_JOB_URL=$CIRCLE_BUILD_URL' >> $BASH_ENV
            echo 'export SEMGREP_REPO_NAME=$CIRCLE_PROJECT_USERNAME/$CIRCLE_PROJECT_REPONAME' >> $BASH_ENV
      - run:
          name: "Semgrep scan"
          command: semgrep ci

  go-mod-tidy:
    docker:
      - image: us-docker.pkg.dev/oplabs-tools-artifacts/images/ci-builder:latest
    steps:
      - checkout
      - run:
          name: "Go mod tidy"
          command: make mod-tidy && git diff --exit-code

  hive-test:
    parameters:
      version:
        type: string
        default: develop
      sim:
        type: string
    machine:
      image: ubuntu-2204:2022.10.2
      docker_layer_caching: true
      resource_class: large
    steps:
      - attach_workspace:
          at: /tmp/docker_images
      - run:
          name: Docker Load
          command: |
            docker load -i /tmp/docker_images/op-batcher_<<parameters.version>>.tar
            docker load -i /tmp/docker_images/op-proposer_<<parameters.version>>.tar
            docker load -i /tmp/docker_images/op-node_<<parameters.version>>.tar
      - run:
          command: git clone https://github.com/ethereum-optimism/hive.git .
      - go/load-cache
      - go/mod-download
      - go/save-cache
      - run: { command: "go build ." }
      - run: { command: "go build junit/junitformatter.go" }
      - run:
          command: |
            ./hive \
            -sim=<<parameters.sim>> \
            -sim.loglevel=5 \
            -client=go-ethereum_v1.11.6,op-geth_optimism,op-proposer_<<parameters.version>>,op-batcher_<<parameters.version>>,op-node_<<parameters.version>> |& tee /tmp/hive.log
      - run:
          command: |
            tar -cvf /tmp/workspace.tgz -C /home/circleci/project /home/circleci/project/workspace
          name: "Archive workspace"
          when: always
      - run:
          command: |
            ./junitformatter /home/circleci/project/workspace/logs/*.json > /home/circleci/project/workspace/logs/junit.xml
          when: always
      - store_artifacts:
          path: /tmp/workspace.tgz
          destination: hive-workspace.tgz
          when: always
      - store_test_results:
          path: /home/circleci/project/workspace/logs/junit.xml
          when: always
      - store_artifacts:
          path: /home/circleci/project/workspace/logs/junit.xml
          when: always

  bedrock-go-tests:
    docker:
      - image: cimg/go:1.20
    resource_class: medium
    steps:
      - run: echo Done

  fpp-verify:
    docker:
      - image: cimg/go:1.20
    steps:
      - checkout
      - run:
          name: verify-goerli
          command: |
            make verify-goerli
          working_directory: op-program
      - slack/notify:
          channel: C03N11M0BBN
          event: fail
          template: basic_fail_1

  check-generated-mocks-op-node:
    docker:
      - image: us-docker.pkg.dev/oplabs-tools-artifacts/images/ci-builder:latest
    steps:
      - checkout
      - check-changed:
          patterns: op-node
      - run:
          name: check-generated-mocks
          command: make generate-mocks-op-node && git diff --exit-code

  check-generated-mocks-op-service:
    docker:
      - image: us-docker.pkg.dev/oplabs-tools-artifacts/images/ci-builder:latest
    steps:
      - checkout
      - check-changed:
          patterns: op-service
      - run:
          name: check-generated-mocks
          command: make generate-mocks-op-service && git diff --exit-code

workflows:
  main:
    jobs:
      - pnpm-monorepo
      - js-lint-test:
          name: common-ts-tests
          coverage_flag: common-ts-tests
          package_name: common-ts
          requires:
            - pnpm-monorepo
      - js-lint-test:
          name: core-utils-tests
          coverage_flag: core-utils-tests
          package_name: core-utils
          requires:
            - pnpm-monorepo
      - contracts-bedrock-tests
      - contracts-bedrock-coverage
      - contracts-bedrock-checks:
          requires:
            - pnpm-monorepo
      - contracts-bedrock-slither
      - contracts-bedrock-validate-spaces:
          requires:
            - pnpm-monorepo
      - op-bindings-build:
          requires:
            - pnpm-monorepo
      - boba-bindings-build:
          requires:
            - pnpm-monorepo
      - js-lint-test:
          name: chain-mon-tests
          coverage_flag: chain-mon-tests
          package_name: chain-mon
          dependencies: "(common-ts|contracts-bedrock|core-utils|sdk)"
          requires:
            - pnpm-monorepo
      - js-lint-test:
          name: contracts-ts-tests
          coverage_flag: contracts-ts-tests
          package_name: contracts-ts
          dependencies: '(contracts-bedrock|contracts-ts)'
          requires:
            - pnpm-monorepo
      - js-lint-test:
          name: sdk-next-tests
          coverage_flag: sdk-next-tests
          package_name: sdk
          dependencies: "(common-ts|contracts-bedrock|core-utils)"
          requires:
            - pnpm-monorepo
      - js-lint-test:
          name: sdk-tests
          coverage_flag: sdk-tests
          package_name: sdk
          dependencies: "(contracts-bedrock|core-utils)"
          requires:
            - pnpm-monorepo
      - depcheck:
          requires:
            - pnpm-monorepo
      - devnet
      - go-lint-test-build:
          name: proxyd-tests
          binary_name: proxyd
          working_directory: proxyd
      - indexer-tests
      - go-lint-test-build:
          name: op-heartbeat tests
          binary_name: op-heartbeat
          working_directory: op-heartbeat
      - semgrep-scan
      - go-mod-tidy
      - fuzz-op-node
      - fuzz-op-service
      - fuzz-op-chain-ops
      - fuzz-cannon
      - bedrock-markdown
      - go-lint:
          name: boba-bindings-lint
          module: boba-bindings
      - go-lint:
          name: boba-chain-ops-lint
          module: boba-chain-ops
      - go-test:
          name: boba-bindings-tests
          module: boba-bindings
      - go-test:
          name: boba-chain-ops-tests
          module: boba-chain-ops
      - go-lint:
          name: op-batcher-lint
          module: op-batcher
      - go-lint:
          name: op-bootnode-lint
          module: op-bootnode
      - go-lint:
          name: op-bindings-lint
          module: op-bindings
      - go-lint:
          name: op-chain-ops-lint
          module: op-chain-ops
      - go-lint:
          name: op-e2e-lint
          module: op-e2e
      - go-lint:
          name: op-node-lint
          module: op-node
      - go-lint:
          name: op-proposer-lint
          module: op-proposer
      - go-lint:
          name: op-challenger-lint
          module: op-challenger
      - go-lint:
          name: op-program-lint
          module: op-program
      - go-lint:
          name: op-service-lint
          module: op-service
      - go-lint:
          name: op-wheel-lint
          module: op-wheel
      - go-test:
          name: op-batcher-tests
          module: op-batcher
      - go-test:
          name: op-bindings-tests
          module: op-bindings
      - go-test:
          name: op-chain-ops-tests
          module: op-chain-ops
      - go-test:
          name: op-node-tests
          module: op-node
          # TODO: override resource class
      - go-test:
          name: op-proposer-tests
          module: op-proposer
      - go-test:
          name: op-challenger-tests
          module: op-challenger
      - go-test:
          name: op-program-tests
          module: op-program
      - go-test:
          name: op-service-tests
          module: op-service
      - go-e2e-test:
          name: op-e2e-WS-tests
          module: op-e2e
          use_http: "false"
          use_external: ""
      - go-e2e-test:
          name: op-e2e-HTTP-tests
          module: op-e2e
          use_http: "true"
          use_external: ""
      - go-e2e-test:
          name: op-e2e-WS-tests-external-geth
          module: op-e2e
          use_http: "false"
<<<<<<< HEAD
          use_external: "external_geth/shim"
      - go-e2e-test:
          name: op-e2e-HTTP-tests-external-geth
          module: op-e2e
          use_http: "true"
          use_external: "external_geth/shim"
      - go-e2e-test:
          name: op-e2e-WS-tests-external-erigon
          module: op-e2e
          use_http: "false"
          use_external: "external_erigon/shim"
      - go-e2e-test:
          name: op-e2e-HTTP-tests-external-erigon
          module: op-e2e
          use_http: "true"
          use_external: "external_erigon/shim"
=======
          use_external: "external_geth"
>>>>>>> bcfbee52
      - bedrock-go-tests:
          requires:
            - boba-bindings-lint
            - boba-chain-ops-lint
            - boba-bindings-tests
            - boba-chain-ops-tests
            - op-batcher-lint
            - op-bootnode-lint
            - op-bindings-lint
            - op-chain-ops-lint
            - op-e2e-lint
            - op-node-lint
            - op-proposer-lint
            - op-challenger-lint
            - op-program-lint
            - op-service-lint
            - op-batcher-tests
            - op-bindings-tests
            - op-chain-ops-tests
            - op-node-tests
            - op-proposer-tests
            - op-challenger-tests
            - op-program-tests
            - op-service-tests
            - op-e2e-WS-tests
            - op-e2e-HTTP-tests
      - docker-build:
          name: op-node-docker-build
          docker_file: op-node/Dockerfile
          docker_name: op-node
          docker_tags: <<pipeline.git.revision>>,<<pipeline.git.branch>>
          docker_context: .
      - docker-publish:
          name: op-node-docker-publish
          docker_name: op-node
          docker_file: op-node/Dockerfile
          docker_tags: <<pipeline.git.revision>>,<<pipeline.git.branch>>
          context:
            - oplabs-gcr
          platforms: "linux/amd64,linux/arm64"
      - docker-build:
          name: op-batcher-docker-build
          docker_file: op-batcher/Dockerfile
          docker_name: op-batcher
          docker_tags: <<pipeline.git.revision>>,<<pipeline.git.branch>>
          docker_context: .
      - docker-publish:
          name: op-batcher-docker-publish
          docker_file: op-batcher/Dockerfile
          docker_name: op-batcher
          docker_tags: <<pipeline.git.revision>>,<<pipeline.git.branch>>
          context:
            - oplabs-gcr
          platforms: "linux/amd64,linux/arm64"
      - docker-build:
          name: op-program-docker-build
          docker_file: op-program/Dockerfile
          docker_name: op-program
          docker_tags: <<pipeline.git.revision>>,<<pipeline.git.branch>>
          docker_context: .
      - docker-publish:
          name: op-program-docker-publish
          docker_file: op-program/Dockerfile
          docker_name: op-program
          docker_tags: <<pipeline.git.revision>>,<<pipeline.git.branch>>
          context:
            - oplabs-gcr
          platforms: "linux/amd64,linux/arm64"
      - docker-build:
          name: op-proposer-docker-build
          docker_file: op-proposer/Dockerfile
          docker_name: op-proposer
          docker_tags: <<pipeline.git.revision>>,<<pipeline.git.branch>>
          docker_context: .
      - docker-publish:
          name: op-proposer-docker-publish
          docker_file: op-proposer/Dockerfile
          docker_name: op-proposer
          docker_tags: <<pipeline.git.revision>>,<<pipeline.git.branch>>
          context:
            - oplabs-gcr
          platforms: "linux/amd64,linux/arm64"
      - docker-build:
          name: op-challenger-docker-build
          docker_file: op-challenger/Dockerfile
          docker_name: op-challenger
          docker_tags: <<pipeline.git.revision>>,<<pipeline.git.branch>>
          docker_context: .
      - docker-publish:
          name: op-challenger-docker-publish
          docker_file: op-challenger/Dockerfile
          docker_name: op-challenger
          docker_tags: <<pipeline.git.revision>>,<<pipeline.git.branch>>
          context:
            - oplabs-gcr
          platforms: "linux/amd64,linux/arm64"
      - docker-build:
          name: op-heartbeat-docker-build
          docker_file: op-heartbeat/Dockerfile
          docker_name: op-heartbeat
          docker_tags: <<pipeline.git.revision>>,<<pipeline.git.branch>>
          docker_context: .
      - docker-publish:
          name: op-heartbeat-docker-publish
          docker_file: op-heartbeat/Dockerfile
          docker_name: op-heartbeat
          docker_tags: <<pipeline.git.revision>>,<<pipeline.git.branch>>
          context:
            - oplabs-gcr
      - docker-build:
          name: indexer-docker-build
          docker_file: indexer/Dockerfile
          docker_name: indexer
          docker_tags: <<pipeline.git.revision>>,<<pipeline.git.branch>>
          docker_context: .
      - docker-publish:
          name: indexer-docker-publish
          docker_file: indexer/Dockerfile
          docker_name: indexer
          docker_tags: <<pipeline.git.revision>>,<<pipeline.git.branch>>
          context:
            - oplabs-gcr
      - docker-publish:
          name: chain-mon-docker-publish
          docker_file: ./ops/docker/Dockerfile.packages
          docker_name: chain-mon
          docker_tags: <<pipeline.git.revision>>,<<pipeline.git.branch>>
          docker_target: wd-mon
          context:
            - oplabs-gcr
      - hive-test:
          name: hive-test-rpc
          version: <<pipeline.git.revision>>
          sim: optimism/rpc
          requires:
            - op-node-docker-build
            - op-batcher-docker-build
            - op-proposer-docker-build
            - op-challenger-docker-build
      - hive-test:
          name: hive-test-p2p
          version: <<pipeline.git.revision>>
          sim: optimism/p2p
          requires:
            - op-node-docker-build
            - op-batcher-docker-build
            - op-proposer-docker-build
            - op-challenger-docker-build
      - hive-test:
          name: hive-test-l1ops
          version: <<pipeline.git.revision>>
          sim: optimism/l1ops
          requires:
            - op-node-docker-build
            - op-batcher-docker-build
            - op-proposer-docker-build
            - op-challenger-docker-build
      - check-generated-mocks-op-node
      - check-generated-mocks-op-service
      - cannon-go-lint-and-test
      - cannon-build-test-vectors
  release:
    jobs:
      - hold:
          type: approval
          filters:
            tags:
              only: /^(proxyd|indexer|ci-builder|op-[a-z0-9\-]*)\/v.*/
            branches:
              ignore: /.*/
      - docker-release:
          name: op-node-docker-release
          filters:
            tags:
              only: /^op-node\/v.*/
            branches:
              ignore: /.*/
          docker_file: op-node/Dockerfile
          docker_name: op-node
          docker_tags: <<pipeline.git.revision>>,<<pipeline.git.branch>>
          docker_context: .
          platforms: "linux/amd64,linux/arm64"
          context:
            - oplabs-gcr-release
          requires:
            - hold
      - docker-release:
          name: op-batcher-docker-release
          filters:
            tags:
              only: /^op-batcher\/v.*/
            branches:
              ignore: /.*/
          docker_file: op-batcher/Dockerfile
          docker_name: op-batcher
          docker_tags: <<pipeline.git.revision>>,<<pipeline.git.branch>>
          docker_context: .
          platforms: "linux/amd64,linux/arm64"
          context:
            - oplabs-gcr-release
          requires:
            - hold
      - docker-release:
          name: op-proposer-docker-release
          filters:
            tags:
              only: /^op-proposer\/v.*/
            branches:
              ignore: /.*/
          docker_file: op-proposer/Dockerfile
          docker_name: op-proposer
          docker_tags: <<pipeline.git.revision>>,<<pipeline.git.branch>>
          docker_context: .
          platforms: "linux/amd64,linux/arm64"
          context:
            - oplabs-gcr-release
          requires:
            - hold
      - docker-release:
          name: op-challenger-docker-release
          filters:
            tags:
              only: /^op-challenger\/v.*/
            branches:
              ignore: /.*/
          docker_file: op-challenger/Dockerfile
          docker_name: op-challenger
          docker_tags: <<pipeline.git.revision>>,<<pipeline.git.branch>>
          docker_context: .
          platforms: "linux/amd64,linux/arm64"
          context:
            - oplabs-gcr-release
          requires:
            - hold
      - docker-build:
          name: op-migrate-docker-release
          filters:
            tags:
              only: /^op-migrate\/v.*/
            branches:
              ignore: /.*/
          docker_file: op-chain-ops/Dockerfile
          docker_name: op-migrate
          docker_tags: <<pipeline.git.revision>>,<<pipeline.git.branch>>
          docker_context: .
          context:
            - oplabs-gcr-release
          requires:
            - hold
      - docker-release:
          name: op-ufm-docker-release
          filters:
            tags:
              only: /^op-ufm\/v.*/
            branches:
              ignore: /.*/
          docker_file: op-ufm/Dockerfile
          docker_name: op-ufm
          docker_tags: <<pipeline.git.revision>>,<<pipeline.git.branch>>
          docker_context: .
          context:
            - oplabs-gcr-release
          requires:
            - hold
      - docker-release:
          name: proxyd-docker-release
          filters:
            tags:
              only: /^proxyd\/v.*/
            branches:
              ignore: /.*/
          docker_file: proxyd/Dockerfile
          docker_name: proxyd
          docker_tags: <<pipeline.git.revision>>,<<pipeline.git.branch>>
          docker_context: .
          context:
            - oplabs-gcr-release
          requires:
            - hold
      - docker-release:
          name: indexer-docker-release
          filters:
            tags:
              only: /^indexer\/v.*/
            branches:
              ignore: /.*/
          docker_file: indexer/Dockerfile
          docker_name: indexer
          docker_tags: <<pipeline.git.revision>>,<<pipeline.git.branch>>
          docker_context: .
          context:
            - oplabs-gcr-release
          requires:
            - hold
      - docker-release:
          name: ci-builder-docker-release
          filters:
            tags:
              only: /^ci-builder\/v.*/
            branches:
              ignore: /.*/
          docker_file: ./ops/docker/ci-builder/Dockerfile
          docker_name: ci-builder
          docker_tags: <<pipeline.git.revision>>,latest
          docker_context: .
          context:
            - oplabs-gcr
          requires:
            - hold
  scheduled-fpp:
    triggers:
      - schedule:
          # run every 4 hours
          cron: "0 0,6,12,18 * * *"
          filters:
            branches:
              only: ["develop"]
    jobs:
      - fpp-verify:
          context:
            - slack
            - oplabs-fpp-nodes

  scheduled-link-check:
    triggers:
      - schedule:
          # Run once a day, only on the develop branch
          cron: "0 0 * * *"
          filters:
            branches:
              only: ["develop"]
    jobs:
      - bedrock-markdown-links:
          context: slack<|MERGE_RESOLUTION|>--- conflicted
+++ resolved
@@ -839,11 +839,7 @@
           steps:
             - run:
                 name: Build Shim
-<<<<<<< HEAD
-                command: make <<parameters.use_external>>
-=======
                 command: make -C <<parameters.use_external>>
->>>>>>> bcfbee52
                 working_directory: <<parameters.module>>
       - run:
           name: install geth
@@ -864,18 +860,11 @@
             # Note: We don't use circle CI test splits because we need to split by test name, not by package. There is an additional
             # constraint that gotestsum does not currently (nor likely will) accept files from different pacakges when building.
             # Note: -parallel must be set to match the number of cores in the resource class
-<<<<<<< HEAD
-            TEST_SUFFIX="$(echo '<<parameters.use_external>>' | sed -e 's/.shim$//')" \
-            OP_TESTLOG_DISABLE_COLOR=true OP_E2E_DISABLE_PARALLEL=false OP_E2E_USE_HTTP=<<parameters.use_http>>  gotestsum \
-            --format=standard-verbose --junitfile=/tmp/test-results/<<parameters.module>>_http_<<parameters.use_http>>$TEST_SUFFIX.xml \
-            -- -timeout=20m -parallel=8 --externalL2 "<<parameters.use_external>>" ./...
-=======
             export TEST_SUFFIX="<<parameters.use_external>>"
             export EXTERNAL_L2="$(test -z '<<parameters.use_external>>' || echo '<<parameters.use_external>>/shim')"
             OP_TESTLOG_DISABLE_COLOR=true OP_E2E_DISABLE_PARALLEL=false OP_E2E_USE_HTTP=<<parameters.use_http>>  gotestsum \
             --format=standard-verbose --junitfile=/tmp/test-results/<<parameters.module>>_http_<<parameters.use_http>>$TEST_SUFFIX.xml \
             -- -timeout=20m -parallel=8 --externalL2 "$EXTERNAL_L2" ./...
->>>>>>> bcfbee52
           working_directory: <<parameters.module>>
       - store_test_results:
           path: /tmp/test-results
@@ -1367,26 +1356,7 @@
           name: op-e2e-WS-tests-external-geth
           module: op-e2e
           use_http: "false"
-<<<<<<< HEAD
-          use_external: "external_geth/shim"
-      - go-e2e-test:
-          name: op-e2e-HTTP-tests-external-geth
-          module: op-e2e
-          use_http: "true"
-          use_external: "external_geth/shim"
-      - go-e2e-test:
-          name: op-e2e-WS-tests-external-erigon
-          module: op-e2e
-          use_http: "false"
-          use_external: "external_erigon/shim"
-      - go-e2e-test:
-          name: op-e2e-HTTP-tests-external-erigon
-          module: op-e2e
-          use_http: "true"
-          use_external: "external_erigon/shim"
-=======
           use_external: "external_geth"
->>>>>>> bcfbee52
       - bedrock-go-tests:
           requires:
             - boba-bindings-lint
