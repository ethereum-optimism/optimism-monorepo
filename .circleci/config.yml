version: 2.1

orbs:
  go: circleci/go@1.8.0
  gcp-cli: circleci/gcp-cli@3.0.1
  slack: circleci/slack@4.10.1
commands:
  checkout-with-submodules:
    description: "Checkout and init submodules as needed"
    steps:
      - checkout
      - run: git submodule sync --recursive
      - run: git submodule update --recursive --init
  gcp-oidc-authenticate:
    description: "Authenticate with GCP using a CircleCI OIDC token."
    parameters:
      project_number:
        type: env_var_name
        default: GCP_PROJECT_NUMBER
      workload_identity_pool_id:
        type: env_var_name
        default: GCP_WIP_ID
      workload_identity_pool_provider_id:
        type: env_var_name
        default: GCP_WIP_PROVIDER_ID
      service_account_email:
        type: env_var_name
        default: GCP_SERVICE_ACCOUNT_EMAIL
      gcp_cred_config_file_path:
        type: string
        default: /home/circleci/gcp_cred_config.json
      oidc_token_file_path:
        type: string
        default: /home/circleci/oidc_token.json
    steps:
      - run:
          name: "Create OIDC credential configuration"
          command: |
            # Store OIDC token in temp file
            echo $CIRCLE_OIDC_TOKEN > << parameters.oidc_token_file_path >>
            # Create a credential configuration for the generated OIDC ID Token
            gcloud iam workload-identity-pools create-cred-config \
                "projects/${<< parameters.project_number >>}/locations/global/workloadIdentityPools/${<< parameters.workload_identity_pool_id >>}/providers/${<< parameters.workload_identity_pool_provider_id >>}"\
                --output-file="<< parameters.gcp_cred_config_file_path >>" \
                --service-account="${<< parameters.service_account_email >>}" \
                --credential-source-file=<< parameters.oidc_token_file_path >>
      - run:
          name: "Authenticate with GCP using OIDC"
          command: |
            # Configure gcloud to leverage the generated credential configuration
            gcloud auth login --brief --cred-file "<< parameters.gcp_cred_config_file_path >>"
            # Configure ADC
            echo "export GOOGLE_APPLICATION_CREDENTIALS='<< parameters.gcp_cred_config_file_path >>'" | tee -a "$BASH_ENV"
  check-changed:
    description: "Conditionally halts a step if certain modules change"
    parameters:
      patterns:
        type: string
        description: "Comma-separated list of dependencies"
    steps:
      - run:
          name: "Check for changes"
          command: |
            cd ops/check-changed
            pip3 install -r requirements.txt
            python3 main.py "<<parameters.patterns>>"
jobs:
  cannon-go-lint-and-test:
    docker:
      - image: us-docker.pkg.dev/${GCP_PROJECT_ID}/${GCP_ARTIFACT_REPOSITORY}/images/ci-builder:latest
    resource_class: medium
    steps:
      - checkout
      - check-changed:
          patterns: cannon,packages/contracts-bedrock/src/cannon
      - run:
          name: prep Cannon results dir
          command: mkdir -p /tmp/test-results
      - run:
          name: build Cannon example binaries
          command: make elf # only compile ELF binaries with Go, we do not have MIPS GCC for creating the debug-dumps.
          working_directory: cannon/example
      - run:
          name: Cannon Go lint
          command: |
            make lint
          working_directory: cannon
      - run:
          name: Cannon Go tests
          command: |
            gotestsum --format=standard-verbose --junitfile=/tmp/test-results/cannon.xml \
            -- -parallel=2 -coverpkg=github.com/ethereum-optimism/optimism/cannon/... -coverprofile=coverage.out ./...
          working_directory: cannon
      - run:
          name: upload Cannon coverage
          command: codecov --verbose --clean --flags cannon-go-tests
      - store_test_results:
          path: /tmp/test-results
  cannon-build-test-vectors:
    docker:
      - image: us-docker.pkg.dev/${GCP_PROJECT_ID}/${GCP_ARTIFACT_REPOSITORY}/images/ci-builder:latest
    resource_class: medium
    steps:
      - checkout
      - check-changed:
          patterns: cannon/mipsevm/open_mips_tests/test
      - run:
          name: Build MIPS test vectors
          command: python3 maketests.py && git diff --exit-code
          working_directory: cannon/mipsevm/open_mips_tests

  pnpm-monorepo:
    docker:
      - image: us-docker.pkg.dev/${GCP_PROJECT_ID}/${GCP_ARTIFACT_REPOSITORY}/images/ci-builder:latest
    resource_class: xlarge
    steps:
      - checkout
      - check-changed:
          patterns: op-chain-ops,packages/
      - restore_cache:
          name: Restore PNPM Package Cache
          keys:
            - pnpm-packages-v2-{{ checksum "pnpm-lock.yaml" }}
      # Fetch node_modules into the pnpm store
      # This will cache node_modules based on pnpm-lock so other steps can instantly install them with `pnpm install --prefer-offline`
      # --prefer-offline installs node_modules instantly by just reading from cache if it exists rather than fetching from network
      # when installing node_modules pnpm simply adds symlinks instead of copying the files which is why it is pretty much instant to run --prefer-offline
      # this allows a caching strategy of only checking pnpm-lockfile so we don't have to keep it in sync with our packages
      # For more information see https://pnpm.io/cli/fetch
      - run:
          name: Fetch dependencies
          command: pnpm fetch --frozen-lockfile --prefer-offline
      - save_cache:
          name: Save PNPM Package Cache
          key: pnpm-packages-v2-{{ checksum "pnpm-lock.yaml" }}
          paths:
            - "node_modules"
      - run:
          name: Install dependencies
          command: pnpm install --frozen-lockfile --offline
      - run:
          name: print forge version
          command: forge --version
      - run:
          name: Build monorepo
          command: pnpm build
      - persist_to_workspace:
          root: "."
          paths:
            - "packages/**/dist"
            - "packages/contracts-bedrock/forge-artifacts"

  docker-build:
    environment:
      DOCKER_BUILDKIT: 1
    parameters:
      docker_name:
        description: Docker image name
        type: string
      docker_tags:
        description: Docker image tags as csv
        type: string
      docker_file:
        description: Path to Dockerfile
        type: string
      docker_context:
        description: Docker build context
        type: string
      registry:
        description: Docker registry
        type: string
        default: "us-docker.pkg.dev"
      repo:
        description: Docker repo
        type: string
<<<<<<< HEAD
        default: "${GCP_ARTIFACT_REPOSITORY}/images"
=======
        default: "oplabs-tools-artifacts/images"
      build_args:
        description: Docker build args
        type: string
        default: ""
      load_base_image:
        description: Load docker image as base
        type: string
        default: ""
      save_image_tag:
        description: Save docker image as
        type: string
        default: ""
>>>>>>> e0b56fc9
    machine:
      image: ubuntu-2204:2022.07.1
      resource_class: medium
      docker_layer_caching: true
    steps:
      - checkout
      - restore_cache:
          name: Restore docker build cache
          key: docker-build-cache
      - attach_workspace:
          at: /tmp/docker_images
      - run:
          command: mkdir -p /tmp/docker_images
      - when:
          condition: "<<parameters.load_base_image>>"
          steps:
            - run:
                name: Load OP-Stack Go base image
                command: |
                  docker load < "/tmp/docker_images/<<parameters.load_base_image>>.tar"
      - run:
          name: build args
          command: |
            echo "build args: <<parameters.build_args>>"
      - run:
          name: Build
          command: |
            # Check to see if DOCKER_HUB_READ_ONLY_TOKEN is set (i.e. we are in repo) before attempting to use secrets.
            # Building should work without this read only login, but may get rate limited.
            if [[ -v DOCKER_HUB_READ_ONLY_TOKEN ]]; then
              echo "$DOCKER_HUB_READ_ONLY_TOKEN" | docker login -u "$DOCKER_HUB_READ_ONLY_USER" --password-stdin
            fi
            IMAGE_BASE="<<parameters.registry>>/<<parameters.repo>>/<<parameters.docker_name>>"
            DOCKER_TAGS=$(echo -ne <<parameters.docker_tags>> | sed "s/,/\n/g" | sed "s/[^a-zA-Z0-9\n]/-/g" | sed -e "s|^|-t ${IMAGE_BASE}:|")
            IMAGE_BASE_PREFIX="<<parameters.registry>>/<<parameters.repo>>"
            IMAGE_BASE="$IMAGE_BASE_PREFIX/<<parameters.docker_name>>"
            docker build --progress plain \
            <<parameters.build_args>> \
            $(echo -ne $DOCKER_TAGS | tr '\n' ' ') \
            -f <<parameters.docker_file>> \
            <<parameters.docker_context>>
      - when:
          condition: "<<parameters.save_image_tag>>"
          steps:
            - run:
                name: Save
                command: |
                  IMAGE_NAME="<<parameters.registry>>/<<parameters.repo>>/<<parameters.docker_name>>:<<parameters.save_image_tag>>"
                  docker save -o /tmp/docker_images/<<parameters.docker_name>>.tar $IMAGE_NAME
            - persist_to_workspace:
                root: /tmp/docker_images
                paths:  # only write the one file, to avoid concurrent workspace-file additions
                  - "<<parameters.docker_name>>.tar"
      - save_cache:
          name: Save docker build cache
          key: docker-build-cache
          paths:
            - "/tmp/docker-build-cache"

  docker-publish:
    environment:
      DOCKER_BUILDKIT: 1
    parameters:
      docker_name:
        description: Docker image name
        type: string
      docker_tags:
        description: Docker image tags as csv
        type: string
      docker_file:
        description: Path to Dockerfile
        type: string
      docker_context:
        description: Docker build context
        type: string
        default: "."
      docker_target:
        description: "target build stage"
        type: string
        default: ""
      registry:
        description: Docker registry
        type: string
        default: "us-docker.pkg.dev"
      repo:
        description: Docker repo
        type: string
        default: "${GCP_ARTIFACT_REPOSITORY}/images"
      platforms:
        description: Platforms to build for
        type: string
        default: "linux/amd64"
    machine:
      image: ubuntu-2204:2022.07.1
      resource_class: medium
    steps:
      - when:
          condition: false
          steps:
            - gcp-oidc-authenticate
            # Below is CircleCI recommended way of specifying nameservers on an Ubuntu box:
            # https://support.circleci.com/hc/en-us/articles/7323511028251-How-to-set-custom-DNS-on-Ubuntu-based-images-using-netplan
            - run: sudo sed -i '13 i \ \ \ \ \ \ \ \ \ \ \ \ nameservers:' /etc/netplan/50-cloud-init.yaml
            - run: sudo sed -i '14 i \ \ \ \ \ \ \ \ \ \ \ \ \ \ \ addresses:' /etc/netplan/50-cloud-init.yaml
            - run: sudo sed -i "s/addresses:/ addresses":" [8.8.8.8, 8.8.4.4] /g" /etc/netplan/50-cloud-init.yaml
            - run: cat /etc/netplan/50-cloud-init.yaml
            - run: sudo netplan apply
            - checkout
            - run:
                name: Build & Publish
                command: |
                  gcloud auth configure-docker <<parameters.registry>>
                  IMAGE_BASE="<<parameters.registry>>/${GCP_PROJECT_ID}/<<parameters.repo>>/<<parameters.docker_name>>"
                  DOCKER_TAGS=$(echo -ne <<parameters.docker_tags>> | sed "s/,/\n/g" | sed "s/[^a-zA-Z0-9\n]/-/g" | sed -e "s|^|-t ${IMAGE_BASE}:|")
                  docker context create buildx-build
                  docker buildx create --use buildx-build
                  docker buildx build --progress plain --platform=<<parameters.platforms>> --target "<<parameters.docker_target>>" --push \
                    $(echo -ne $DOCKER_TAGS | tr '\n' ' ') \
                    -f <<parameters.docker_file>> \
                    <<parameters.docker_context>>
      - run:
          name: "no-op to make config parsing happy"
          command: /bin/true

  docker-release:
    environment:
      DOCKER_BUILDKIT: 1
    parameters:
      docker_name:
        description: Docker image name
        type: string
      docker_tags:
        description: Docker image tags as csv
        type: string
      docker_file:
        description: Path to Dockerfile
        type: string
      docker_context:
        description: Docker build context
        type: string
      docker_target:
        description: "target build stage"
        type: string
        default: ""
      registry:
        description: Docker registry
        type: string
        default: "us-docker.pkg.dev"
      repo:
        description: Docker repo
        type: string
        default: "${GCP_ARTIFACT_REPOSITORY}/images"
      platforms:
        description: Platforms to build for
        type: string
        default: "linux/amd64"
    machine:
      image: ubuntu-2204:2022.07.1
      resource_class: medium
    steps:
      - gcp-cli/install
      - gcp-oidc-authenticate
      - checkout
      - run:
          name: Configure Docker
          command: |
            gcloud auth configure-docker <<parameters.registry>>
      - run:
          name: Build & Publish
          command: |
            IMAGE_BASE="<<parameters.registry>>/${GCP_PROJECT_ID}/<<parameters.repo>>/<<parameters.docker_name>>"
            DOCKER_TAGS=$(echo -ne <<parameters.docker_tags>> | sed "s/,/\n/g" | sed "s/[^a-zA-Z0-9\n]/-/g" | sed -e "s|^|-t ${IMAGE_BASE}:|")
            docker context create buildx-build
            docker buildx create --use buildx-build
            docker buildx build --progress plain --platform=<<parameters.platforms>> --target "<<parameters.docker_target>>" --push \
              $(echo -ne $DOCKER_TAGS | tr '\n' ' ') \
              -f <<parameters.docker_file>> \
              <<parameters.docker_context>>
          no_output_timeout: 45m
      - run:
          name: Tag
          command: |
            ./ops/scripts/ci-docker-tag-op-stack-release.sh <<parameters.registry>>/${GCP_PROJECT_ID}/<<parameters.repo>> $CIRCLE_TAG $CIRCLE_SHA1

  contracts-bedrock-coverage:
    docker:
      - image: us-docker.pkg.dev/${GCP_PROJECT_ID}/${GCP_ARTIFACT_REPOSITORY}/images/ci-builder:latest
    resource_class: large
    steps:
      - checkout
      - check-changed:
          patterns: contracts-bedrock,op-node
      - run:
          name: print forge version
          command: forge --version
          working_directory: packages/contracts-bedrock
      - run:
          name: test and generate coverage
          command: pnpm coverage:lcov || true
          no_output_timeout: 18m
          environment:
            FOUNDRY_PROFILE: ci
          working_directory: packages/contracts-bedrock
      - run:
          name: upload coverage
          command: codecov --verbose --clean --flags contracts-bedrock-tests
          environment:
            FOUNDRY_PROFILE: ci

  contracts-bedrock-tests:
    docker:
      - image: us-docker.pkg.dev/${GCP_PROJECT_ID}/${GCP_ARTIFACT_REPOSITORY}/images/ci-builder:latest
    resource_class: xlarge
    steps:
      - checkout
      - check-changed:
          patterns: contracts-bedrock,op-node
      - run:
          name: print forge version
          command: forge --version
          working_directory: packages/contracts-bedrock
      - run:
          name: run tests
          command: pnpm test
          environment:
            FOUNDRY_PROFILE: ci
          working_directory: packages/contracts-bedrock
          no_output_timeout: 15m

  contracts-bedrock-checks:
    docker:
      - image: us-docker.pkg.dev/${GCP_PROJECT_ID}/${GCP_ARTIFACT_REPOSITORY}/images/ci-builder:latest
    resource_class: xlarge
    steps:
      - checkout
      - restore_cache:
          name: Restore PNPM Package Cache
          keys:
            - pnpm-packages-v2-{{ checksum "pnpm-lock.yaml" }}
      - check-changed:
          patterns: contracts-bedrock,op-node
      # populate node modules from the cache
      - run:
          name: Install dependencies
          command: pnpm install --frozen-lockfile --prefer-offline
      - run:
          name: build contracts
          command: pnpm build && git diff --exit-code
          working_directory: packages/contracts-bedrock
      - run:
          name: lint
          command: |
            pnpm lint:check || echo "export LINT_STATUS=1" >> "$BASH_ENV"
          working_directory: packages/contracts-bedrock
      - run:
          name: gas snapshot
          command: |
            forge --version
            pnpm gas-snapshot --check || echo "export GAS_SNAPSHOT_STATUS=1" >> "$BASH_ENV"
          environment:
            FOUNDRY_PROFILE: ci
          working_directory: packages/contracts-bedrock
          no_output_timeout: 15m
      - run:
          name: storage snapshot
          command: |
            pnpm storage-snapshot
            git diff --exit-code .storage-layout || echo "export STORAGE_SNAPSHOT_STATUS=1" >> "$BASH_ENV"
          working_directory: packages/contracts-bedrock
      - run:
          name: semver lock
          command: |
            pnpm semver-lock
            git diff --exit-code semver-lock.json || echo "export SEMVER_LOCK_STATUS=1" >> "$BASH_ENV"
          working_directory: packages/contracts-bedrock
      - run:
          name: invariant docs
          command: |
            pnpm autogen:invariant-docs
            git diff --exit-code ./invariant-docs/*.md || echo "export INVARIANT_DOCS_STATUS=1" >> "$BASH_ENV"
          working_directory: packages/contracts-bedrock
      - run:
          name: check deploy configs
          command: pnpm validate-deploy-configs || echo "export DEPLOY_CONFIGS_STATUS=1" >> "$BASH_ENV"
          working_directory: packages/contracts-bedrock
      - run:
          name: check statuses
          command: |
            if [[ "$LINT_STATUS" -ne 0 ]]; then
              FAILED=1
              echo "Linting failed, see job output for details."
            fi
            if [[ "$GAS_SNAPSHOT_STATUS" -ne 0 ]]; then
              FAILED=1
              echo "Gas snapshot failed, see job output for details."
            fi
            if [[ "$STORAGE_SNAPSHOT_STATUS" -ne 0 ]]; then
              echo "Storage snapshot failed, see job output for details."
              FAILED=1
            fi
            if [[ "$SEMVER_LOCK_STATUS" -ne 0 ]]; then
              echo "Semver lock failed, see job output for details."
              FAILED=1
            fi
            if [[ "$INVARIANT_DOCS_STATUS" -ne 0 ]]; then
              echo "Invariant docs failed, see job output for details."
              FAILED=1
            fi
            if [[ "$DEPLOY_CONFIGS_STATUS" -ne 0 ]]; then
              echo "Deploy config check failed, see job output for details."
              FAILED=1
            fi
            if [[ "$FAILED" -ne 0 ]]; then
              exit 1
            fi

  contracts-bedrock-slither:
    docker:
      - image: us-docker.pkg.dev/${GCP_PROJECT_ID}/${GCP_ARTIFACT_REPOSITORY}/images/ci-builder:latest
    resource_class: large
    steps:
      - checkout
      - check-changed:
          patterns: contracts-bedrock
      - run:
          name: slither
          command: |
            slither --version && pnpm slither || echo "Slither failed"

  contracts-bedrock-validate-spaces:
    docker:
      - image: us-docker.pkg.dev/${GCP_PROJECT_ID}/${GCP_ARTIFACT_REPOSITORY}/images/ci-builder:latest
    steps:
      - checkout
      - attach_workspace: { at: "." }
      - restore_cache:
          name: Restore PNPM Package Cache
          keys:
            - pnpm-packages-v2-{{ checksum "pnpm-lock.yaml" }}
      # populate node modules from the cache
      - run:
          name: Install dependencies
          command: pnpm install --frozen-lockfile --prefer-offline
      - check-changed:
          patterns: contracts-bedrock
      - run:
          name: validate spacers
          command: pnpm validate-spacers
          working_directory: packages/contracts-bedrock

  op-bindings-build:
    docker:
      - image: us-docker.pkg.dev/${GCP_PROJECT_ID}/${GCP_ARTIFACT_REPOSITORY}/images/ci-builder:latest
    resource_class: large
    steps:
      - checkout
      - run:
          name: check go bindings
          command: make && git diff --exit-code
          working_directory: op-bindings

  boba-bindings-build:
    docker:
      - image: us-docker.pkg.dev/${GCP_PROJECT_ID}/${GCP_ARTIFACT_REPOSITORY}/images/ci-builder:latest
    resource_class: large
    steps:
      - checkout
      - run:
          name: install goimports
          command: go install golang.org/x/tools/cmd/goimports@latest
      - run:
          name: check go bindings
          command: make && git diff --exit-code
          working_directory: boba-bindings

  js-lint-test:
    parameters:
      package_name:
        description: Package name
        type: string
      dependencies:
        description: Regex matching dependent packages
        type: string
        default: this-package-does-not-exist
      coverage_flag:
        description: Coverage flag name
        type: string
    docker:
      - image: us-docker.pkg.dev/${GCP_PROJECT_ID}/${GCP_ARTIFACT_REPOSITORY}/images/ci-builder:latest
    resource_class: large
    steps:
      - checkout
      - attach_workspace: { at: "." }
      - restore_cache:
          name: Restore PNPM Package Cache
          keys:
            - pnpm-packages-v2-{{ checksum "pnpm-lock.yaml" }}
      - check-changed:
          patterns: <<parameters.package_name>>,<<parameters.dependencies>>
      # populate node modules from the cache
      - run:
          name: Install dependencies
          command: pnpm install --frozen-lockfile --prefer-offline
      - run:
          name: Lint
          command: pnpm lint && git diff --exit-code
          working_directory: packages/<<parameters.package_name>>
      - run:
          name: Test
          command: pnpm test:coverage
          working_directory: packages/<<parameters.package_name>>
      - run:
          name: Upload coverage
          command: codecov --verbose --clean --flags <<parameters.coverage_flag>>

  contracts-ts-tests:
    docker:
      - image: us-docker.pkg.dev/${GCP_PROJECT_ID}/${GCP_ARTIFACT_REPOSITORY}/images/ci-builder:latest
    resource_class: large
    steps:
      - checkout
      - attach_workspace: { at: "." }
      - restore_cache:
          name: Restore pnpm Package Cache
          keys:
            - pnpm-packages-v2-{{ checksum "pnpm.lock.yaml" }}
      - check-changed:
          patterns: sdk,contracts-bedrock,contracts
      # populate node modules from the cache
      - run:
          name: Install dependencies
          command: pnpm install --frozen-lockfile --prefer-offline
      - run:
          name: Check generated and build
          command: pnpm generate:check
          working_directory: packages/contracts-ts

  sdk-next-tests:
    docker:
      - image: us-docker.pkg.dev/${GCP_PROJECT_ID}/${GCP_ARTIFACT_REPOSITORY}/images/ci-builder:latest
    resource_class: large
    steps:
      - checkout
      - attach_workspace: { at: "." }
      - restore_cache:
          name: Restore pnpm Package Cache
          keys:
            - pnpm-packages-v2-{{ checksum "pnpm.lock.yaml" }}
      - check-changed:
          patterns: sdk,contracts-bedrock,contracts
      # populate node modules from the cache
      - run:
          name: Install dependencies
          command: pnpm install --frozen-lockfile --prefer-offline
      - run:
          name: anvil-l1
          background: true
          # atm this is goerli but we should use mainnet after bedrock is live
          command: anvil --fork-url $ANVIL_L1_FORK_URL --fork-block-number 9256679

      - run:
          name: anvil-l2
          background: true
          # atm this is goerli but we should use mainnet after bedrock is live
          command: anvil --fork-url $ANVIL_L2_FORK_URL --port 9545 --fork-block-number 11276409

      - run:
          name: build
          command: pnpm build
          working_directory: packages/sdk
      - run:
          name: lint
          command: pnpm lint:check
          working_directory: packages/sdk
      - run:
          name: make sure anvil l1 is up
          command: npx wait-on tcp:8545 && cast block-number --rpc-url http://localhost:8545
      - run:
          name: make sure anvil l2 is up
          command: npx wait-on tcp:9545 && cast block-number --rpc-url http://localhost:9545
      - run:
          name: test:next
          command: pnpm test:next:run
          no_output_timeout: 5m
          working_directory: packages/sdk
          environment:
            # anvil[0] test private key
            VITE_E2E_PRIVATE_KEY: "0xac0974bec39a17e36ba4a6b4d238ff944bacb478cbed5efcae784d7bf4f2ff80"
            VITE_E2E_RPC_URL_L1: http://localhost:8545
            VITE_E2E_RPC_URL_L2: http://localhost:9545

  todo-issues:
    machine:
      image: ubuntu-2204:2022.07.1
    steps:
      - checkout
      - run:
          name: Install ripgrep
          command: sudo apt-get install -y ripgrep
      - run:
          name: Check TODO issues
          command: ./ops/scripts/todo-checker.sh --verbose
      - slack/notify:
          channel: C03N11M0BBN
          event: fail
          template: basic_fail_1

  bedrock-markdown:
    machine:
      image: ubuntu-2204:2022.07.1
    steps:
      - checkout
      - check-changed:
          patterns: specs/(.*)\.md$
      - run:
          name: Install pnpm package manager
          command: |
            npm i pnpm --global
      - run:
          name: pnpm dev deps
          command: pnpm install --frozen-lockfile --prefer-offline
      - run:
          name: specs toc
          command: pnpm lint:specs:toc && git diff --exit-code ./specs
      - run:
          name: markdown lint
          command: pnpm lint:specs:check

  bedrock-markdown-links:
    machine:
      image: ubuntu-2204:2022.07.1
    steps:
      - checkout
      - run:
          name: Install pnpm package manager
          command: |
            npm i pnpm --global
      - run:
          name: Install node_modules
          command: |
            pnpm install --frozen-lockfile --prefer-offline
      - run:
          name: Lint check
          command: |
            pnpm lint:specs:check
      - run:
          name: link lint
          command: |
            make bedrock-markdown-links
      - slack/notify:
          channel: C055R639XT9 #notify-link-check
          event: fail
          template: basic_fail_1

<<<<<<< HEAD
  fuzz-op-node:
    docker:
      - image: us-docker.pkg.dev/${GCP_PROJECT_ID}/${GCP_ARTIFACT_REPOSITORY}/images/ci-builder:latest
    steps:
      - checkout
      - check-changed:
          patterns: op-node
      - run:
          name: Fuzz
          command: make fuzz
          working_directory: op-node

  fuzz-op-service:
    docker:
      - image: us-docker.pkg.dev/${GCP_PROJECT_ID}/${GCP_ARTIFACT_REPOSITORY}/images/ci-builder:latest
    steps:
      - checkout
      - check-changed:
          patterns: op-service
      - run:
          name: Fuzz
          command: make fuzz
          working_directory: op-service

  fuzz-op-chain-ops:
    docker:
      - image: us-docker.pkg.dev/${GCP_PROJECT_ID}/${GCP_ARTIFACT_REPOSITORY}/images/ci-builder:latest
    steps:
      - checkout
      - check-changed:
          patterns: op-chain-ops,op-bindings
      - run:
          name: Fuzz
          command: make fuzz
          working_directory: op-chain-ops

  fuzz-cannon:
=======
  fuzz-golang:
    parameters:
      package_name:
        description: Go package name
        type: string
      on_changes:
        description: changed pattern to fire fuzzer on
        type: string
>>>>>>> e0b56fc9
    docker:
      - image: us-docker.pkg.dev/${GCP_PROJECT_ID}/${GCP_ARTIFACT_REPOSITORY}/images/ci-builder:latest
    steps:
      - checkout
      - check-changed:
          patterns: "<<parameters.package_name>>"
      - restore_cache:
          name: Restore Go modules cache
          key: gomod-{{ checksum "go.sum" }}
      - restore_cache:
          name: Restore Go build cache
          key: golang-build-cache
      - run:
          name: Fuzz
          command: make fuzz
          working_directory: "<<parameters.package_name>>"
      - save_cache:
          key: golang-build-cache
          paths:
            - "/root/.cache/go-build"

  depcheck:
    docker:
      - image: us-docker.pkg.dev/${GCP_PROJECT_ID}/${GCP_ARTIFACT_REPOSITORY}/images/ci-builder:latest
    steps:
      - checkout
      - attach_workspace: { at: "." }
      - restore_cache:
          name: Restore PNPM Package Cache
          keys:
            - pnpm-packages-v2-{{ checksum "pnpm-lock.yaml" }}
      - check-changed:
          patterns: packages
      - run:
          name: Check common-ts
          command: npx depcheck
          working_directory: packages/common-ts
      - run:
          name: Check core-utils
          command: npx depcheck
          working_directory: packages/core-utils
      - run:
          name: Check sdk
          command: npx depcheck
          working_directory: packages/sdk

  l1-geth-version-check:
    docker:
      - image: us-docker.pkg.dev/oplabs-tools-artifacts/images/ci-builder:latest
    steps:
      - checkout
      - run:
          name: "Check L1 geth version"
          command: ./ops/scripts/geth-version-checker.sh || (echo "geth version is wrong, update ci-builder"; false)

  go-lint:
    docker:
      - image: us-docker.pkg.dev/oplabs-tools-artifacts/images/ci-builder:latest
    steps:
      - checkout
      - restore_cache:
          name: Restore Go modules cache
          key: gomod-{{ checksum "go.sum" }}
      - restore_cache:
          key: golang-build-cache
      - restore_cache:
          key: golang-lint-cache
      - run:
          name: run Go linter
          command: |
            # Identify how many cores it defaults to
            golangci-lint --help | grep concurrency
            make lint-go
          working_directory: .
      - save_cache:
          key: golang-build-cache
          paths:
            - "/root/.cache/go-build"
      - save_cache:
          key: golang-lint-cache
          paths:
            - "/root/.cache/golangci-lint"

  go-test:
    parameters:
      module:
        description: Go Module Name
        type: string
    docker:
      - image: us-docker.pkg.dev/${GCP_PROJECT_ID}/${GCP_ARTIFACT_REPOSITORY}/images/ci-builder:latest # only used to enable codecov.
    resource_class: xlarge
    steps:
      - checkout
      - restore_cache:
          name: Restore Go modules cache
          key: gomod-{{ checksum "go.sum" }}
      - restore_cache:
          keys:
            - golang-build-cache-<<parameters.module>>
            - golang-build-cache-
      - run:
          name: prep results dir
          command: mkdir -p /tmp/test-results
      - run:
          name: run tests
          command: |
            gotestsum --format=standard-verbose --junitfile=/tmp/test-results/<<parameters.module>>.xml \
            -- -parallel=8 -coverpkg=github.com/ethereum-optimism/optimism/... -coverprofile=coverage.out ./...
          working_directory: <<parameters.module>>
      - save_cache:
          key: golang-build-cache-<<parameters.module>>
          paths:
            - "/root/.cache/go-build"
      - run:
          name: upload coverage
          command: codecov --verbose --clean --flags bedrock-go-tests
      - store_test_results:
          path: /tmp/test-results

  go-e2e-test:
    parameters:
      module:
        description: Go Module Name
        type: string
      target:
        description: The make target to execute
        type: string
    docker:
      - image: us-docker.pkg.dev/${GCP_PROJECT_ID}/${GCP_ARTIFACT_REPOSITORY}/images/ci-builder:latest
    resource_class: xlarge
    steps:
      - checkout
      - check-changed:
          patterns: op-(.+),cannon,contracts-bedrock
      - run:
          name: prep results dir
          command: mkdir -p /tmp/test-results
      - attach_workspace:
          at: /tmp/workspace
      - run:
          name: Load devnet-allocs
          command: |
            mkdir -p .devnet
            cp /tmp/workspace/.devnet/allocs-l1.json .devnet/allocs-l1.json
            cp /tmp/workspace/.devnet/addresses.json .devnet/addresses.json
            cp /tmp/workspace/packages/contracts-bedrock/deploy-config/devnetL1.json packages/contracts-bedrock/deploy-config/devnetL1.json
            cp -r /tmp/workspace/packages/contracts-bedrock/deployments/devnetL1 packages/contracts-bedrock/deployments/devnetL1
      - run:
          name: print go's available MIPS targets
          command: go tool dist list | grep mips
      - run:
          name: run tests
          command:
            # Note: We don't use circle CI test splits because we need to split by test name, not by package. There is an additional
            # constraint that gotestsum does not currently (nor likely will) accept files from different pacakges when building.
            JUNIT_FILE=/tmp/test-results/<<parameters.module>>_<<parameters.target>>.xml make <<parameters.target>>
          working_directory: <<parameters.module>>
      - store_test_results:
          path: /tmp/test-results

  go-lint-test-build:
    parameters:
      binary_name:
        description: Binary name to build
        type: string
      working_directory:
        description: Working directory
        type: string
      build:
        description: Whether or not to build the binary
        type: boolean
        default: true
      dependencies:
        description: Regex matching dependent packages
        type: string
        default: this-package-does-not-exist
    docker:
      - image: us-docker.pkg.dev/${GCP_PROJECT_ID}/${GCP_ARTIFACT_REPOSITORY}/images/ci-builder:latest
    steps:
      - checkout
      - check-changed:
          patterns: <<parameters.working_directory>>,<<parameters.dependencies>>
      - run:
          name: Lint
          command: make lint
          working_directory: <<parameters.working_directory>>
      - store_test_results:
          path: /test-results
      - run:
          name: Test
          command: |
            mkdir -p /test-results
            gotestsum --junitfile /test-results/tests.xml
          working_directory: <<parameters.working_directory>>
      - when:
          condition:
            equal: [ true, <<parameters.build>> ]
          steps:
            - run:
                name: Build
                command: make <<parameters.binary_name>>
                working_directory: <<parameters.working_directory>>

  indexer-tests:
    docker:
      - image: us-docker.pkg.dev/${GCP_PROJECT_ID}/${GCP_ARTIFACT_REPOSITORY}/images/ci-builder:latest
      - image: cimg/postgres:14.1
    resource_class: large
    steps:
      - checkout
      - check-changed:
          patterns: indexer
      - run:
          name: Lint
          command: golangci-lint run -E goimports,sqlclosecheck,bodyclose,asciicheck,misspell,errorlint --timeout 4m -e "errors.As" -e "errors.Is" ./...
          working_directory: indexer
      - run:
          name: git submodules
          command: git submodule update --init --recursive
      - run:
          name: generate cannon prestate
          command: make cannon-prestate
      - run:
          name: generate L1 state
          command: make devnet-allocs
      - run:
          name: Test
          command: |
            mkdir -p /test-results
            DB_USER=postgres gotestsum --format=standard-verbose --junitfile=/test-results/indexer_tests.xml -- -parallel=4 ./...
          working_directory: indexer
      - store_test_results:
          path: /test-results
      - run:
          name: Build
          command: make indexer
          working_directory: indexer
      - run:
          name: Install node_modules
          command: pnpm install --frozen-lockfile --prefer-offline
          working_directory: indexer/api-ts
      - run:
          name: Install tygo
          command: go install github.com/gzuidhof/tygo@latest
          working_directory: indexer/api-ts
      - run:
          name: Check generated code
          command: npm run generate && git diff --exit-code
          working_directory: indexer/api-ts

  cannon-prestate:
    docker:
      - image: us-docker.pkg.dev/oplabs-tools-artifacts/images/ci-builder:latest
    steps:
      - checkout
      - restore_cache:
          name: Restore Go modules cache
          key: gomod-{{ checksum "go.sum" }}
      - restore_cache:
          key: golang-build-cache
      - restore_cache:
          key: cannon-prestate-{{ checksum "./cannon/bin/cannon" }}-{{ checksum "op-program/bin/op-program-client.elf" }}
          name: Load cannon prestate cache
      - run:
          name: generate cannon prestate
          command: make cannon-prestate
      - save_cache:
          key: cannon-prestate-{{ checksum "./cannon/bin/cannon" }}-{{ checksum "op-program/bin/op-program-client.elf" }}
          name: Save Cannon prestate to cache
          paths:
            - "op-program/bin/prestate.json"
            - "op-program/bin/meta.json"
            - "op-program/bin/prestate-proof.json"
      - persist_to_workspace:
          root: .
          paths:
            - "op-program/bin/prestate.json"
            - "op-program/bin/meta.json"
            - "op-program/bin/prestate-proof.json"

  devnet-allocs:
    docker:
      - image: us-docker.pkg.dev/oplabs-tools-artifacts/images/ci-builder:latest
    steps:
      - checkout
      - restore_cache:
          name: Restore Go modules cache
          key: gomod-{{ checksum "go.sum" }}
      - restore_cache:
          key: golang-build-cache
      - run:
          name: git submodules
          command: git submodule update --init --recursive
      - run:
          name: generate devnet allocs
          command: make devnet-allocs
      - persist_to_workspace:
          root: .
          paths:
            - ".devnet/allocs-l1.json"
            - ".devnet/addresses.json"
            - "packages/contracts-bedrock/deploy-config/devnetL1.json"
            - "packages/contracts-bedrock/deployments/devnetL1"

  devnet:
    machine:
      image: ubuntu-2204:2022.10.2
    environment:
      DOCKER_BUILDKIT: 1
    steps:
      - checkout-with-submodules
      - check-changed:
          patterns: op-(.+),packages,ops-bedrock
      - run:
          name: Install latest golang
          command: |
            wget https://go.dev/dl/go1.21.1.linux-amd64.tar.gz
            sudo rm -rf /usr/local/go
            sudo tar -C /usr/local -xzf go1.21.1.linux-amd64.tar.gz
            export PATH=$PATH:/usr/local/go/bin
            go version
      - run:
          name: foundryup
          command: |
            curl -L https://foundry.paradigm.xyz | bash
            source $HOME/.bashrc
            foundryup
            echo 'export PATH=$HOME/.foundry/bin:$PATH' >> $BASH_ENV
            source $HOME/.bashrc
            forge --version
      - run:
          name: install geth
          command: make install-geth
      - run:
          name: Install NVM
          command: |
            curl -o- https://raw.githubusercontent.com/nvm-sh/nvm/v0.39.3/install.sh | bash
            source ~/.bashrc
            nvm --version
      - run:
          name: Install Node
          command: |
            nvm install
            nvm use && node --version && npm --version
      - run:
          name: Install pnpm
          command: |
            npm i pnpm --global
      - run:
          name: git submodules
          command: git submodule update --init --recursive
      - run:
          name: Install and build
          command: |
            pnpm install --frozen-lockfile --prefer-offline && pnpm build
      - attach_workspace:
          at: /tmp/workspace
      - run:
          name: Load cannon pre-state
          command: |
            mkdir -p op-program/bin
            cp /tmp/workspace/op-program/bin/prestate.json op-program/bin/prestate.json
            cp /tmp/workspace/op-program/bin/meta.json op-program/bin/meta.json
            cp /tmp/workspace/op-program/bin/prestate-proof.json op-program/bin/prestate-proof.json
      - run:
          name: Load devnet-allocs
          command: |
            mkdir -p .devnet
            cp /tmp/workspace/.devnet/allocs-l1.json .devnet/allocs-l1.json
            cp /tmp/workspace/.devnet/addresses.json .devnet/addresses.json
            cp /tmp/workspace/packages/contracts-bedrock/deploy-config/devnetL1.json packages/contracts-bedrock/deploy-config/devnetL1.json
            cp -r /tmp/workspace/packages/contracts-bedrock/deployments/devnetL1 packages/contracts-bedrock/deployments/devnetL1
      - run:
          name: Load and tag docker images
          command: |
            IMAGE_BASE_PREFIX="us-docker.pkg.dev/oplabs-tools-artifacts/images"
            # Load from previous docker-build job
            docker load < "/tmp/workspace/op_stack_go.tar"
            docker load < "/tmp/workspace/op-node.tar"
            docker load < "/tmp/workspace/op-proposer.tar"
            docker load < "/tmp/workspace/op-batcher.tar"
            # rename to the tags that the docker-compose of the devnet expects
            docker tag "$IMAGE_BASE_PREFIX/op_stack_go:<<pipeline.git.revision>>" "$IMAGE_BASE_PREFIX/op_stack_go:devnet"
            docker tag "$IMAGE_BASE_PREFIX/op-node:<<pipeline.git.revision>>" "$IMAGE_BASE_PREFIX/op-node:devnet"
            docker tag "$IMAGE_BASE_PREFIX/op-proposer:<<pipeline.git.revision>>" "$IMAGE_BASE_PREFIX/op-proposer:devnet"
            docker tag "$IMAGE_BASE_PREFIX/op-batcher:<<pipeline.git.revision>>" "$IMAGE_BASE_PREFIX/op-batcher:devnet"
      - run:
          name: Bring up the stack
          command: make devnet-up
      - run:
          name: Test the stack
          command: make devnet-test
      - run:
          name: Dump op-node logs
          command: |
            docker logs ops-bedrock-op-node-1 || echo "No logs."
          when: on_fail
      - run:
          name: Dump op-geth logs
          command: |
            docker logs ops-bedrock-l2-1 || echo "No logs."
          when: on_fail
      - run:
          name: Dump l1 logs
          command: |
            docker logs ops-bedrock-l1-1 || echo "No logs."
          when: on_fail
      - run:
          name: Dump op-batcher logs
          command: |
            docker logs ops-bedrock-op-batcher-1 || echo "No logs."
          when: on_fail
      - run:
          name: Dump op-proposer logs
          command: |
            docker logs ops-bedrock-op-proposer-1 || echo "No logs."
          when: on_fail
      - run:
          name: Log deployment artifact
          command: |
            cat broadcast/Deploy.s.sol/900/run-latest.json || echo "No deployment file found"
          when: on_fail
          working_directory: packages/contracts-bedrock
      - run:
          name: Log artifacts directory
          command: |
            ls -R forge-artifacts || echo "No forge artifacts found"
          when: on_fail
          working_directory: packages/contracts-bedrock

  devnet-hardhat:
    machine:
      image: ubuntu-2204:2022.10.2
    environment:
      DOCKER_BUILDKIT: 1
    steps:
      - checkout-with-submodules
      - check-changed:
          patterns: op-(.+),packages,ops-bedrock
      - run:
          name: Install latest golang
          command: |
            wget https://go.dev/dl/go1.20.linux-amd64.tar.gz
            sudo rm -rf /usr/local/go
            sudo tar -C /usr/local -xzf go1.20.linux-amd64.tar.gz
            export PATH=$PATH:/usr/local/go/bin
            go version
      - run:
          name: foundryup
          command: |
            curl -L https://foundry.paradigm.xyz | bash
            source $HOME/.bashrc
            foundryup
            echo 'export PATH=$HOME/.foundry/bin:$PATH' >> $BASH_ENV
            source $HOME/.bashrc
            forge --version
      - run:
          name: Install NVM
          command: |
            curl -o- https://raw.githubusercontent.com/nvm-sh/nvm/v0.39.3/install.sh | bash
            source ~/.bashrc
            nvm --version
      - run:
          name: Install Node
          command: |
            nvm install
            nvm use && node --version && npm --version
      - run:
          name: Install pnpm
          command: |
            npm i pnpm --global
      - run:
          name: git submodules
          command: git submodule update --init --recursive
      - run:
          name: Install and build
          command: |
            pnpm install --frozen-lockfile --prefer-offline && pnpm build
      - run:
          name: Bring up the stack
          command: make devnet-hardhat-up
      - run:
          name: Test the stack
          command: make devnet-hardhat-test
      - run:
          name: Dump op-node logs
          command: |
            docker logs ops-bedrock-op-node-1 || echo "No logs."
          when: on_fail
      - run:
          name: Dump op-geth logs
          command: |
            docker logs ops-bedrock-l2-1 || echo "No logs."
          when: on_fail
      - run:
          name: Dump l1 logs
          command: |
            docker logs ops-bedrock-l1-1 || echo "No logs."
          when: on_fail
      - run:
          name: Dump op-batcher logs
          command: |
            docker logs ops-bedrock-op-batcher-1 || echo "No logs."
          when: on_fail
      - run:
          name: Dump op-proposer logs
          command: |
            docker logs ops-bedrock-op-proposer-1 || echo "No logs."
          when: on_fail

  semgrep-scan:
    parameters:
      diff_branch:
        type: string
        default: develop
    environment:
      TEMPORARY_BASELINE_REF: << parameters.diff_branch >>
      SEMGREP_REPO_URL: << pipeline.project.git_url >>
      SEMGREP_BRANCH: << pipeline.git.branch >>
      SEMGREP_COMMIT: << pipeline.git.revision >>

      # Change job timeout (default is 1800 seconds; set to 0 to disable)
      SEMGREP_TIMEOUT: 3000

    docker:
      - image: returntocorp/semgrep
    resource_class: medium
    steps:
      - checkout
      - unless:
          condition:
            equal: [ "develop", << pipeline.git.branch >> ]
          steps:
            - run:
                # Scan changed files in PRs, block on new issues only (existing issues ignored)
                # Do a full scan when scanning develop, otherwise do an incremental scan.
                name: "Conditionally set BASELINE env var"
                command: |
                  echo 'export SEMGREP_BASELINE_REF=${TEMPORARY_BASELINE_REF}' >> $BASH_ENV
      - run:
          name: "Set environment variables" # for PR comments and in-app hyperlinks to findings
          command: |
            echo 'export SEMGREP_PR_ID=${CIRCLE_PULL_REQUEST##*/}' >> $BASH_ENV
            echo 'export SEMGREP_JOB_URL=$CIRCLE_BUILD_URL' >> $BASH_ENV
            echo 'export SEMGREP_REPO_NAME=$CIRCLE_PROJECT_USERNAME/$CIRCLE_PROJECT_REPONAME' >> $BASH_ENV
      - run:
          name: "Semgrep scan"
          command: semgrep ci

  go-mod-download:
    docker:
      - image: us-docker.pkg.dev/oplabs-tools-artifacts/images/ci-builder:latest
    parameters:
      file:
        default: go.sum
        description: The file name of checksum for restore_cache and save_cache.
        type: string
      key:
        default: gomod
        description: The key of restore_cache and save_cache.
        type: string
    steps:
      - checkout
      - restore_cache:
          key: << parameters.key >>-{{ checksum "<< parameters.file >>" }}
          name: Restore Go modules cache
      - run:
          name: Sanity check go mod cache path
          command: test "$(go env GOMODCACHE)" == "/go/pkg/mod" # yes, it's an odd path
      - run:
          command: go mod download
          name: Download Go module dependencies
      - save_cache:
          key: << parameters.key >>-{{ checksum "<< parameters.file >>" }}
          name: Save Go modules cache
          paths:
            - "/go/pkg/mod"

  go-mod-tidy:
    docker:
      - image: us-docker.pkg.dev/${GCP_PROJECT_ID}/${GCP_ARTIFACT_REPOSITORY}/images/ci-builder:latest
    steps:
      - checkout
      - restore_cache:
          name: Restore Go modules cache
          key: gomod-{{ checksum "go.sum" }}
      - run:
          name: "Go mod tidy"
          command: make mod-tidy && git diff --exit-code

  bedrock-go-tests:  # just a helper, that depends on all the actual test jobs
    docker:
      - image: us-docker.pkg.dev/oplabs-tools-artifacts/images/ci-builder:latest
    resource_class: medium
    steps:
      - run: echo Done

  fpp-verify:
    docker:
      - image: cimg/go:1.21
    steps:
      - checkout
      - run:
          name: verify-goerli
          command: |
            make verify-goerli
          working_directory: op-program
      - slack/notify:
          channel: C03N11M0BBN
          event: fail
          template: basic_fail_1

  op-program-compat:
    docker:
      - image: us-docker.pkg.dev/oplabs-tools-artifacts/images/ci-builder:latest
    steps:
      - checkout
      - restore_cache:
          name: Restore Go modules cache
          key: gomod-{{ checksum "go.sum" }}
      - restore_cache:
          key: golang-build-cache
      - run:
          name: compat-goerli
          command: |
            make run-goerli-verify
          working_directory: op-program

  check-generated-mocks-op-node:
    docker:
      - image: us-docker.pkg.dev/${GCP_PROJECT_ID}/${GCP_ARTIFACT_REPOSITORY}/images/ci-builder:latest
    steps:
      - checkout
      - check-changed:
          patterns: op-node
      - run:
          name: check-generated-mocks
          command: make generate-mocks-op-node && git diff --exit-code

  check-generated-mocks-op-service:
    docker:
      - image: us-docker.pkg.dev/${GCP_PROJECT_ID}/${GCP_ARTIFACT_REPOSITORY}/images/ci-builder:latest
    steps:
      - checkout
      - check-changed:
          patterns: op-service
      - run:
          name: check-generated-mocks
          command: make generate-mocks-op-service && git diff --exit-code

workflows:
  main:
    when:
      not:
        equal: [ scheduled_pipeline, << pipeline.trigger_source >> ]
    jobs:
      - pnpm-monorepo
      - js-lint-test:
          name: common-ts-tests
          coverage_flag: common-ts-tests
          package_name: common-ts
          requires:
            - pnpm-monorepo
      - js-lint-test:
          name: core-utils-tests
          coverage_flag: core-utils-tests
          package_name: core-utils
          requires:
            - pnpm-monorepo
      - contracts-bedrock-tests
      - contracts-bedrock-coverage
      - contracts-bedrock-checks:
          requires:
            - pnpm-monorepo
      - contracts-bedrock-slither
      - contracts-bedrock-validate-spaces:
          requires:
            - pnpm-monorepo
      - op-bindings-build:
          requires:
            - pnpm-monorepo
      - boba-bindings-build:
          requires:
            - pnpm-monorepo
      - js-lint-test:
          name: chain-mon-tests
          coverage_flag: chain-mon-tests
          package_name: chain-mon
          dependencies: "(common-ts|contracts-bedrock|core-utils|sdk)"
          requires:
            - pnpm-monorepo
      - js-lint-test:
          name: contracts-ts-tests
          coverage_flag: contracts-ts-tests
          package_name: contracts-ts
          dependencies: '(contracts-bedrock|contracts-ts)'
          requires:
            - pnpm-monorepo
      - js-lint-test:
          name: sdk-next-tests
          coverage_flag: sdk-next-tests
          package_name: sdk
          dependencies: "(common-ts|contracts-bedrock|core-utils)"
          requires:
            - pnpm-monorepo
      - js-lint-test:
          name: sdk-tests
          coverage_flag: sdk-tests
          package_name: sdk
          dependencies: "(contracts-bedrock|core-utils)"
          requires:
            - pnpm-monorepo
      - depcheck:
          requires:
            - pnpm-monorepo
<<<<<<< HEAD
      - devnet
      - devnet-hardhat
=======
>>>>>>> e0b56fc9
      - go-lint-test-build:
          name: proxyd-tests
          binary_name: proxyd
          working_directory: proxyd
      - indexer-tests
      - l1-geth-version-check
      - semgrep-scan
      - go-mod-download
      - go-mod-tidy:
          requires: ["go-mod-download"]
      - devnet-allocs:  # devnet-allocs uses op-node genesis sub-command
          requires:
            - "go-mod-tidy"
            - l1-geth-version-check
      - bedrock-markdown
<<<<<<< HEAD
      - go-lint:
          name: boba-bindings-lint
          module: boba-bindings
      - go-lint:
          name: boba-chain-ops-lint
          module: boba-chain-ops
      - go-test:
          name: boba-bindings-tests
          module: boba-bindings
      - go-test:
          name: boba-chain-ops-tests
          module: boba-chain-ops
      - go-lint:
          name: op-batcher-lint
          module: op-batcher
      - go-lint:
          name: op-bootnode-lint
          module: op-bootnode
      - go-lint:
          name: op-bindings-lint
          module: op-bindings
      - go-lint:
          name: op-chain-ops-lint
          module: op-chain-ops
      - go-lint:
          name: op-e2e-lint
          module: op-e2e
      - go-lint:
          name: op-node-lint
          module: op-node
      - go-lint:
          name: op-proposer-lint
          module: op-proposer
      - go-lint:
          name: op-challenger-lint
          module: op-challenger
      - go-lint:
          name: op-program-lint
          module: op-program
      - go-lint:
          name: op-service-lint
          module: op-service
      - go-lint:
          name: op-wheel-lint
          module: op-wheel
=======
      - go-lint: # we combine most of the go-lint work for two reasons: (1) warm up the Go build cache, (2) reduce sum of lint time
          name: op-stack-go-lint
          requires: [ "go-mod-tidy" ]
      - fuzz-golang:
          name: op-node-fuzz
          package_name: op-node
          on_changes: op-node
          requires: ["op-stack-go-lint"]
      - fuzz-golang:
          name: op-service-fuzz
          package_name: op-service
          on_changes: op-service
          requires: ["op-stack-go-lint"]
      - fuzz-golang:
          name: op-chain-ops-fuzz
          package_name: op-chain-ops
          on_changes: op-chain-ops,op-bindings
          requires: ["op-stack-go-lint"]
      - fuzz-golang:
          name: cannon-fuzz
          package_name: cannon
          on_changes: cannon,packages/contracts-bedrock/src/cannon
          requires: ["op-stack-go-lint"]
      - go-test:
          name: op-heartbeat-tests
          module: op-heartbeat
          requires: [ "op-stack-go-lint" ]
>>>>>>> e0b56fc9
      - go-test:
          name: op-batcher-tests
          module: op-batcher
          requires: ["op-stack-go-lint"]
      - go-test:
          name: op-bindings-tests
          module: op-bindings
          requires: ["op-stack-go-lint"]
      - go-test:
          name: op-chain-ops-tests
          module: op-chain-ops
          requires: ["op-stack-go-lint"]
      - go-test:
          name: op-node-tests
          module: op-node
          requires: ["op-stack-go-lint"]
      - go-test:
          name: op-proposer-tests
          module: op-proposer
          requires: ["op-stack-go-lint"]
      - go-test:
          name: op-challenger-tests
          module: op-challenger
          requires: ["op-stack-go-lint"]
      - go-test:
          name: op-program-tests
          module: op-program
          requires: ["op-stack-go-lint"]
      - go-test:
          name: op-service-tests
          module: op-service
          requires: ["op-stack-go-lint"]
      - go-e2e-test:
          name: op-e2e-WS-tests
          module: op-e2e
          target: test-ws
          requires:
            - op-stack-go-lint
            - devnet-allocs
      - go-e2e-test:
          name: op-e2e-HTTP-tests
          module: op-e2e
          target: test-http
          requires:
            - op-stack-go-lint
            - devnet-allocs
      - go-e2e-test:
          name: op-e2e-ext-geth-tests
          module: op-e2e
          target: test-external-geth
<<<<<<< HEAD
      - go-e2e-test:
          name: op-e2e-ext-erigon-tests
          module: op-e2e
          target: test-external-erigon
=======
          requires:
            - op-stack-go-lint
            - devnet-allocs
            - l1-geth-version-check
      - op-program-compat:
          requires:
            - op-program-tests
>>>>>>> e0b56fc9
      - bedrock-go-tests:
          requires:
            - go-mod-download
            - go-mod-tidy
            - cannon-build-test-vectors
            - cannon-go-lint-and-test
            - check-generated-mocks-op-node
            - check-generated-mocks-op-service
            - op-stack-go-lint
            - op-batcher-tests
            - op-bindings-tests
            - op-chain-ops-tests
            - op-heartbeat-tests
            - op-node-tests
            - op-proposer-tests
            - op-challenger-tests
            - op-program-tests
            - op-program-compat
            - op-service-tests
            - op-e2e-WS-tests
            - op-e2e-HTTP-tests
            - op-e2e-ext-geth-tests
      - docker-build:
          name: op-stack-go-docker-build
          docker_file: ops/docker/op-stack-go/Dockerfile
          docker_name: op_stack_go
          docker_tags: <<pipeline.git.revision>>,<<pipeline.git.branch>>
          docker_context: .
          build_args: "--build-arg GIT_COMMIT=$(git rev-parse HEAD) --build-arg GIT_DATE=$(git show -s --format='%ct')"
          save_image_tag: <<pipeline.git.revision>> # other images builds below depend on this image, so we save it to the workspace
      - docker-build:
          name: op-node-docker-build
          docker_file: op-node/Dockerfile
          docker_name: op-node
          docker_tags: <<pipeline.git.revision>>,<<pipeline.git.branch>>
          load_base_image: "op_stack_go"
          docker_context: .
          requires: ['op-stack-go-docker-build']
          build_args: --build-arg OP_STACK_GO_BUILDER="$IMAGE_BASE_PREFIX/op_stack_go:<<pipeline.git.revision>>"
          save_image_tag: <<pipeline.git.revision>> # for devnet later
      - docker-build:
          name: op-batcher-docker-build
          docker_file: op-batcher/Dockerfile
          docker_name: op-batcher
          docker_tags: <<pipeline.git.revision>>,<<pipeline.git.branch>>
          load_base_image: "op_stack_go"
          docker_context: .
          requires: ['op-stack-go-docker-build']
          build_args: --build-arg OP_STACK_GO_BUILDER="$IMAGE_BASE_PREFIX/op_stack_go:<<pipeline.git.revision>>"
          save_image_tag: <<pipeline.git.revision>> # for devnet later
      - docker-build:
          name: op-program-docker-build
          docker_file: op-program/Dockerfile
          docker_name: op-program
          docker_tags: <<pipeline.git.revision>>,<<pipeline.git.branch>>
          load_base_image: "op_stack_go"
          docker_context: .
          requires: ['op-stack-go-docker-build']
          build_args: --build-arg OP_STACK_GO_BUILDER="$IMAGE_BASE_PREFIX/op_stack_go:<<pipeline.git.revision>>"
      - docker-build:
          name: op-proposer-docker-build
          docker_file: op-proposer/Dockerfile
          docker_name: op-proposer
          docker_tags: <<pipeline.git.revision>>,<<pipeline.git.branch>>
          load_base_image: "op_stack_go"
          docker_context: .
          requires: ['op-stack-go-docker-build']
          build_args: --build-arg OP_STACK_GO_BUILDER="$IMAGE_BASE_PREFIX/op_stack_go:<<pipeline.git.revision>>"
          save_image_tag: <<pipeline.git.revision>> # for devnet later
      - docker-build:
          name: op-challenger-docker-build
          docker_file: op-challenger/Dockerfile
          docker_name: op-challenger
          docker_tags: <<pipeline.git.revision>>,<<pipeline.git.branch>>
          load_base_image: "op_stack_go"
          docker_context: .
          requires: ['op-stack-go-docker-build']
          build_args: --build-arg OP_STACK_GO_BUILDER="$IMAGE_BASE_PREFIX/op_stack_go:<<pipeline.git.revision>>"
      - docker-build:
          name: op-heartbeat-docker-build
          docker_file: op-heartbeat/Dockerfile
          docker_name: op-heartbeat
          docker_tags: <<pipeline.git.revision>>,<<pipeline.git.branch>>
          load_base_image: "op_stack_go"
          docker_context: .
          requires: ['op-stack-go-docker-build']
          build_args: --build-arg OP_STACK_GO_BUILDER="$IMAGE_BASE_PREFIX/op_stack_go:<<pipeline.git.revision>>"
      - cannon-prestate:
          requires: ["op-stack-go-lint"]
      - devnet:
          requires:
            - op-node-docker-build
            - op-batcher-docker-build
            - op-proposer-docker-build
            - l1-geth-version-check
            - devnet-allocs
            - cannon-prestate
      - docker-build:
          name: indexer-docker-build
          docker_file: indexer/Dockerfile
          docker_name: indexer
          docker_tags: <<pipeline.git.revision>>,<<pipeline.git.branch>>
          docker_context: .
      - docker-build:
          name: ufm-metamask-docker-build
          docker_file: ufm-test-services/metamask/Dockerfile
          docker_name: ufm-metamask
          docker_tags: <<pipeline.git.revision>>,<<pipeline.git.branch>>
          docker_context: ufm-test-services/metamask
      - check-generated-mocks-op-node
      - check-generated-mocks-op-service
      - cannon-go-lint-and-test
      - cannon-build-test-vectors

  release:
    when:
      not:
        equal: [ scheduled_pipeline, << pipeline.trigger_source >> ]
    jobs:
      - hold:
          type: approval
          filters:
            tags:
              only: /^(proxyd|indexer|ci-builder|ufm-[a-z0-9\-]*|op-[a-z0-9\-]*)\/v.*/
            branches:
              ignore: /.*/
      - docker-release:
          name: op-heartbeat-release
          filters:
            tags:
              only: /^op-heartbeat\/v.*/
            branches:
              ignore: /.*/
          docker_file: op-heartbeat/Dockerfile
          docker_name: op-heartbeat
          docker_tags: <<pipeline.git.revision>>,<<pipeline.git.branch>>
          docker_context: .
          platforms: "linux/amd64,linux/arm64"
          context:
            - oplabs-gcr-release
          requires:
            - hold
      - docker-release:
          name: op-node-docker-release
          filters:
            tags:
              only: /^op-node\/v.*/
            branches:
              ignore: /.*/
          docker_file: op-node/Dockerfile
          docker_name: op-node
          docker_tags: <<pipeline.git.revision>>,<<pipeline.git.branch>>
          docker_context: .
          platforms: "linux/amd64,linux/arm64"
          context:
            - oplabs-gcr-release
          requires:
            - hold
      - docker-release:
          name: op-batcher-docker-release
          filters:
            tags:
              only: /^op-batcher\/v.*/
            branches:
              ignore: /.*/
          docker_file: op-batcher/Dockerfile
          docker_name: op-batcher
          docker_tags: <<pipeline.git.revision>>,<<pipeline.git.branch>>
          docker_context: .
          platforms: "linux/amd64,linux/arm64"
          context:
            - oplabs-gcr-release
          requires:
            - hold
      - docker-release:
          name: op-proposer-docker-release
          filters:
            tags:
              only: /^op-proposer\/v.*/
            branches:
              ignore: /.*/
          docker_file: op-proposer/Dockerfile
          docker_name: op-proposer
          docker_tags: <<pipeline.git.revision>>,<<pipeline.git.branch>>
          docker_context: .
          platforms: "linux/amd64,linux/arm64"
          context:
            - oplabs-gcr-release
          requires:
            - hold
      - docker-release:
          name: op-challenger-docker-release
          filters:
            tags:
              only: /^op-challenger\/v.*/
            branches:
              ignore: /.*/
          docker_file: op-challenger/Dockerfile
          docker_name: op-challenger
          docker_tags: <<pipeline.git.revision>>,<<pipeline.git.branch>>
          docker_context: .
          platforms: "linux/amd64,linux/arm64"
          context:
            - oplabs-gcr-release
          requires:
            - hold
      - docker-build:
          name: op-migrate-docker-release
          filters:
            tags:
              only: /^op-migrate\/v.*/
            branches:
              ignore: /.*/
          docker_file: op-chain-ops/Dockerfile
          docker_name: op-migrate
          docker_tags: <<pipeline.git.revision>>,<<pipeline.git.branch>>
          docker_context: .
          context:
            - oplabs-gcr-release
          requires:
            - hold
      - docker-release:
          name: op-ufm-docker-release
          filters:
            tags:
              only: /^op-ufm\/v.*/
            branches:
              ignore: /.*/
          docker_file: op-ufm/Dockerfile
          docker_name: op-ufm
          docker_tags: <<pipeline.git.revision>>,<<pipeline.git.branch>>
          docker_context: .
          context:
            - oplabs-gcr-release
          requires:
            - hold
      - docker-release:
          name: proxyd-docker-release
          filters:
            tags:
              only: /^proxyd\/v.*/
            branches:
              ignore: /.*/
          docker_file: proxyd/Dockerfile
          docker_name: proxyd
          docker_tags: <<pipeline.git.revision>>,<<pipeline.git.branch>>
          docker_context: .
          context:
            - oplabs-gcr-release
          requires:
            - hold
      - docker-release:
          name: indexer-docker-release
          filters:
            tags:
              only: /^indexer\/v.*/
            branches:
              ignore: /.*/
          docker_file: indexer/Dockerfile
          docker_name: indexer
          docker_tags: <<pipeline.git.revision>>,<<pipeline.git.branch>>
          docker_context: .
          context:
            - oplabs-gcr-release
          requires:
            - hold
      - docker-release:
          name: ci-builder-docker-release
          filters:
            tags:
              only: /^ci-builder\/v.*/
            branches:
              ignore: /.*/
          docker_file: ./ops/docker/ci-builder/Dockerfile
          docker_name: ci-builder
          docker_tags: <<pipeline.git.revision>>,latest
          docker_context: .
          context:
            - oplabs-gcr
          requires:
            - hold
      - docker-release:
          name: ufm-metamask-docker-release
          filters:
            tags:
              only: /^ufm-metamask\/v.*/
            branches:
              ignore: /.*/
          docker_file: ./ufm-test-services/metamask/Dockerfile
          docker_name: ufm-metamask
          docker_tags: <<pipeline.git.revision>>,latest
          docker_context: ./ufm-test-services/metamask
          context:
            - oplabs-gcr
          requires:
            - hold

  scheduled-todo-issues:
    when:
      equal: [ build_four_hours, <<pipeline.schedule.name>> ]
    jobs:
      - todo-issues:
          name: todo-issue-checks
          context:
            - slack

  scheduled-fpp:
    when:
      equal: [ build_four_hours, <<pipeline.schedule.name>> ]
    jobs:
      - fpp-verify:
          context:
            - slack
            - oplabs-fpp-nodes

  scheduled-link-check:
    when:
      equal: [ build_daily, <<pipeline.schedule.name>> ]
    jobs:
      - bedrock-markdown-links:
          context: slack

  scheduled-docker-publish:
    when:
      equal: [ build_hourly, <<pipeline.schedule.name>> ]
    jobs:
      - docker-publish:
          name: op-node-docker-publish
          docker_name: op-node
          docker_file: op-node/Dockerfile
          docker_tags: <<pipeline.git.revision>>,<<pipeline.git.branch>>
          context:
            - oplabs-gcr
          platforms: "linux/amd64,linux/arm64"
      - docker-publish:
          name: op-batcher-docker-publish
          docker_file: op-batcher/Dockerfile
          docker_name: op-batcher
          docker_tags: <<pipeline.git.revision>>,<<pipeline.git.branch>>
          context:
            - oplabs-gcr
          platforms: "linux/amd64,linux/arm64"
      - docker-publish:
          name: op-program-docker-publish
          docker_file: op-program/Dockerfile
          docker_name: op-program
          docker_tags: <<pipeline.git.revision>>,<<pipeline.git.branch>>
          context:
            - oplabs-gcr
          platforms: "linux/amd64,linux/arm64"
      - docker-publish:
          name: op-proposer-docker-publish
          docker_file: op-proposer/Dockerfile
          docker_name: op-proposer
          docker_tags: <<pipeline.git.revision>>,<<pipeline.git.branch>>
          context:
            - oplabs-gcr
          platforms: "linux/amd64,linux/arm64"
      - docker-publish:
          name: op-challenger-docker-publish
          docker_file: op-challenger/Dockerfile
          docker_name: op-challenger
          docker_tags: <<pipeline.git.revision>>,<<pipeline.git.branch>>
          context:
            - oplabs-gcr
          platforms: "linux/amd64,linux/arm64"
      - docker-publish:
          name: op-heartbeat-docker-publish
          docker_file: op-heartbeat/Dockerfile
          docker_name: op-heartbeat
          docker_tags: <<pipeline.git.revision>>,<<pipeline.git.branch>>
          context:
            - oplabs-gcr
          platforms: "linux/amd64,linux/arm64"
      - docker-publish:
          name: indexer-docker-publish
          docker_file: indexer/Dockerfile
          docker_name: indexer
          docker_tags: <<pipeline.git.revision>>,<<pipeline.git.branch>>
          context:
            - oplabs-gcr
          platforms: "linux/amd64,linux/arm64"
      - docker-publish:
          name: chain-mon-docker-publish
          docker_file: ./ops/docker/Dockerfile.packages
          docker_name: chain-mon
          docker_tags: <<pipeline.git.revision>>,<<pipeline.git.branch>>
          docker_target: wd-mon
          context:
            - oplabs-gcr
      - docker-publish:
          name: ufm-metamask-docker-publish
          docker_file: ufm-test-services/metamask/Dockerfile
          docker_name: ufm-metamask
          docker_context: ufm-test-services/metamask
          docker_tags: <<pipeline.git.revision>>,<<pipeline.git.branch>>
          context:
            - oplabs-gcr<|MERGE_RESOLUTION|>--- conflicted
+++ resolved
@@ -173,10 +173,7 @@
       repo:
         description: Docker repo
         type: string
-<<<<<<< HEAD
         default: "${GCP_ARTIFACT_REPOSITORY}/images"
-=======
-        default: "oplabs-tools-artifacts/images"
       build_args:
         description: Docker build args
         type: string
@@ -189,7 +186,6 @@
         description: Save docker image as
         type: string
         default: ""
->>>>>>> e0b56fc9
     machine:
       image: ubuntu-2204:2022.07.1
       resource_class: medium
@@ -744,45 +740,6 @@
           event: fail
           template: basic_fail_1
 
-<<<<<<< HEAD
-  fuzz-op-node:
-    docker:
-      - image: us-docker.pkg.dev/${GCP_PROJECT_ID}/${GCP_ARTIFACT_REPOSITORY}/images/ci-builder:latest
-    steps:
-      - checkout
-      - check-changed:
-          patterns: op-node
-      - run:
-          name: Fuzz
-          command: make fuzz
-          working_directory: op-node
-
-  fuzz-op-service:
-    docker:
-      - image: us-docker.pkg.dev/${GCP_PROJECT_ID}/${GCP_ARTIFACT_REPOSITORY}/images/ci-builder:latest
-    steps:
-      - checkout
-      - check-changed:
-          patterns: op-service
-      - run:
-          name: Fuzz
-          command: make fuzz
-          working_directory: op-service
-
-  fuzz-op-chain-ops:
-    docker:
-      - image: us-docker.pkg.dev/${GCP_PROJECT_ID}/${GCP_ARTIFACT_REPOSITORY}/images/ci-builder:latest
-    steps:
-      - checkout
-      - check-changed:
-          patterns: op-chain-ops,op-bindings
-      - run:
-          name: Fuzz
-          command: make fuzz
-          working_directory: op-chain-ops
-
-  fuzz-cannon:
-=======
   fuzz-golang:
     parameters:
       package_name:
@@ -791,7 +748,6 @@
       on_changes:
         description: changed pattern to fire fuzzer on
         type: string
->>>>>>> e0b56fc9
     docker:
       - image: us-docker.pkg.dev/${GCP_PROJECT_ID}/${GCP_ARTIFACT_REPOSITORY}/images/ci-builder:latest
     steps:
@@ -840,7 +796,7 @@
 
   l1-geth-version-check:
     docker:
-      - image: us-docker.pkg.dev/oplabs-tools-artifacts/images/ci-builder:latest
+      - image: us-docker.pkg.dev/${GCP_PROJECT_ID}/${GCP_ARTIFACT_REPOSITORY}/images/ci-builder:latest
     steps:
       - checkout
       - run:
@@ -849,7 +805,7 @@
 
   go-lint:
     docker:
-      - image: us-docker.pkg.dev/oplabs-tools-artifacts/images/ci-builder:latest
+      - image: us-docker.pkg.dev/${GCP_PROJECT_ID}/${GCP_ARTIFACT_REPOSITORY}/images/ci-builder:latest
     steps:
       - checkout
       - restore_cache:
@@ -1044,7 +1000,7 @@
 
   cannon-prestate:
     docker:
-      - image: us-docker.pkg.dev/oplabs-tools-artifacts/images/ci-builder:latest
+      - image: us-docker.pkg.dev/${GCP_PROJECT_ID}/${GCP_ARTIFACT_REPOSITORY}/images/ci-builder:latest
     steps:
       - checkout
       - restore_cache:
@@ -1074,7 +1030,7 @@
 
   devnet-allocs:
     docker:
-      - image: us-docker.pkg.dev/oplabs-tools-artifacts/images/ci-builder:latest
+      - image: us-docker.pkg.dev/${GCP_PROJECT_ID}/${GCP_ARTIFACT_REPOSITORY}/images/ci-builder:latest
     steps:
       - checkout
       - restore_cache:
@@ -1167,7 +1123,7 @@
       - run:
           name: Load and tag docker images
           command: |
-            IMAGE_BASE_PREFIX="us-docker.pkg.dev/oplabs-tools-artifacts/images"
+            IMAGE_BASE_PREFIX="us-docker.pkg.dev/${GCP_PROJECT_ID}/${GCP_ARTIFACT_REPOSITORY}/images/ci-builder:latest
             # Load from previous docker-build job
             docker load < "/tmp/workspace/op_stack_go.tar"
             docker load < "/tmp/workspace/op-node.tar"
@@ -1343,7 +1299,7 @@
 
   go-mod-download:
     docker:
-      - image: us-docker.pkg.dev/oplabs-tools-artifacts/images/ci-builder:latest
+      - image: us-docker.pkg.dev/${GCP_PROJECT_ID}/${GCP_ARTIFACT_REPOSITORY}/images/ci-builder:latest
     parameters:
       file:
         default: go.sum
@@ -1384,7 +1340,7 @@
 
   bedrock-go-tests:  # just a helper, that depends on all the actual test jobs
     docker:
-      - image: us-docker.pkg.dev/oplabs-tools-artifacts/images/ci-builder:latest
+      - image: us-docker.pkg.dev/${GCP_PROJECT_ID}/${GCP_ARTIFACT_REPOSITORY}/images/ci-builder:latest
     resource_class: medium
     steps:
       - run: echo Done
@@ -1406,7 +1362,7 @@
 
   op-program-compat:
     docker:
-      - image: us-docker.pkg.dev/oplabs-tools-artifacts/images/ci-builder:latest
+      - image: us-docker.pkg.dev/${GCP_PROJECT_ID}/${GCP_ARTIFACT_REPOSITORY}/images/ci-builder:latest
     steps:
       - checkout
       - restore_cache:
@@ -1507,11 +1463,6 @@
       - depcheck:
           requires:
             - pnpm-monorepo
-<<<<<<< HEAD
-      - devnet
-      - devnet-hardhat
-=======
->>>>>>> e0b56fc9
       - go-lint-test-build:
           name: proxyd-tests
           binary_name: proxyd
@@ -1527,53 +1478,14 @@
             - "go-mod-tidy"
             - l1-geth-version-check
       - bedrock-markdown
-<<<<<<< HEAD
-      - go-lint:
-          name: boba-bindings-lint
-          module: boba-bindings
-      - go-lint:
-          name: boba-chain-ops-lint
-          module: boba-chain-ops
       - go-test:
           name: boba-bindings-tests
           module: boba-bindings
+          requires: ["op-stack-go-lint"]
       - go-test:
           name: boba-chain-ops-tests
           module: boba-chain-ops
-      - go-lint:
-          name: op-batcher-lint
-          module: op-batcher
-      - go-lint:
-          name: op-bootnode-lint
-          module: op-bootnode
-      - go-lint:
-          name: op-bindings-lint
-          module: op-bindings
-      - go-lint:
-          name: op-chain-ops-lint
-          module: op-chain-ops
-      - go-lint:
-          name: op-e2e-lint
-          module: op-e2e
-      - go-lint:
-          name: op-node-lint
-          module: op-node
-      - go-lint:
-          name: op-proposer-lint
-          module: op-proposer
-      - go-lint:
-          name: op-challenger-lint
-          module: op-challenger
-      - go-lint:
-          name: op-program-lint
-          module: op-program
-      - go-lint:
-          name: op-service-lint
-          module: op-service
-      - go-lint:
-          name: op-wheel-lint
-          module: op-wheel
-=======
+          requires: ["op-stack-go-lint"]
       - go-lint: # we combine most of the go-lint work for two reasons: (1) warm up the Go build cache, (2) reduce sum of lint time
           name: op-stack-go-lint
           requires: [ "go-mod-tidy" ]
@@ -1601,7 +1513,6 @@
           name: op-heartbeat-tests
           module: op-heartbeat
           requires: [ "op-stack-go-lint" ]
->>>>>>> e0b56fc9
       - go-test:
           name: op-batcher-tests
           module: op-batcher
@@ -1652,12 +1563,14 @@
           name: op-e2e-ext-geth-tests
           module: op-e2e
           target: test-external-geth
-<<<<<<< HEAD
+          requires:
+            - op-stack-go-lint
+            - devnet-allocs
+            - l1-geth-version-check
       - go-e2e-test:
           name: op-e2e-ext-erigon-tests
           module: op-e2e
           target: test-external-erigon
-=======
           requires:
             - op-stack-go-lint
             - devnet-allocs
@@ -1665,7 +1578,6 @@
       - op-program-compat:
           requires:
             - op-program-tests
->>>>>>> e0b56fc9
       - bedrock-go-tests:
           requires:
             - go-mod-download
@@ -1755,6 +1667,14 @@
           build_args: --build-arg OP_STACK_GO_BUILDER="$IMAGE_BASE_PREFIX/op_stack_go:<<pipeline.git.revision>>"
       - cannon-prestate:
           requires: ["op-stack-go-lint"]
+      - devnet-hardhat:
+          requires:
+            - op-node-docker-build
+            - op-batcher-docker-build
+            - op-proposer-docker-build
+            - l1-geth-version-check
+            - devnet-allocs
+            - cannon-prestate
       - devnet:
           requires:
             - op-node-docker-build
