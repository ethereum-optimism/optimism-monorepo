--- conflicted
+++ resolved
@@ -1368,7 +1368,6 @@
           module: op-e2e
           use_http: "true"
           use_external: "external_geth/shim"
-<<<<<<< HEAD
       - go-e2e-test:
           name: op-e2e-WS-tests-external-erigon
           module: op-e2e
@@ -1379,8 +1378,6 @@
           module: op-e2e
           use_http: "true"
           use_external: "external_erigon/shim"
-=======
->>>>>>> 05f1c85c
       - bedrock-go-tests:
           requires:
             - boba-bindings-lint
