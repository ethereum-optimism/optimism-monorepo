--- conflicted
+++ resolved
@@ -406,13 +406,9 @@
           working_directory: packages/contracts-bedrock
       - run:
           name: gas snapshot
-<<<<<<< HEAD
-          command: forge snapshot --check
-=======
           command: |
             forge --version
-            forge snapshot && git diff --exit-code .gas-snapshot
->>>>>>> 27234f68
+            forge snapshot --check
           working_directory: packages/contracts-bedrock
       - run:
           name: check go bindings
