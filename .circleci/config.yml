version: 2.1

orbs:
  go: circleci/go@1.5.0
  gcp-cli: circleci/gcp-cli@3.0.1
  slack: circleci/slack@4.10.1
commands:
  checkout-with-submodules:
    description: "Checkout and init submodules as needed"
    steps:
      - checkout
      - run: git submodule sync --recursive
      - run: git submodule update --recursive --init
  gcp-oidc-authenticate:
    description: "Authenticate with GCP using a CircleCI OIDC token."
    parameters:
      project_id:
        type: env_var_name
        default: GCP_PROJECT_ID
      workload_identity_pool_id:
        type: env_var_name
        default: GCP_WIP_ID
      workload_identity_pool_provider_id:
        type: env_var_name
        default: GCP_WIP_PROVIDER_ID
      service_account_email:
        type: env_var_name
        default: GCP_SERVICE_ACCOUNT_EMAIL
      gcp_cred_config_file_path:
        type: string
        default: /home/circleci/gcp_cred_config.json
      oidc_token_file_path:
        type: string
        default: /home/circleci/oidc_token.json
    steps:
      - run:
          name: "Create OIDC credential configuration"
          command: |
            # Store OIDC token in temp file
            echo $CIRCLE_OIDC_TOKEN > << parameters.oidc_token_file_path >>
            # Create a credential configuration for the generated OIDC ID Token
            gcloud iam workload-identity-pools create-cred-config \
                "projects/${<< parameters.project_id >>}/locations/global/workloadIdentityPools/${<< parameters.workload_identity_pool_id >>}/providers/${<< parameters.workload_identity_pool_provider_id >>}"\
                --output-file="<< parameters.gcp_cred_config_file_path >>" \
                --service-account="${<< parameters.service_account_email >>}" \
                --credential-source-file=<< parameters.oidc_token_file_path >>
      - run:
          name: "Authenticate with GCP using OIDC"
          command: |
            # Configure gcloud to leverage the generated credential configuration
            gcloud auth login --brief --cred-file "<< parameters.gcp_cred_config_file_path >>"
            # Configure ADC
            echo "export GOOGLE_APPLICATION_CREDENTIALS='<< parameters.gcp_cred_config_file_path >>'" | tee -a "$BASH_ENV"
  check-changed:
    description: "Conditionally halts a step if certain modules change"
    parameters:
      patterns:
        type: string
        description: "Comma-separated list of dependencies"
    steps:
      - run:
          name: "Check for changes"
          command: |
            cd ops/check-changed
            pip3 install -r requirements.txt
            python3 main.py "<<parameters.patterns>>"
jobs:
  cannon-go-lint-and-test:
    docker:
      - image: us-docker.pkg.dev/oplabs-tools-artifacts/images/ci-builder:latest
    resource_class: medium
    steps:
      - checkout
      - check-changed:
          patterns: cannon,packages/contracts-bedrock/contracts/cannon
      - run:
          name: prep Cannon results dir
          command: mkdir -p /tmp/test-results
      - run:
          name: build Cannon example binaries
          command: make elf # only compile ELF binaries with Go, we do not have MIPS GCC for creating the debug-dumps.
          working_directory: cannon/example
      - run:
          name: Cannon Go lint
          command: |
            make lint
          working_directory: cannon
      - run:
          name: Cannon Go tests
          command: |
            gotestsum --format=standard-verbose --junitfile=/tmp/test-results/cannon.xml \
            -- -parallel=2 -coverpkg=github.com/ethereum-optimism/optimism/cannon/... -coverprofile=coverage.out ./...
          working_directory: cannon
      - run:
          name: upload Cannon coverage
          command: codecov --verbose --clean --flags cannon-go-tests
      - store_test_results:
          path: /tmp/test-results
  cannon-build-test-vectors:
    docker:
      - image: us-docker.pkg.dev/oplabs-tools-artifacts/images/ci-builder:latest
    resource_class: medium
    steps:
      - checkout
      - check-changed:
          patterns: cannon/mipsevm/open_mips_tests/test
      - run:
          name: Build MIPS test vectors
          command: python3 maketests.py && git diff --exit-code
          working_directory: cannon/mipsevm/open_mips_tests

  pnpm-monorepo:
    docker:
      - image: us-docker.pkg.dev/oplabs-tools-artifacts/images/ci-builder:latest
    resource_class: xlarge
    steps:
      - checkout
      - check-changed:
          patterns: op-bindings,op-chain-ops,packages/
      - restore_cache:
          name: Restore PNPM Package Cache
          keys:
            - pnpm-packages-v2-{{ checksum "pnpm-lock.yaml" }}
      # TODO remove me after ci builder updated
      - run:
          name: Install pnpm package manager
          command: |
            npm i pnpm --global
      # TODO remove me after ci builder updated
      # A github dep clones-with-immutable-args is installed via github
      # packages installed via npm via github automatically run postpack scripts
      # their postpack script happens to use yarn so we need it here
      - run:
          name: Install yarn package manager
          command: |
            npm i yarn@1 --global
      - run:
          name: Install dependencies
          command: pnpm install --frozen-lockfile
      - save_cache:
          name: Save PNPM Package Cache
          key: pnpm-packages-v2-{{ checksum "pnpm-lock.yaml" }}
          paths:
            - "node_modules"
            - "packages/chain-mon/node_modules"
            - "packages/common-ts/node_modules"
            - "packages/contracts-bedrock/node_modules"
            - "packages/core-utils/node_modules"
            - "packages/fault-detector/node_modules"
            - "packages/replica-healthcheck/node_modules"
            - "packages/sdk/node_modules"
            - "packages/contracts-ts/node_modules"
      - run:
          name: print forge version
          command: forge --version
      - run:
          name: Build monorepo
          command: pnpm build
      - persist_to_workspace:
          root: "."
          paths:
            - "packages/**/dist"
            - "packages/contracts-bedrock/forge-artifacts"

  docker-build:
    environment:
      DOCKER_BUILDKIT: 1
    parameters:
      docker_name:
        description: Docker image name
        type: string
      docker_tags:
        description: Docker image tags as csv
        type: string
      docker_file:
        description: Path to Dockerfile
        type: string
      docker_context:
        description: Docker build context
        type: string
      registry:
        description: Docker registry
        type: string
        default: "us-docker.pkg.dev"
      repo:
        description: Docker repo
        type: string
        default: "oplabs-tools-artifacts/images"
    machine:
      image: ubuntu-2204:2022.07.1
      resource_class: medium
    steps:
      - checkout
      - run:
          command: mkdir -p /tmp/docker_images
      - run:
          name: Build
          command: |
            # Check to see if DOCKER_HUB_READ_ONLY_TOKEN is set (i.e. we are in repo) before attempting to use secrets.
            # Building should work without this read only login, but may get rate limited.
            if [[ -v DOCKER_HUB_READ_ONLY_TOKEN ]]; then
              echo "$DOCKER_HUB_READ_ONLY_TOKEN" | docker login -u "$DOCKER_HUB_READ_ONLY_USER" --password-stdin
            fi
            IMAGE_BASE="<<parameters.registry>>/<<parameters.repo>>/<<parameters.docker_name>>"
            DOCKER_TAGS=$(echo -ne <<parameters.docker_tags>> | sed "s/,/\n/g" | sed "s/[^a-zA-Z0-9\n]/-/g" | sed -e "s|^|-t ${IMAGE_BASE}:|")
            docker build --progress plain \
            $(echo -ne $DOCKER_TAGS | tr '\n' ' ') \
            -f <<parameters.docker_file>> \
            <<parameters.docker_context>>
      - run:
          name: Save
          command: |
            IMAGE_BASE="<<parameters.registry>>/<<parameters.repo>>/<<parameters.docker_name>>"
            DOCKER_LABELS=$(echo -ne <<parameters.docker_tags>> | sed "s/,/\n/g" | sed "s/[^a-zA-Z0-9\n]/-/g")
            echo -ne $DOCKER_LABELS | tr ' ' '\n' | xargs -I {} docker save -o /tmp/docker_images/<<parameters.docker_name>>_{}.tar $IMAGE_BASE:{}
      - persist_to_workspace:
          root: /tmp/docker_images
          paths:
            - "."

  docker-publish:
    environment:
      DOCKER_BUILDKIT: 1
    parameters:
      docker_name:
        description: Docker image name
        type: string
      docker_tags:
        description: Docker image tags as csv
        type: string
      docker_file:
        description: Path to Dockerfile
        type: string
      docker_context:
        description: Docker build context
        type: string
        default: "."
      docker_target:
        description: "target build stage"
        type: string
        default: ""
      registry:
        description: Docker registry
        type: string
        default: "us-docker.pkg.dev"
      repo:
        description: Docker repo
        type: string
        default: "oplabs-tools-artifacts/images"
      platforms:
        description: Platforms to build for
        type: string
        default: "linux/amd64"
    machine:
      image: ubuntu-2204:2022.07.1
      resource_class: medium
    steps:
<<<<<<< HEAD
      - when:
          condition: false
          steps:
            - gcp-oidc-authenticate
            # Below is CircleCI recommended way of specifying nameservers on an Ubuntu box:
            # https://support.circleci.com/hc/en-us/articles/7323511028251-How-to-set-custom-DNS-on-Ubuntu-based-images-using-netplan
            - run: sudo sed -i '13 i \ \ \ \ \ \ \ \ \ \ \ \ nameservers:' /etc/netplan/50-cloud-init.yaml
            - run: sudo sed -i '14 i \ \ \ \ \ \ \ \ \ \ \ \ \ \ \ addresses:' /etc/netplan/50-cloud-init.yaml
            - run: sudo sed -i "s/addresses:/ addresses":" [8.8.8.8, 8.8.4.4] /g" /etc/netplan/50-cloud-init.yaml
            - run: cat /etc/netplan/50-cloud-init.yaml
            - run: sudo netplan apply
            - checkout
            - run:
                name: Build & Publish
                command: |
                  gcloud auth configure-docker <<parameters.registry>>
                  IMAGE_BASE="<<parameters.registry>>/<<parameters.repo>>/<<parameters.docker_name>>"
                  DOCKER_TAGS=$(echo -ne <<parameters.docker_tags>> | sed "s/,/\n/g" | sed "s/[^a-zA-Z0-9\n]/-/g" | sed -e "s|^|-t ${IMAGE_BASE}:|")
                  docker context create buildx-build
                  docker buildx create --use buildx-build
                  docker buildx build --platform=<<parameters.platforms>> --target "<<parameters.docker_target>>" --push \
                    $(echo -ne $DOCKER_TAGS | tr '\n' ' ') \
                    -f <<parameters.docker_file>> \
                    <<parameters.docker_context>>
      - run: /bin/true
=======
      - gcp-oidc-authenticate
      # Below is CircleCI recommended way of specifying nameservers on an Ubuntu box:
      # https://support.circleci.com/hc/en-us/articles/7323511028251-How-to-set-custom-DNS-on-Ubuntu-based-images-using-netplan
      - run: sudo sed -i '13 i \ \ \ \ \ \ \ \ \ \ \ \ nameservers:' /etc/netplan/50-cloud-init.yaml
      - run: sudo sed -i '14 i \ \ \ \ \ \ \ \ \ \ \ \ \ \ \ addresses:' /etc/netplan/50-cloud-init.yaml
      - run: sudo sed -i "s/addresses:/ addresses":" [8.8.8.8, 8.8.4.4] /g" /etc/netplan/50-cloud-init.yaml
      - run: cat /etc/netplan/50-cloud-init.yaml
      - run: sudo netplan apply
      - checkout
      - run:
          name: Build & Publish
          command: |
            gcloud auth configure-docker <<parameters.registry>>
            IMAGE_BASE="<<parameters.registry>>/<<parameters.repo>>/<<parameters.docker_name>>"
            DOCKER_TAGS=$(echo -ne <<parameters.docker_tags>> | sed "s/,/\n/g" | sed "s/[^a-zA-Z0-9\n]/-/g" | sed -e "s|^|-t ${IMAGE_BASE}:|")
            docker context create buildx-build
            docker buildx create --use buildx-build
            docker buildx build --progress plain --platform=<<parameters.platforms>> --target "<<parameters.docker_target>>" --push \
              $(echo -ne $DOCKER_TAGS | tr '\n' ' ') \
              -f <<parameters.docker_file>> \
              <<parameters.docker_context>>
>>>>>>> 4aa04232

  docker-release:
    environment:
      DOCKER_BUILDKIT: 1
    parameters:
      docker_name:
        description: Docker image name
        type: string
      docker_tags:
        description: Docker image tags as csv
        type: string
      docker_file:
        description: Path to Dockerfile
        type: string
      docker_context:
        description: Docker build context
        type: string
      docker_target:
        description: "target build stage"
        type: string
        default: ""
      registry:
        description: Docker registry
        type: string
        default: "us-docker.pkg.dev"
      repo:
        description: Docker repo
        type: string
        default: "oplabs-tools-artifacts/images"
      platforms:
        description: Platforms to build for
        type: string
        default: "linux/amd64"
    machine:
      image: ubuntu-2204:2022.07.1
      resource_class: medium
    steps:
      - gcp-cli/install
      - gcp-oidc-authenticate
      - checkout
      - run:
          name: Configure Docker
          command: |
            gcloud auth configure-docker <<parameters.registry>>
      - run:
          name: Build & Publish
          command: |
            IMAGE_BASE="<<parameters.registry>>/<<parameters.repo>>/<<parameters.docker_name>>"
            DOCKER_TAGS=$(echo -ne <<parameters.docker_tags>> | sed "s/,/\n/g" | sed "s/[^a-zA-Z0-9\n]/-/g" | sed -e "s|^|-t ${IMAGE_BASE}:|")
            docker context create buildx-build
            docker buildx create --use buildx-build
            docker buildx build --progress plain --platform=<<parameters.platforms>> --target "<<parameters.docker_target>>" --push \
              $(echo -ne $DOCKER_TAGS | tr '\n' ' ') \
              -f <<parameters.docker_file>> \
              <<parameters.docker_context>>
      - run:
          name: Tag
          command: |
            ./ops/scripts/ci-docker-tag-op-stack-release.sh <<parameters.registry>>/<<parameters.repo>> $CIRCLE_TAG $CIRCLE_SHA1

  contracts-bedrock-coverage:
    docker:
      - image: us-docker.pkg.dev/oplabs-tools-artifacts/images/ci-builder:latest
    resource_class: large
    steps:
      - checkout
      - attach_workspace: { at: "." }
      - restore_cache:
          name: Restore PNPM Package Cache
          keys:
            - pnpm-packages-v2-{{ checksum "pnpm-lock.yaml" }}
      - check-changed:
          patterns: contracts-bedrock
      # TODO remove me after ci builder updated
      - run:
          name: Install pnpm package manager
          command: |
            npm i pnpm --global
      # TODO remove me after ci builder updated
      # A github dep clones-with-immutable-args is installed via github
      # packages installed via npm via github automatically run postpack scripts
      # their postpack script happens to use yarn so we need it here
      - run:
          name: Install yarn package manager
          command: |
            npm i yarn@1 --global
      - run:
          name: print forge version
          command: forge --version
          working_directory: packages/contracts-bedrock
      - run:
          name: test and generate coverage
          command: pnpm coverage:lcov
          no_output_timeout: 18m
          environment:
            FOUNDRY_PROFILE: ci
          working_directory: packages/contracts-bedrock
      - run:
          name: upload coverage
          command: codecov --verbose --clean --flags contracts-bedrock-tests
          environment:
            FOUNDRY_PROFILE: ci

  contracts-bedrock-tests:
    docker:
      - image: us-docker.pkg.dev/oplabs-tools-artifacts/images/ci-builder:latest
    resource_class: large
    steps:
      - checkout
      - attach_workspace: { at: "." }
      - restore_cache:
          name: Restore PNPM Package Cache
          keys:
            - pnpm-packages-v2-{{ checksum "pnpm-lock.yaml" }}
      - check-changed:
          patterns: contracts-bedrock
      # TODO remove me after ci builder updated
      - run:
          name: Install pnpm package manager
          command: |
            npm i pnpm --global
      # TODO remove me after ci builder updated
      # A github dep clones-with-immutable-args is installed via github
      # packages installed via npm via github automatically run postpack scripts
      # their postpack script happens to use yarn so we need it here
      - run:
          name: Install yarn package manager
          command: |
            npm i yarn@1 --global
      - run:
          name: print forge version
          command: forge --version
          working_directory: packages/contracts-bedrock
      - run:
          name: run tests
          command: pnpm test
          environment:
            FOUNDRY_PROFILE: ci
          working_directory: packages/contracts-bedrock

  contracts-bedrock-checks:
    docker:
      - image: us-docker.pkg.dev/oplabs-tools-artifacts/images/ci-builder:latest
    steps:
      - checkout
      - attach_workspace: { at: "." }
      - restore_cache:
          name: Restore PNPM Package Cache
          keys:
            - pnpm-packages-v2-{{ checksum "pnpm-lock.yaml" }}
      - check-changed:
          patterns: contracts-bedrock
      # TODO remove me after ci builder updated
      - run:
          name: Install pnpm package manager
          command: |
            npm i pnpm --global
      # TODO remove me after ci builder updated
      # A github dep clones-with-immutable-args is installed via github
      # packages installed via npm via github automatically run postpack scripts
      # their postpack script happens to use yarn so we need it here
      - run:
          name: Install yarn package manager
          command: |
            npm i yarn@1 --global
      - run:
          name: lint
          command: |
            pnpm lint:check || echo "export LINT_STATUS=1" >> "$BASH_ENV"
          working_directory: packages/contracts-bedrock
      - run:
          name: gas snapshot
          command: |
            forge --version
            pnpm gas-snapshot --check || echo "export GAS_SNAPSHOT_STATUS=1" >> "$BASH_ENV"
          environment:
            FOUNDRY_PROFILE: ci
          working_directory: packages/contracts-bedrock
      - run:
          name: validate deploy configs
          command: |
            pnpm validate-deploy-configs || echo "export DEPLOY_CONFIG_STATUS=1" >> "$BASH_ENV"
          environment:
            FOUNDRY_PROFILE: ci
          working_directory: packages/contracts-bedrock
      - run:
          name: storage snapshot
          command: |
            pnpm storage-snapshot
            git diff --exit-code .storage-layout || echo "export STORAGE_SNAPSHOT_STATUS=1" >> "$BASH_ENV"
          working_directory: packages/contracts-bedrock
      - run:
          name: invariant docs
          command: |
            pnpm autogen:invariant-docs
            git diff --exit-code ./invariant-docs/*.md || echo "export INVARIANT_DOCS_STATUS=1" >> "$BASH_ENV"
          working_directory: packages/contracts-bedrock
      - run:
          name: check statuses
          command: |
            if [[ "$LINT_STATUS" -ne 0 ]]; then
              FAILED=1
              echo "Linting failed, see job output for details."
            fi
            if [[ "$GAS_SNAPSHOT_STATUS" -ne 0 ]]; then
              FAILED=1
              echo "Gas snapshot failed, see job output for details."
            fi
            if [[ "$DEPLOY_CONFIG_STATUS" -ne 0 ]]; then
              FAILED=1
              echo "Deploy configs invalid, see job output for details."
            fi
            if [[ "$STORAGE_SNAPSHOT_STATUS" -ne 0 ]]; then
              echo "Storage snapshot failed, see job output for details."
              FAILED=1
            fi
            if [[ "$INVARIANT_DOCS_STATUS" -ne 0 ]]; then
              echo "Invariant docs failed, see job output for details."
              FAILED=1
            fi
            if [[ "$FAILED" -ne 0 ]]; then
              exit 1
            fi

  contracts-bedrock-slither:
    docker:
      - image: us-docker.pkg.dev/oplabs-tools-artifacts/images/ci-builder:latest
    resource_class: large
    steps:
      - checkout
      - attach_workspace: { at: "." }
      - restore_cache:
          name: Restore PNPM Package Cache
          keys:
            - pnpm-packages-v2-{{ checksum "pnpm-lock.yaml" }}
      - check-changed:
          patterns: contracts-bedrock
      # TODO remove me after ci builder updated
      - run:
          name: Install pnpm package manager
          command: |
            npm i pnpm --global
      # TODO remove me after ci builder updated
      # A github dep clones-with-immutable-args is installed via github
      # packages installed via npm via github automatically run postpack scripts
      # their postpack script happens to use yarn so we need it here
      - run:
          name: Install yarn package manager
          command: |
            npm i yarn@1 --global
      - run:
          name: slither
          command: |
            slither --version && pnpm slither || echo "export LINT_STATUS=1" >> "$BASH_ENV"
      - run:
          name: invariant docs
          command: pnpm autogen:invariant-docs && git diff --exit-code ./invariant-docs/*.md
          working_directory: packages/contracts-bedrock

  contracts-bedrock-validate-spaces:
    docker:
      - image: us-docker.pkg.dev/oplabs-tools-artifacts/images/ci-builder:latest
    steps:
      - checkout
      - attach_workspace: { at: "." }
      - restore_cache:
          name: Restore PNPM Package Cache
          keys:
            - pnpm-packages-v2-{{ checksum "pnpm-lock.yaml" }}
      - check-changed:
          patterns: contracts-bedrock
      # TODO remove me after ci builder updated
      - run:
          name: Install pnpm package manager
          command: |
            npm i pnpm --global
      # TODO remove me after ci builder updated
      # A github dep clones-with-immutable-args is installed via github
      # packages installed via npm via github automatically run postpack scripts
      # their postpack script happens to use yarn so we need it here
      - run:
          name: Install yarn package manager
          command: |
            npm i yarn@1 --global
      - run:
          name: validate spacers
          command: pnpm validate-spacers
          working_directory: packages/contracts-bedrock

  bedrock-echidna-build:
    docker:
      - image: us-docker.pkg.dev/oplabs-tools-artifacts/images/ci-builder:latest
    steps:
      - checkout
      - attach_workspace: { at: "." }
      - check-changed:
          patterns: contracts-bedrock,contracts
      # TODO remove me after ci builder updated
      - run:
          name: Install pnpm package manager
          command: |
            npm i pnpm --global
      # TODO remove me after ci builder updated
      # A github dep clones-with-immutable-args is installed via github
      # packages installed via npm via github automatically run postpack scripts
      # their postpack script happens to use yarn so we need it here
      - run:
          name: Install yarn package manager
          command: |
            npm i yarn@1 --global
      - run:
          name: Compile with metadata hash
          command: pnpm clean && pnpm build:with-metadata
          working_directory: packages/contracts-bedrock
      - persist_to_workspace:
          root: .
          paths:
            - "node_modules"
            - packages/contracts-bedrock

  bedrock-echidna-run:
    docker:
      - image: us-docker.pkg.dev/oplabs-tools-artifacts/images/ci-builder:latest
    parameters:
      echidna_target:
        description: Which echidna fuzz contract to run
        type: string
      size:
        description: Custom resource class size for the run
        type: string
        default: large
    resource_class: <<parameters.size>>
    steps:
      - checkout
      - attach_workspace: { at: "." }
      - restore_cache:
          name: Restore PNPM Package Cache
          keys:
            - pnpm-packages-v2-{{ checksum "pnpm-lock.yaml" }}
      - check-changed:
          patterns: contracts-bedrock,contracts
      # TODO remove me after ci builder updated
      - run:
          name: Install pnpm package manager
          command: |
            npm i pnpm --global
      # TODO remove me after ci builder updated
      # A github dep clones-with-immutable-args is installed via github
      # packages installed via npm via github automatically run postpack scripts
      # their postpack script happens to use yarn so we need it here
      - run:
          name: Install yarn package manager
          command: |
            npm i yarn@1 --global
      - run:
          name: Echidna Fuzz <<parameters.echidna_target>>
          command: pnpm echidna:<<parameters.echidna_target>>
          working_directory: packages/contracts-bedrock
          no_output_timeout: 15m

  op-bindings-build:
    docker:
      - image: us-docker.pkg.dev/oplabs-tools-artifacts/images/ci-builder:latest
    resource_class: medium
    steps:
      - checkout
      - attach_workspace: { at: "." }
      - restore_cache:
          name: Restore PNPM Package Cache
          keys:
            - pnpm-packages-v2-{{ checksum "pnpm-lock.yaml" }}
      - check-changed:
          patterns: contracts-bedrock,op-bindings
      # TODO remove me after ci builder updated
      - run:
          name: Install pnpm package manager
          command: |
            npm i pnpm --global
      # TODO remove me after ci builder updated
      # A github dep clones-with-immutable-args is installed via github
      # packages installed via npm via github automatically run postpack scripts
      # their postpack script happens to use yarn so we need it here
      - run:
          name: Install yarn package manager
          command: |
            npm i yarn@1 --global
      - run:
          name: check go bindings
          command: make && git diff --exit-code
          working_directory: op-bindings

  js-lint-test:
    parameters:
      package_name:
        description: Package name
        type: string
      dependencies:
        description: Regex matching dependent packages
        type: string
        default: this-package-does-not-exist
      coverage_flag:
        description: Coverage flag name
        type: string
    docker:
      - image: us-docker.pkg.dev/oplabs-tools-artifacts/images/ci-builder:latest
    resource_class: large
    steps:
      - checkout
      - attach_workspace: { at: "." }
      - restore_cache:
          name: Restore PNPM Package Cache
          keys:
            - pnpm-packages-v2-{{ checksum "pnpm-lock.yaml" }}
      - check-changed:
          patterns: <<parameters.package_name>>,<<parameters.dependencies>>
      # TODO remove me after ci builder updated
      - run:
          name: Install pnpm package manager
          command: |
            npm i pnpm --global
      # TODO remove me after ci builder updated
      # A github dep clones-with-immutable-args is installed via github
      # packages installed via npm via github automatically run postpack scripts
      # their postpack script happens to use yarn so we need it here
      - run:
          name: Install yarn package manager
          command: |
            npm i yarn@1 --global
      - run:
          name: Lint
          command: pnpm lint && git diff --exit-code
          working_directory: packages/<<parameters.package_name>>
      - run:
          name: Test
          command: pnpm test:coverage
          working_directory: packages/<<parameters.package_name>>
      - run:
          name: Upload coverage
          command: codecov --verbose --clean --flags <<parameters.coverage_flag>>

  contracts-ts-tests:
    docker:
      - image: us-docker.pkg.dev/oplabs-tools-artifacts/images/ci-builder:latest
    resource_class: large
    steps:
      - checkout
      - attach_workspace: { at: "." }
      - restore_cache:
          name: Restore pnpm Package Cache
          keys:
            - pnpm-packages-v2-{{ checksum "pnpm.lock.yaml" }}
      - check-changed:
          patterns: sdk,contracts-bedrock,contracts
      - run:
          name: Check generated and build
          command: pnpm generate:check
          working_directory: packages/contracts-ts

  sdk-next-tests:
    docker:
      - image: us-docker.pkg.dev/oplabs-tools-artifacts/images/ci-builder:latest
    resource_class: large
    steps:
      - checkout
      - attach_workspace: { at: "." }
      - restore_cache:
          name: Restore pnpm Package Cache
          keys:
            - pnpm-packages-v2-{{ checksum "pnpm.lock.yaml" }}
      - check-changed:
          patterns: sdk,contracts-bedrock,contracts
      - run:
          name: anvil-l1
          background: true
          # atm this is goerli but we should use mainnet after bedrock is live
          command: anvil --fork-url $ANVIL_L1_FORK_URL --fork-block-number 9256679

      - run:
          name: anvil-l2
          background: true
          # atm this is goerli but we should use mainnet after bedrock is live
          command: anvil --fork-url $ANVIL_L2_FORK_URL --port 9545 --fork-block-number 11276409

      - run:
          name: build
          command: pnpm build
          working_directory: packages/sdk
      - run:
          name: lint
          command: pnpm lint:check
          working_directory: packages/sdk
      - run:
          name: make sure anvil l1 is up
          command: npx wait-on tcp:8545 && cast block-number --rpc-url http://localhost:8545
      - run:
          name: make sure anvil l2 is up
          command: npx wait-on tcp:9545 && cast block-number --rpc-url http://localhost:9545
      - run:
          name: test:next
          command: pnpm test:next:run
          no_output_timeout: 5m
          working_directory: packages/sdk
          environment:
            # anvil[0] test private key
            VITE_E2E_PRIVATE_KEY: "0xac0974bec39a17e36ba4a6b4d238ff944bacb478cbed5efcae784d7bf4f2ff80"
            VITE_E2E_RPC_URL_L1: http://localhost:8545
            VITE_E2E_RPC_URL_L2: http://localhost:9545

  bedrock-markdown:
    machine:
      image: ubuntu-2204:2022.07.1
    steps:
      - checkout
      - check-changed:
          patterns: specs/(.*)\.md$
      # TODO remove me after ci builder updated
      - run:
          name: Install pnpm package manager
          command: |
            npm i pnpm --global
      # TODO remove me after ci builder updated
      # A github dep clones-with-immutable-args is installed via github
      # packages installed via npm via github automatically run postpack scripts
      # their postpack script happens to use yarn so we need it here
      - run:
          name: Install yarn package manager
          command: |
            npm i yarn@1 --global
      - run:
          name: pnpm dev deps
          command: pnpm install
      - run:
          name: specs toc
          command: pnpm lint:specs:toc && git diff --exit-code ./specs
      - run:
          name: markdown lint
          command: pnpm lint:specs:check

  bedrock-markdown-links:
    machine:
      image: ubuntu-2204:2022.07.1
    steps:
      - checkout
      # TODO remove me after ci builder updated
      - run:
          name: Install pnpm package manager
          command: |
            npm i pnpm --global
      - run:
          name: Install node_modules
          command: |
            pnpm install
      - run:
          name: Lint check
          command: |
            pnpm lint:specs:check
      - run:
          name: link lint
          command: |
            make bedrock-markdown-links
      - slack/notify:
          channel: C055R639XT9 #notify-link-check
          event: fail
          template: basic_fail_1

  fuzz-op-node:
    docker:
      - image: us-docker.pkg.dev/oplabs-tools-artifacts/images/ci-builder:latest
    steps:
      - checkout
      - check-changed:
          patterns: op-node
      - run:
          name: Fuzz
          command: make fuzz
          working_directory: op-node

  fuzz-op-chain-ops:
    docker:
      - image: us-docker.pkg.dev/oplabs-tools-artifacts/images/ci-builder:latest
    steps:
      - checkout
      - check-changed:
          patterns: op-chain-ops,op-bindings
      - run:
          name: Fuzz
          command: make fuzz
          working_directory: op-chain-ops

  depcheck:
    docker:
      - image: us-docker.pkg.dev/oplabs-tools-artifacts/images/ci-builder:latest
    steps:
      - checkout
      - attach_workspace: { at: "." }
      - restore_cache:
          name: Restore PNPM Package Cache
          keys:
            - pnpm-packages-v2-{{ checksum "pnpm-lock.yaml" }}
      - check-changed:
          patterns: packages
      # TODO remove me after ci builder updated
      - run:
          name: Install pnpm package manager
          command: |
            npm i pnpm --global
      # TODO remove me after ci builder updated
      # A github dep clones-with-immutable-args is installed via github
      # packages installed via npm via github automatically run postpack scripts
      # their postpack script happens to use yarn so we need it here
      - run:
          name: Install yarn package manager
          command: |
            npm i yarn@1 --global
      # Note: The below needs to be manually configured whenever we
      # add a new package to CI.
      - run:
          name: Check common-ts
          command: npx depcheck
          working_directory: packages/common-ts
      - run:
          name: Check core-utils
          command: npx depcheck
          working_directory: packages/core-utils
      - run:
          name: Check sdk
          command: npx depcheck
          working_directory: packages/sdk

  go-lint:
    parameters:
      module:
        description: Go Module Name
        type: string
    docker:
      - image: cimg/go:1.19
    steps:
      - checkout
      - run:
          name: run lint
          command: |
            golangci-lint run -E goimports,sqlclosecheck,bodyclose,asciicheck,misspell,errorlint --timeout 5m -e "errors.As" -e "errors.Is" ./...
          working_directory: <<parameters.module>>

  go-test:
    parameters:
      module:
        description: Go Module Name
        type: string
    docker:
      - image: us-docker.pkg.dev/oplabs-tools-artifacts/images/ci-builder:latest # only used to enable codecov.
    resource_class: xlarge
    steps:
      - checkout
      - run:
          name: prep results dir
          command: mkdir -p /tmp/test-results
      - run:
          name: run tests
          command: |
            gotestsum --format=standard-verbose --junitfile=/tmp/test-results/<<parameters.module>>.xml \
            -- -parallel=8 -coverpkg=github.com/ethereum-optimism/optimism/... -coverprofile=coverage.out ./...
          working_directory: <<parameters.module>>
      - run:
          name: upload coverage
          command: codecov --verbose --clean --flags bedrock-go-tests
      - store_test_results:
          path: /tmp/test-results

  go-e2e-test:
    parameters:
      module:
        description: Go Module Name
        type: string
      use_http:
        description: If the op-e2e package should use HTTP clients
        type: string
      use_external:
        description: The extra-process shim (if any) that should be used
        type: string
    docker:
      - image: us-docker.pkg.dev/oplabs-tools-artifacts/images/ci-builder:latest
    resource_class: xlarge
    steps:
      - checkout
      - check-changed:
          patterns: op-(.+),contracts-bedrock,contracts
      - run:
          name: prep results dir
          command: mkdir -p /tmp/test-results
      - when:
          condition: <<parameters.use_external>>
          steps:
            - run:
                name: Build Shim
                command: make <<parameters.use_external>>
                working_directory: <<parameters.module>>
      - run:
          name: run tests
          command: |
            if [ -n "<<parameters.use_external>>" ] ; then
              export TEST_SUFFIX="_external"
            else
              export TEST_SUFFIX=""
            fi
            # Note: We don't use circle CI test splits because we need to split by test name, not by package. There is an additional
            # constraint that gotestsum does not currently (nor likely will) accept files from different pacakges when building.
            # Note: -parallel must be set to match the number of cores in the resource class
            OP_TESTLOG_DISABLE_COLOR=true OP_E2E_DISABLE_PARALLEL=false OP_E2E_USE_HTTP=<<parameters.use_http>>  gotestsum \
            --format=standard-verbose --junitfile=/tmp/test-results/<<parameters.module>>_http_<<parameters.use_http>>$TEST_SUFFIX.xml \
            -- -timeout=20m -parallel=8 --externalL2 "<<parameters.use_external>>" ./...
          working_directory: <<parameters.module>>
      - store_test_results:
          path: /tmp/test-results

  go-lint-test-build:
    parameters:
      binary_name:
        description: Binary name to build
        type: string
      working_directory:
        description: Working directory
        type: string
      build:
        description: Whether or not to build the binary
        type: boolean
        default: true
      dependencies:
        description: Regex matching dependent packages
        type: string
        default: this-package-does-not-exist
    docker:
      - image: us-docker.pkg.dev/oplabs-tools-artifacts/images/ci-builder:latest
      - image: cimg/postgres:14.1
    steps:
      - checkout
      - check-changed:
          patterns: <<parameters.working_directory>>,<<parameters.dependencies>>
      - run:
          name: Lint
          command: golangci-lint run -E goimports,sqlclosecheck,bodyclose,asciicheck,misspell,errorlint --timeout 2m -e "errors.As" -e "errors.Is" ./...
          working_directory: <<parameters.working_directory>>
      - store_test_results:
          path: /test-results
      - run:
          name: Test
          command: |
            mkdir -p /test-results
            DB_USER=postgres gotestsum --junitfile /test-results/tests.xml
          working_directory: <<parameters.working_directory>>
      - when:
          condition:
            equal: [true, <<parameters.build>>]
          steps:
            - run:
                name: Build
                command: make <<parameters.binary_name>>
                working_directory: <<parameters.working_directory>>

  devnet:
    machine:
      image: ubuntu-2204:2022.10.2
    parameters:
      deploy:
        description: Deploy contracts
        default: false
        type: boolean
    environment:
      DOCKER_BUILDKIT: 1
    steps:
      - checkout-with-submodules
      - check-changed:
          patterns: op-(.+),packages,ops-bedrock
      - run:
          name: Install latest golang
          command: |
            wget https://go.dev/dl/go1.19.linux-amd64.tar.gz
            sudo rm -rf /usr/local/go
            sudo tar -C /usr/local -xzf go1.19.linux-amd64.tar.gz
            export PATH=$PATH:/usr/local/go/bin
            go version
      - run:
          name: foundryup
          command: |
            curl -L https://foundry.paradigm.xyz | bash
            source $HOME/.bashrc
            foundryup
            echo 'export PATH=$HOME/.foundry/bin:$PATH' >> $BASH_ENV
            source $HOME/.bashrc
            forge --version
      - run:
          name: Install NVM
          command: |
            curl -o- https://raw.githubusercontent.com/nvm-sh/nvm/v0.39.3/install.sh | bash
            source ~/.bashrc
            nvm --version
      - run:
          name: Install Node
          command: |
            nvm install
            nvm use && node --version && npm --version
      # TODO remove me after ci builder updated
      # A github dep clones-with-immutable-args is installed via github
      # packages installed via npm via github automatically run postpack scripts
      # their postpack script happens to use yarn so we need it here
      - run:
          name: Install Package managers
          command: |
            npm i pnpm --global
            npm i yarn@1 --global
      - run:
          name: Install and build
          command: |
            pnpm install && pnpm build
      - when:
          condition:
            and:
              - equal: [true, <<parameters.deploy>>]
          steps:
            - run:
                name: Bring up the stack
                command: |
                  make devnet-up-deploy
            - run:
                name: Check L2 config
                command: go run cmd/check-l2/main.go --l2-rpc-url http://localhost:9545 --l1-rpc-url http://localhost:8545
                working_directory: op-chain-ops
            - run:
                name: Deposit ERC20 through the bridge
                command: timeout 8m npx hardhat deposit-erc20 --network devnetL1 --l1-contracts-json-path ../../.devnet/sdk-addresses.json
                working_directory: packages/sdk
            - run:
                name: Deposit ETH through the bridge
                command: timeout 8m npx hardhat deposit-eth --network devnetL1 --l1-contracts-json-path ../../.devnet/sdk-addresses.json
                working_directory: packages/sdk
            - run:
                name: Dump op-node logs
                command: |
                  docker logs ops-bedrock-op-node-1 || echo "No logs."
                when: on_fail
            - run:
                name: Dump op-geth logs
                command: |
                  docker logs ops-bedrock-l2-1 || echo "No logs."
                when: on_fail
            - run:
                name: Dump l1 logs
                command: |
                  docker logs ops-bedrock-l1-1 || echo "No logs."
                when: on_fail
            - run:
                name: Dump op-batcher logs
                command: |
                  docker logs ops-bedrock-op-batcher-1 || echo "No logs."
                when: on_fail
            - run:
                name: Dump op-proposer logs
                command: |
                  docker logs ops-bedrock-op-proposer-1 || echo "No logs."
                when: on_fail
      - when:
          condition:
            and:
              - equal: [false, <<parameters.deploy>>]
          steps:
            - run:
                name: Bring up the stack
                command: |
                  make devnet-up
            - run:
                name: Check L2 config
                command: go run cmd/check-l2/main.go --l2-rpc-url http://localhost:9545 --l1-rpc-url http://localhost:8545
                working_directory: op-chain-ops
            - run:
                name: Deposit ERC20 through the bridge
                command: timeout 10m npx hardhat deposit-erc20 --network devnetL1
                working_directory: packages/sdk
            - run:
                name: Deposit ETH through the bridge
                command: timeout 10m npx hardhat deposit-eth --network devnetL1
                working_directory: packages/sdk
            - run:
                name: Dump op-node logs
                command: |
                  docker logs ops-bedrock-op-node-1 || echo "No logs."
                when: on_fail
            - run:
                name: Dump op-geth logs
                command: |
                  docker logs ops-bedrock-l2-1 || echo "No logs."
                when: on_fail
            - run:
                name: Dump l1 logs
                command: |
                  docker logs ops-bedrock-l1-1 || echo "No logs."
                when: on_fail
            - run:
                name: Dump op-batcher logs
                command: |
                  docker logs ops-bedrock-op-batcher-1 || echo "No logs."
                when: on_fail
            - run:
                name: Dump op-proposer logs
                command: |
                  docker logs ops-bedrock-op-proposer-1 || echo "No logs."
                when: on_fail

  semgrep-scan:
    parameters:
      diff_branch:
        type: string
        default: develop
    environment:
      TEMPORARY_BASELINE_REF: << parameters.diff_branch >>
      SEMGREP_REPO_URL: << pipeline.project.git_url >>
      SEMGREP_BRANCH: << pipeline.git.branch >>
      SEMGREP_COMMIT: << pipeline.git.revision >>

      # Change job timeout (default is 1800 seconds; set to 0 to disable)
      SEMGREP_TIMEOUT: 3000

    docker:
      - image: returntocorp/semgrep
    resource_class: medium
    steps:
      - checkout
      - unless:
          condition:
            equal: ["develop", << pipeline.git.branch >>]
          steps:
            - run:
                # Scan changed files in PRs, block on new issues only (existing issues ignored)
                # Do a full scan when scanning develop, otherwise do an incremental scan.
                name: "Conditionally set BASELINE env var"
                command: |
                  echo 'export SEMGREP_BASELINE_REF=${TEMPORARY_BASELINE_REF}' >> $BASH_ENV
      - run:
          name: "Set environment variables" # for PR comments and in-app hyperlinks to findings
          command: |
            echo 'export SEMGREP_PR_ID=${CIRCLE_PULL_REQUEST##*/}' >> $BASH_ENV
            echo 'export SEMGREP_JOB_URL=$CIRCLE_BUILD_URL' >> $BASH_ENV
            echo 'export SEMGREP_REPO_NAME=$CIRCLE_PROJECT_USERNAME/$CIRCLE_PROJECT_REPONAME' >> $BASH_ENV
      - run:
          name: "Semgrep scan"
          command: semgrep ci

  go-mod-tidy:
    docker:
      - image: us-docker.pkg.dev/oplabs-tools-artifacts/images/ci-builder:latest
    steps:
      - checkout
      - run:
          name: "Go mod tidy"
          command: make mod-tidy && git diff --exit-code

  hive-test:
    parameters:
      version:
        type: string
        default: develop
      sim:
        type: string
    machine:
      image: ubuntu-2204:2022.10.2
      docker_layer_caching: true
      resource_class: large
    steps:
      - attach_workspace:
          at: /tmp/docker_images
      - run:
          name: Docker Load
          command: |
            docker load -i /tmp/docker_images/op-batcher_<<parameters.version>>.tar
            docker load -i /tmp/docker_images/op-proposer_<<parameters.version>>.tar
            docker load -i /tmp/docker_images/op-node_<<parameters.version>>.tar
      - run:
          command: git clone https://github.com/ethereum-optimism/hive.git .
      - go/load-cache
      - go/mod-download
      - go/save-cache
      - run: { command: "go build ." }
      - run: { command: "go build junit/junitformatter.go" }
      - run:
          command: |
            ./hive \
            -sim=<<parameters.sim>> \
            -sim.loglevel=5 \
            -client=go-ethereum_v1.11.6,op-geth_optimism,op-proposer_<<parameters.version>>,op-batcher_<<parameters.version>>,op-node_<<parameters.version>> |& tee /tmp/hive.log
      - run:
          command: |
            tar -cvf /tmp/workspace.tgz -C /home/circleci/project /home/circleci/project/workspace
          name: "Archive workspace"
          when: always
      - run:
          command: |
            ./junitformatter /home/circleci/project/workspace/logs/*.json > /home/circleci/project/workspace/logs/junit.xml
          when: always
      - store_artifacts:
          path: /tmp/workspace.tgz
          destination: hive-workspace.tgz
          when: always
      - store_test_results:
          path: /home/circleci/project/workspace/logs/junit.xml
          when: always
      - store_artifacts:
          path: /home/circleci/project/workspace/logs/junit.xml
          when: always

  bedrock-go-tests:
    docker:
      - image: cimg/go:1.19
    resource_class: medium
    steps:
      - run: echo Done

  fpp-verify:
    docker:
      - image: cimg/go:1.19
    steps:
      - checkout
      - run:
          name: verify-goerli
          command: |
            make verify-goerli
          working_directory: op-program
      - slack/notify:
          channel: C03N11M0BBN
          event: fail
          template: basic_fail_1

  check-generated-mocks-op-node:
    docker:
      - image: us-docker.pkg.dev/oplabs-tools-artifacts/images/ci-builder:latest
    steps:
      - checkout
      - check-changed:
          patterns: op-node
      - run:
          name: check-generated-mocks
          command: make generate-mocks-op-node && git diff --exit-code

  check-generated-mocks-op-service:
    docker:
      - image: us-docker.pkg.dev/oplabs-tools-artifacts/images/ci-builder:latest
    steps:
      - checkout
      - check-changed:
          patterns: op-service
      - run:
          name: check-generated-mocks
          command: make generate-mocks-op-service && git diff --exit-code

workflows:
  main:
    jobs:
      - pnpm-monorepo
      - js-lint-test:
          name: common-ts-tests
          coverage_flag: common-ts-tests
          package_name: common-ts
          requires:
            - pnpm-monorepo
      - js-lint-test:
          name: core-utils-tests
          coverage_flag: core-utils-tests
          package_name: core-utils
          requires:
            - pnpm-monorepo
      - contracts-bedrock-tests:
          requires:
            - pnpm-monorepo
      - contracts-bedrock-coverage:
          requires:
            - pnpm-monorepo
      - contracts-bedrock-checks:
          requires:
            - pnpm-monorepo
      - contracts-bedrock-slither:
          requires:
            - pnpm-monorepo
      - contracts-bedrock-validate-spaces:
          requires:
            - pnpm-monorepo
      - op-bindings-build:
          requires:
            - pnpm-monorepo
      - js-lint-test:
          name: chain-mon-tests
          coverage_flag: chain-mon-tests
          package_name: chain-mon
          dependencies: "(common-ts|contracts-bedrock|core-utils|sdk)"
          requires:
            - pnpm-monorepo
      - js-lint-test:
          name: fault-detector-tests
          coverage_flag: fault-detector-tests
          package_name: fault-detector
          dependencies: "(common-ts|core-utils|sdk)"
          requires:
            - pnpm-monorepo
      - js-lint-test:
          name: contracts-ts-tests
          coverage_flag: contracts-ts-tests
          package_name: contracts-ts
          dependencies: '(contracts-bedrock|contracts-ts)'
          requires:
            - pnpm-monorepo
      - js-lint-test:
          name: sdk-next-tests
          coverage_flag: sdk-next-tests
          package_name: sdk
          dependencies: "(common-ts|contracts-bedrock|core-utils)"
          requires:
            - pnpm-monorepo
      - js-lint-test:
          name: replica-healthcheck-tests
          coverage_flag: replica-healthcheck-tests
          package_name: replica-healthcheck
          dependencies: "(common-ts|core-utils)"
          requires:
            - pnpm-monorepo
      - js-lint-test:
          name: sdk-tests
          coverage_flag: sdk-tests
          package_name: sdk
          dependencies: "(contracts-bedrock|core-utils)"
          requires:
            - pnpm-monorepo
      - depcheck:
          requires:
            - pnpm-monorepo
      - devnet:
          name: devnet (with deployed contracts)
          deploy: true
      - devnet:
          name: devnet (with genesis contracts)
          deploy: false
      - go-lint-test-build:
          name: proxyd-tests
          binary_name: proxyd
          working_directory: proxyd
      - go-lint-test-build:
          name: indexer-tests
          binary_name: indexer
          working_directory: indexer
      - go-lint-test-build:
          name: op-heartbeat tests
          binary_name: op-heartbeat
          working_directory: op-heartbeat
      - semgrep-scan
      - go-mod-tidy
      - fuzz-op-node
      - fuzz-op-chain-ops
      - bedrock-markdown
      - go-lint:
          name: op-batcher-lint
          module: op-batcher
      - go-lint:
          name: op-bootnode-lint
          module: op-bootnode
      - go-lint:
          name: op-bindings-lint
          module: op-bindings
      - go-lint:
          name: op-chain-ops-lint
          module: op-chain-ops
      - go-lint:
          name: op-e2e-lint
          module: op-e2e
      - go-lint:
          name: op-node-lint
          module: op-node
      - go-lint:
          name: op-proposer-lint
          module: op-proposer
      - go-lint:
          name: op-challenger-lint
          module: op-challenger
      - go-lint:
          name: op-program-lint
          module: op-program
      - go-lint:
          name: op-service-lint
          module: op-service
      - go-lint:
          name: op-wheel-lint
          module: op-wheel
      - go-test:
          name: op-batcher-tests
          module: op-batcher
      - go-test:
          name: op-bindings-tests
          module: op-bindings
      - go-test:
          name: op-chain-ops-tests
          module: op-chain-ops
      - go-test:
          name: op-node-tests
          module: op-node
          # TODO: override resource class
      - go-test:
          name: op-proposer-tests
          module: op-proposer
      - go-test:
          name: op-challenger-tests
          module: op-challenger
      - go-test:
          name: op-program-tests
          module: op-program
      - go-test:
          name: op-service-tests
          module: op-service
      - go-e2e-test:
          name: op-e2e-WS-tests
          module: op-e2e
          use_http: "false"
          use_external: ""
      - go-e2e-test:
          name: op-e2e-HTTP-tests
          module: op-e2e
          use_http: "true"
          use_external: ""
      - go-e2e-test:
          name: op-e2e-WS-tests-external-geth
          module: op-e2e
          use_http: "false"
          use_external: "external_erigon/shim"
      - go-e2e-test:
          name: op-e2e-HTTP-tests-external-geth
          module: op-e2e
          use_http: "true"
          use_external: "external_erigon/shim"
      - bedrock-go-tests:
          requires:
            - op-batcher-lint
            - op-bootnode-lint
            - op-bindings-lint
            - op-chain-ops-lint
            - op-e2e-lint
            - op-node-lint
            - op-proposer-lint
            - op-challenger-lint
            - op-program-lint
            - op-service-lint
            - op-batcher-tests
            - op-bindings-tests
            - op-chain-ops-tests
            - op-node-tests
            - op-proposer-tests
            - op-challenger-tests
            - op-program-tests
            - op-service-tests
            - op-e2e-WS-tests
            - op-e2e-HTTP-tests
      - docker-build:
          name: op-node-docker-build
          docker_file: op-node/Dockerfile
          docker_name: op-node
          docker_tags: <<pipeline.git.revision>>,<<pipeline.git.branch>>
          docker_context: .
      - docker-publish:
          name: op-node-docker-publish
          docker_name: op-node
          docker_file: op-node/Dockerfile
          docker_tags: <<pipeline.git.revision>>,<<pipeline.git.branch>>
          context:
            - oplabs-gcr
          platforms: "linux/amd64,linux/arm64"
      - docker-build:
          name: op-batcher-docker-build
          docker_file: op-batcher/Dockerfile
          docker_name: op-batcher
          docker_tags: <<pipeline.git.revision>>,<<pipeline.git.branch>>
          docker_context: .
      - docker-publish:
          name: op-batcher-docker-publish
          docker_file: op-batcher/Dockerfile
          docker_name: op-batcher
          docker_tags: <<pipeline.git.revision>>,<<pipeline.git.branch>>
          context:
            - oplabs-gcr
          platforms: "linux/amd64,linux/arm64"
      - docker-build:
          name: op-program-docker-build
          docker_file: op-program/Dockerfile
          docker_name: op-program
          docker_tags: <<pipeline.git.revision>>,<<pipeline.git.branch>>
          docker_context: .
      - docker-publish:
          name: op-program-docker-publish
          docker_file: op-program/Dockerfile
          docker_name: op-program
          docker_tags: <<pipeline.git.revision>>,<<pipeline.git.branch>>
          context:
            - oplabs-gcr
          platforms: "linux/amd64,linux/arm64"
      - docker-build:
          name: op-proposer-docker-build
          docker_file: op-proposer/Dockerfile
          docker_name: op-proposer
          docker_tags: <<pipeline.git.revision>>,<<pipeline.git.branch>>
          docker_context: .
      - docker-publish:
          name: op-proposer-docker-publish
          docker_file: op-proposer/Dockerfile
          docker_name: op-proposer
          docker_tags: <<pipeline.git.revision>>,<<pipeline.git.branch>>
          context:
            - oplabs-gcr
          platforms: "linux/amd64,linux/arm64"
      - docker-build:
          name: op-challenger-docker-build
          docker_file: op-challenger/Dockerfile
          docker_name: op-challenger
          docker_tags: <<pipeline.git.revision>>,<<pipeline.git.branch>>
          docker_context: .
      - docker-publish:
          name: op-challenger-docker-publish
          docker_file: op-challenger/Dockerfile
          docker_name: op-challenger
          docker_tags: <<pipeline.git.revision>>,<<pipeline.git.branch>>
          context:
            - oplabs-gcr
          platforms: "linux/amd64,linux/arm64"
      - docker-build:
          name: op-heartbeat-docker-build
          docker_file: op-heartbeat/Dockerfile
          docker_name: op-heartbeat
          docker_tags: <<pipeline.git.revision>>,<<pipeline.git.branch>>
          docker_context: .
      - docker-publish:
          name: op-heartbeat-docker-publish
          docker_file: op-heartbeat/Dockerfile
          docker_name: op-heartbeat
          docker_tags: <<pipeline.git.revision>>,<<pipeline.git.branch>>
          context:
            - oplabs-gcr
      - docker-build:
          name: indexer-docker-build
          docker_file: indexer/Dockerfile
          docker_name: indexer
          docker_tags: <<pipeline.git.revision>>,<<pipeline.git.branch>>
          docker_context: .
      - docker-publish:
          name: indexer-docker-publish
          docker_file: indexer/Dockerfile
          docker_name: indexer
          docker_tags: <<pipeline.git.revision>>,<<pipeline.git.branch>>
          context:
            - oplabs-gcr
      - docker-publish:
          name: chain-mon-docker-publish
          docker_file: ./ops/docker/Dockerfile.packages
          docker_name: chain-mon
          docker_tags: <<pipeline.git.revision>>,<<pipeline.git.branch>>
          docker_target: wd-mon
          context:
            - oplabs-gcr
      - docker-publish:
          name: fault-detector-docker-publish
          docker_file: ./ops/docker/Dockerfile.packages
          docker_name: fault-detector
          docker_tags: <<pipeline.git.revision>>,<<pipeline.git.branch>>
          docker_target: fault-detector
          context:
            - oplabs-gcr
      - hive-test:
          name: hive-test-rpc
          version: <<pipeline.git.revision>>
          sim: optimism/rpc
          requires:
            - op-node-docker-build
            - op-batcher-docker-build
            - op-proposer-docker-build
            - op-challenger-docker-build
      - hive-test:
          name: hive-test-p2p
          version: <<pipeline.git.revision>>
          sim: optimism/p2p
          requires:
            - op-node-docker-build
            - op-batcher-docker-build
            - op-proposer-docker-build
            - op-challenger-docker-build
      - hive-test:
          name: hive-test-l1ops
          version: <<pipeline.git.revision>>
          sim: optimism/l1ops
          requires:
            - op-node-docker-build
            - op-batcher-docker-build
            - op-proposer-docker-build
            - op-challenger-docker-build
      - check-generated-mocks-op-node
      - check-generated-mocks-op-service
      - cannon-go-lint-and-test
      - cannon-build-test-vectors
  release:
    jobs:
      - hold:
          type: approval
          filters:
            tags:
              only: /^(fault-detector|proxyd|indexer|ci-builder|op-[a-z0-9\-]*)\/v.*/
            branches:
              ignore: /.*/
      - docker-release:
          name: op-node-docker-release
          filters:
            tags:
              only: /^op-node\/v.*/
            branches:
              ignore: /.*/
          docker_file: op-node/Dockerfile
          docker_name: op-node
          docker_tags: <<pipeline.git.revision>>,<<pipeline.git.branch>>
          docker_context: .
          platforms: "linux/amd64,linux/arm64"
          context:
            - oplabs-gcr-release
          requires:
            - hold
      - docker-release:
          name: op-batcher-docker-release
          filters:
            tags:
              only: /^op-batcher\/v.*/
            branches:
              ignore: /.*/
          docker_file: op-batcher/Dockerfile
          docker_name: op-batcher
          docker_tags: <<pipeline.git.revision>>,<<pipeline.git.branch>>
          docker_context: .
          platforms: "linux/amd64,linux/arm64"
          context:
            - oplabs-gcr-release
          requires:
            - hold
      - docker-release:
          name: op-proposer-docker-release
          filters:
            tags:
              only: /^op-proposer\/v.*/
            branches:
              ignore: /.*/
          docker_file: op-proposer/Dockerfile
          docker_name: op-proposer
          docker_tags: <<pipeline.git.revision>>,<<pipeline.git.branch>>
          docker_context: .
          platforms: "linux/amd64,linux/arm64"
          context:
            - oplabs-gcr-release
          requires:
            - hold
      - docker-release:
          name: op-challenger-docker-release
          filters:
            tags:
              only: /^op-challenger\/v.*/
            branches:
              ignore: /.*/
          docker_file: op-challenger/Dockerfile
          docker_name: op-challenger
          docker_tags: <<pipeline.git.revision>>,<<pipeline.git.branch>>
          docker_context: .
          platforms: "linux/amd64,linux/arm64"
          context:
            - oplabs-gcr-release
          requires:
            - hold
      - docker-release:
          name: fault-detector-docker-release
          filters:
            tags:
              only: /^fault-detector\/v.*/
            branches:
              ignore: /.*/
          docker_file: ./ops/docker/Dockerfile.packages
          docker_name: fault-detector
          docker_tags: <<pipeline.git.revision>>,<<pipeline.git.branch>>
          docker_target: fault-detector
          docker_context: .
          platforms: "linux/amd64,linux/arm64"
          context:
            - oplabs-gcr-release
          requires:
            - hold
      - docker-build:
          name: op-migrate-docker-release
          filters:
            tags:
              only: /^op-migrate\/v.*/
            branches:
              ignore: /.*/
          docker_file: op-chain-ops/Dockerfile
          docker_name: op-migrate
          docker_tags: <<pipeline.git.revision>>,<<pipeline.git.branch>>
          docker_context: .
          context:
            - oplabs-gcr-release
          requires:
            - hold
      - docker-release:
          name: proxyd-docker-release
          filters:
            tags:
              only: /^proxyd\/v.*/
            branches:
              ignore: /.*/
          docker_file: proxyd/Dockerfile
          docker_name: proxyd
          docker_tags: <<pipeline.git.revision>>,<<pipeline.git.branch>>
          docker_context: .
          context:
            - oplabs-gcr-release
          requires:
            - hold
      - docker-release:
          name: indexer-docker-release
          filters:
            tags:
              only: /^indexer\/v.*/
            branches:
              ignore: /.*/
          docker_file: indexer/Dockerfile
          docker_name: indexer
          docker_tags: <<pipeline.git.revision>>,<<pipeline.git.branch>>
          docker_context: .
          context:
            - oplabs-gcr-release
          requires:
            - hold
      - docker-release:
          name: ci-builder-docker-release
          filters:
            tags:
              only: /^ci-builder\/v.*/
            branches:
              ignore: /.*/
          docker_file: ./ops/docker/ci-builder/Dockerfile
          docker_name: ci-builder
          docker_tags: <<pipeline.git.revision>>,latest
          docker_context: .
          context:
            - oplabs-gcr
          requires:
            - hold
  scheduled-fpp:
    triggers:
      - schedule:
          # run every 4 hours
          cron: "0 0,6,12,18 * * *"
          filters:
            branches:
              only: ["develop"]
    jobs:
      - fpp-verify:
          context:
            - slack
            - oplabs-fpp-nodes

  scheduled-link-check:
    triggers:
      - schedule:
          # Run once a day, only on the develop branch
          cron: "0 0 * * *"
          filters:
            branches:
              only: ["develop"]
    jobs:
      - bedrock-markdown-links:
          context: slack<|MERGE_RESOLUTION|>--- conflicted
+++ resolved
@@ -255,7 +255,6 @@
       image: ubuntu-2204:2022.07.1
       resource_class: medium
     steps:
-<<<<<<< HEAD
       - when:
           condition: false
           steps:
@@ -276,34 +275,10 @@
                   DOCKER_TAGS=$(echo -ne <<parameters.docker_tags>> | sed "s/,/\n/g" | sed "s/[^a-zA-Z0-9\n]/-/g" | sed -e "s|^|-t ${IMAGE_BASE}:|")
                   docker context create buildx-build
                   docker buildx create --use buildx-build
-                  docker buildx build --platform=<<parameters.platforms>> --target "<<parameters.docker_target>>" --push \
+                  docker buildx build --progress plain --platform=<<parameters.platforms>> --target "<<parameters.docker_target>>" --push \
                     $(echo -ne $DOCKER_TAGS | tr '\n' ' ') \
                     -f <<parameters.docker_file>> \
                     <<parameters.docker_context>>
-      - run: /bin/true
-=======
-      - gcp-oidc-authenticate
-      # Below is CircleCI recommended way of specifying nameservers on an Ubuntu box:
-      # https://support.circleci.com/hc/en-us/articles/7323511028251-How-to-set-custom-DNS-on-Ubuntu-based-images-using-netplan
-      - run: sudo sed -i '13 i \ \ \ \ \ \ \ \ \ \ \ \ nameservers:' /etc/netplan/50-cloud-init.yaml
-      - run: sudo sed -i '14 i \ \ \ \ \ \ \ \ \ \ \ \ \ \ \ addresses:' /etc/netplan/50-cloud-init.yaml
-      - run: sudo sed -i "s/addresses:/ addresses":" [8.8.8.8, 8.8.4.4] /g" /etc/netplan/50-cloud-init.yaml
-      - run: cat /etc/netplan/50-cloud-init.yaml
-      - run: sudo netplan apply
-      - checkout
-      - run:
-          name: Build & Publish
-          command: |
-            gcloud auth configure-docker <<parameters.registry>>
-            IMAGE_BASE="<<parameters.registry>>/<<parameters.repo>>/<<parameters.docker_name>>"
-            DOCKER_TAGS=$(echo -ne <<parameters.docker_tags>> | sed "s/,/\n/g" | sed "s/[^a-zA-Z0-9\n]/-/g" | sed -e "s|^|-t ${IMAGE_BASE}:|")
-            docker context create buildx-build
-            docker buildx create --use buildx-build
-            docker buildx build --progress plain --platform=<<parameters.platforms>> --target "<<parameters.docker_target>>" --push \
-              $(echo -ne $DOCKER_TAGS | tr '\n' ' ') \
-              -f <<parameters.docker_file>> \
-              <<parameters.docker_context>>
->>>>>>> 4aa04232
 
   docker-release:
     environment:
