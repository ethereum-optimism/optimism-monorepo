{
  "abigen": "v1.10.25",
<<<<<<< HEAD
  "foundry": "63fff3510408b552f11efb8196f48cfe6c1da664",
  "geth": "v1.13.14",
=======
  "foundry": "a436a0df05698e76ff4669c562b7374a03b83c11",
  "geth": "v1.13.4",
>>>>>>> f461ecab
  "nvm": "v20.9.0",
  "slither": "0.10.2",
  "kontrol": "0.1.247"
}<|MERGE_RESOLUTION|>--- conflicted
+++ resolved
@@ -1,12 +1,7 @@
 {
   "abigen": "v1.10.25",
-<<<<<<< HEAD
-  "foundry": "63fff3510408b552f11efb8196f48cfe6c1da664",
-  "geth": "v1.13.14",
-=======
   "foundry": "a436a0df05698e76ff4669c562b7374a03b83c11",
   "geth": "v1.13.4",
->>>>>>> f461ecab
   "nvm": "v20.9.0",
   "slither": "0.10.2",
   "kontrol": "0.1.247"
