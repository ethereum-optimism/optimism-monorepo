/* Imports: External */
import { BaseService, Metrics } from '@eth-optimism/common-ts'
import express, { Request, Response } from 'express'
import promBundle from 'express-prom-bundle'
import cors from 'cors'
import { BigNumber } from 'ethers'
import { JsonRpcProvider } from '@ethersproject/providers'
import { LevelUp } from 'levelup'
import * as Sentry from '@sentry/node'
import * as Tracing from '@sentry/tracing'

/* Imports: Internal */
import { TransportDB } from '../../db/transport-db'
import {
  ContextResponse,
  GasPriceResponse,
  EnqueueResponse,
  StateRootBatchResponse,
  StateRootResponse,
  SyncingResponse,
  TransactionBatchResponse,
  TransactionResponse,
} from '../../types'
import { validators } from '../../utils'
import { L1DataTransportServiceOptions } from '../main/service'

export interface L1TransportServerOptions
  extends L1DataTransportServiceOptions {
  db: LevelUp
}

const optionSettings = {
  db: {
    validate: validators.isLevelUP,
  },
  port: {
    default: 7878,
    validate: validators.isInteger,
  },
  hostname: {
    default: 'localhost',
    validate: validators.isString,
  },
  confirmations: {
    validate: validators.isInteger,
  },
  l1RpcProvider: {
    validate: (val: any) => {
      return validators.isUrl(val) || validators.isJsonRpcProvider(val)
    },
  },
  defaultBackend: {
    default: 'l1',
    validate: (val: string) => {
      return val === 'l1' || val === 'l2'
    },
  },
}

export class L1TransportServer extends BaseService<L1TransportServerOptions> {
  constructor(options: L1TransportServerOptions) {
    super('L1_Transport_Server', options, optionSettings)
  }

  private state: {
    app: express.Express
    server: any
    db: TransportDB
    l1RpcProvider: JsonRpcProvider
  } = {} as any

  protected async _init(): Promise<void> {
    if (!this.options.db.isOpen()) {
      await this.options.db.open()
    }

    this.state.db = new TransportDB(this.options.db)
    this.state.l1RpcProvider =
      typeof this.options.l1RpcProvider === 'string'
        ? new JsonRpcProvider(this.options.l1RpcProvider)
        : this.options.l1RpcProvider

    this._initializeApp()
  }

  protected async _start(): Promise<void> {
    this.state.server = this.state.app.listen(
      this.options.port,
      this.options.hostname
    )
    this.logger.info('Server started and listening', {
      host: this.options.hostname,
      port: this.options.port,
    })
  }

  protected async _stop(): Promise<void> {
    this.state.server.close()
  }

  /**
   * Initializes the server application.
   * Do any sort of initialization here that you want. Mostly just important that
   * `_registerAllRoutes` is called at the end.
   */
  private _initializeApp() {
    // TODO: Maybe pass this in as a parameter instead of creating it here?
    this.state.app = express()
    if (this.options.ethNetworkName) {
      this._initMonitoring()
    }
    this.state.app.use(cors())
    this._registerAllRoutes()
    // Sentry error handling must be after all controllers
    // and before other error middleware
    if (this.options.ethNetworkName) {
      this.state.app.use(Sentry.Handlers.errorHandler())
    }
  }

  /**
   * Initialize Sentry and Prometheus metrics for deployed instances
   */
  private _initMonitoring() {
    // Init Sentry options
    Sentry.init({
      dsn: this.options.sentryDsn,
      release: this.options.release,
      integrations: [
        new Sentry.Integrations.Http({ tracing: true }),
        new Tracing.Integrations.Express({
          app: this.state.app,
        }),
      ],
      tracesSampleRate: this.options.sentryTraceRate,
    })
    this.state.app.use(Sentry.Handlers.requestHandler())
    this.state.app.use(Sentry.Handlers.tracingHandler())
    // Init metrics
    this.metrics = new Metrics({
      prefix: this.name,
      labels: {
        environment: this.options.nodeEnv,
        network: this.options.ethNetworkName,
        release: this.options.release,
      },
    })
    const metricsMiddleware = promBundle({
      includeMethod: true,
      includePath: true,
    })
    this.state.app.use(metricsMiddleware)
  }

  /**
   * Registers a route on the server.
   * @param method Http method type.
   * @param route Route to register.
   * @param handler Handler called and is expected to return a JSON response.
   */
  private _registerRoute(
    method: 'get', // Just handle GET for now, but could extend this with whatever.
    route: string,
    handler: (req?: Request, res?: Response) => Promise<any>
  ): void {
    // TODO: Better typing on the return value of the handler function.
    // TODO: Check for route collisions.
    // TODO: Add a different function to allow for removing routes.

    this.state.app[method](route, async (req, res) => {
      const start = Date.now()
      try {
        const json = await handler(req, res)
        const elapsed = Date.now() - start
        this.logger.info('Served HTTP Request', {
          method: req.method,
          url: req.url,
          elapsed,
        })
        this.logger.debug('Response body', {
          method: req.method,
          url: req.url,
          body: json,
        })
        return res.json(json)
      } catch (e) {
        const elapsed = Date.now() - start
        this.logger.info('Failed HTTP Request', {
          method: req.method,
          url: req.url,
          elapsed,
          msg: e.toString(),
        })
        return res.status(400).json({
          error: e.toString(),
        })
      }
    })
  }

  /**
   * Registers all of the server routes we want to expose.
   * TODO: Link to our API spec.
   */
  private _registerAllRoutes(): void {
    this._registerRoute(
      'get',
      '/eth/syncing',
      async (req): Promise<SyncingResponse> => {
        const backend = req.query.backend || this.options.defaultBackend

        let currentL2Block
        let highestL2BlockNumber
        switch (backend) {
          case 'l1':
            currentL2Block = await this.state.db.getLatestTransaction()
            highestL2BlockNumber = await this.state.db.getHighestL2BlockNumber()
            break
          case 'l2':
            currentL2Block = await this.state.db.getLatestUnconfirmedTransaction()
<<<<<<< HEAD
            highestL2BlockNumber = (await this.state.db.getHighestSyncedUnconfirmedBlock()) - 1
=======
            highestL2BlockNumber =
              (await this.state.db.getHighestSyncedUnconfirmedBlock()) - 1
>>>>>>> c38ec873
            break
          default:
            throw new Error(`Unknown transaction backend ${backend}`)
        }

        if (currentL2Block === null) {
          if (highestL2BlockNumber === null) {
            return {
              syncing: false,
              currentTransactionIndex: 0,
            }
          } else {
            return {
              syncing: true,
              highestKnownTransactionIndex: highestL2BlockNumber,
              currentTransactionIndex: 0,
            }
          }
        }

        if (highestL2BlockNumber > currentL2Block.index) {
          return {
            syncing: true,
            highestKnownTransactionIndex: highestL2BlockNumber,
            currentTransactionIndex: currentL2Block.index,
          }
        } else {
          return {
            syncing: false,
            currentTransactionIndex: currentL2Block.index,
          }
        }
      }
    )

    this._registerRoute(
      'get',
      '/eth/gasprice',
      async (): Promise<GasPriceResponse> => {
        const gasPrice = await this.state.l1RpcProvider.getGasPrice()

        return {
          gasPrice: gasPrice.toString(),
        }
      }
    )

    this._registerRoute(
      'get',
      '/eth/context/latest',
      async (): Promise<ContextResponse> => {
        const tip = await this.state.l1RpcProvider.getBlockNumber()
        const blockNumber = Math.max(0, tip - this.options.confirmations)

        const block = await this.state.l1RpcProvider.getBlock(blockNumber)

        return {
          blockNumber: block.number,
          timestamp: block.timestamp,
          blockHash: block.hash,
        }
      }
    )

    this._registerRoute(
      'get',
      '/eth/context/blocknumber/:number',
      async (req): Promise<ContextResponse> => {
        const number = BigNumber.from(req.params.number).toNumber()
        const tip = await this.state.l1RpcProvider.getBlockNumber()
        const blockNumber = Math.max(0, tip - this.options.confirmations)

        if (number > blockNumber) {
          return {
            blockNumber: null,
            timestamp: null,
            blockHash: null,
          }
        }

        const block = await this.state.l1RpcProvider.getBlock(number)
        return {
          blockNumber: block.number,
          timestamp: block.timestamp,
          blockHash: block.hash,
        }
      }
    )

    this._registerRoute(
      'get',
      '/enqueue/latest',
      async (): Promise<EnqueueResponse> => {
        const enqueue = await this.state.db.getLatestEnqueue()

        if (enqueue === null) {
          return {
            index: null,
            target: null,
            data: null,
            gasLimit: null,
            origin: null,
            blockNumber: null,
            timestamp: null,
            ctcIndex: null,
          }
        }

        const ctcIndex = await this.state.db.getTransactionIndexByQueueIndex(
          enqueue.index
        )

        return {
          ...enqueue,
          ctcIndex,
        }
      }
    )

    this._registerRoute(
      'get',
      '/enqueue/index/:index',
      async (req): Promise<EnqueueResponse> => {
        const enqueue = await this.state.db.getEnqueueByIndex(
          BigNumber.from(req.params.index).toNumber()
        )

        if (enqueue === null) {
          return {
            index: null,
            target: null,
            data: null,
            gasLimit: null,
            origin: null,
            blockNumber: null,
            timestamp: null,
            ctcIndex: null,
          }
        }

        const ctcIndex = await this.state.db.getTransactionIndexByQueueIndex(
          enqueue.index
        )

        return {
          ...enqueue,
          ctcIndex,
        }
      }
    )

    this._registerRoute(
      'get',
      '/transaction/latest',
      async (req): Promise<TransactionResponse> => {
        const backend = req.query.backend || this.options.defaultBackend
        let transaction = null

        switch (backend) {
          case 'l1':
            transaction = await this.state.db.getLatestFullTransaction()
            break
          case 'l2':
            transaction = await this.state.db.getLatestUnconfirmedTransaction()
            break
          default:
            throw new Error(`Unknown transaction backend ${backend}`)
        }

        if (transaction === null) {
          return {
            transaction: null,
            batch: null,
          }
        }

        const batch = await this.state.db.getTransactionBatchByIndex(
          transaction.batchIndex
        )

        return {
          transaction,
          batch,
        }
      }
    )

    this._registerRoute(
      'get',
      '/transaction/index/:index',
      async (req): Promise<TransactionResponse> => {
        const backend = req.query.backend || this.options.defaultBackend
        let transaction = null

        switch (backend) {
          case 'l1':
            transaction = await this.state.db.getFullTransactionByIndex(
              BigNumber.from(req.params.index).toNumber()
            )
            break
          case 'l2':
            transaction = await this.state.db.getUnconfirmedTransactionByIndex(
              BigNumber.from(req.params.index).toNumber()
            )
            break
          default:
            throw new Error(`Unknown transaction backend ${backend}`)
        }

        if (transaction === null) {
          return {
            transaction: null,
            batch: null,
          }
        }

        const batch = await this.state.db.getTransactionBatchByIndex(
          transaction.batchIndex
        )

        return {
          transaction,
          batch,
        }
      }
    )

    this._registerRoute(
      'get',
      '/batch/transaction/latest',
      async (): Promise<TransactionBatchResponse> => {
        const batch = await this.state.db.getLatestTransactionBatch()

        if (batch === null) {
          return {
            batch: null,
            transactions: [],
          }
        }

        const transactions = await this.state.db.getFullTransactionsByIndexRange(
          BigNumber.from(batch.prevTotalElements).toNumber(),
          BigNumber.from(batch.prevTotalElements).toNumber() +
            BigNumber.from(batch.size).toNumber()
        )

        return {
          batch,
          transactions,
        }
      }
    )

    this._registerRoute(
      'get',
      '/batch/transaction/index/:index',
      async (req): Promise<TransactionBatchResponse> => {
        const batch = await this.state.db.getTransactionBatchByIndex(
          BigNumber.from(req.params.index).toNumber()
        )

        if (batch === null) {
          return {
            batch: null,
            transactions: [],
          }
        }

        const transactions = await this.state.db.getFullTransactionsByIndexRange(
          BigNumber.from(batch.prevTotalElements).toNumber(),
          BigNumber.from(batch.prevTotalElements).toNumber() +
            BigNumber.from(batch.size).toNumber()
        )

        return {
          batch,
          transactions,
        }
      }
    )

    this._registerRoute(
      'get',
      '/stateroot/latest',
      async (req): Promise<StateRootResponse> => {
        const backend = req.query.backend || this.options.defaultBackend
        let stateRoot = null

        switch (backend) {
          case 'l1':
            stateRoot = await this.state.db.getLatestStateRoot()
            break
          case 'l2':
            stateRoot = await this.state.db.getLatestUnconfirmedStateRoot()
            break
          default:
            throw new Error(`Unknown transaction backend ${backend}`)
        }

        if (stateRoot === null) {
          return {
            stateRoot: null,
            batch: null,
          }
        }

        const batch = await this.state.db.getStateRootBatchByIndex(
          stateRoot.batchIndex
        )

        return {
          stateRoot,
          batch,
        }
      }
    )

    this._registerRoute(
      'get',
      '/stateroot/index/:index',
      async (req): Promise<StateRootResponse> => {
        const backend = req.query.backend || this.options.defaultBackend
        let stateRoot = null

        switch (backend) {
          case 'l1':
            stateRoot = await this.state.db.getStateRootByIndex(
              BigNumber.from(req.params.index).toNumber()
            )
            break
          case 'l2':
            stateRoot = await this.state.db.getUnconfirmedStateRootByIndex(
              BigNumber.from(req.params.index).toNumber()
            )
            break
          default:
            throw new Error(`Unknown transaction backend ${backend}`)
        }

        if (stateRoot === null) {
          return {
            stateRoot: null,
            batch: null,
          }
        }

        const batch = await this.state.db.getStateRootBatchByIndex(
          stateRoot.batchIndex
        )

        return {
          stateRoot,
          batch,
        }
      }
    )

    this._registerRoute(
      'get',
      '/batch/stateroot/latest',
      async (): Promise<StateRootBatchResponse> => {
        const batch = await this.state.db.getLatestStateRootBatch()

        if (batch === null) {
          return {
            batch: null,
            stateRoots: [],
          }
        }

        const stateRoots = await this.state.db.getStateRootsByIndexRange(
          BigNumber.from(batch.prevTotalElements).toNumber(),
          BigNumber.from(batch.prevTotalElements).toNumber() +
            BigNumber.from(batch.size).toNumber()
        )

        return {
          batch,
          stateRoots,
        }
      }
    )

    this._registerRoute(
      'get',
      '/batch/stateroot/index/:index',
      async (req): Promise<StateRootBatchResponse> => {
        const batch = await this.state.db.getStateRootBatchByIndex(
          BigNumber.from(req.params.index).toNumber()
        )

        if (batch === null) {
          return {
            batch: null,
            stateRoots: [],
          }
        }

        const stateRoots = await this.state.db.getStateRootsByIndexRange(
          BigNumber.from(batch.prevTotalElements).toNumber(),
          BigNumber.from(batch.prevTotalElements).toNumber() +
            BigNumber.from(batch.size).toNumber()
        )

        return {
          batch,
          stateRoots,
        }
      }
    )
  }
}<|MERGE_RESOLUTION|>--- conflicted
+++ resolved
@@ -218,12 +218,8 @@
             break
           case 'l2':
             currentL2Block = await this.state.db.getLatestUnconfirmedTransaction()
-<<<<<<< HEAD
-            highestL2BlockNumber = (await this.state.db.getHighestSyncedUnconfirmedBlock()) - 1
-=======
             highestL2BlockNumber =
               (await this.state.db.getHighestSyncedUnconfirmedBlock()) - 1
->>>>>>> c38ec873
             break
           default:
             throw new Error(`Unknown transaction backend ${backend}`)
