import { ethers } from 'ethers'
import fs from 'fs'
import { add0x, remove0x, clone } from '@eth-optimism/core-utils'
import { StateDump, SurgeryDataSources, AccountType } from './types'
import { findAccount } from './utils'
import { handlers } from './handlers'
import { classify } from './classifiers'
import { loadSurgeryData } from './data'

const doGenesisSurgery = async (
  data: SurgeryDataSources
): Promise<StateDump> => {
  // We'll generate the final genesis file from this output.
  const output: StateDump = []

  // Handle each account in the state dump.
  const input = data.dump.slice(data.configs.startIndex, data.configs.endIndex)

  // Insert any accounts in the genesis that aren't already in the state dump.
  for (const account of data.genesis) {
    if (findAccount(input, account.address) === undefined) {
      input.push(account)
    }
  }

  for (const [i, account] of input.entries()) {
    const accountType = classify(account, data)
    console.log(
      `[${i}/${input.length}] ${AccountType[accountType]}: ${account.address}`
    )

    const handler = handlers[accountType]
    const newAccount = await handler(clone(account), data)
    if (newAccount !== undefined) {
      output.push(newAccount)
    }
  }

  // Clean up and standardize the dump. Also performs a few tricks to reduce the overall size of
  // the state dump, which reduces bandwidth requirements.
  console.log('Cleaning up and standardizing dump format...')
  for (const account of output) {
    for (const [key, val] of Object.entries(account)) {
      // We want to be left with the following fields:
      // - balance
      // - nonce
      // - code
      // - storage (if necessary)
      if (key === 'storage') {
        if (Object.keys(account[key]).length === 0) {
          // We don't need storage if there are no storage values.
          delete account[key]
        } else {
          // We can remove 0x from storage keys and vals to save space.
          for (const [storageKey, storageVal] of Object.entries(account[key])) {
            delete account.storage[storageKey]
            account.storage[remove0x(storageKey)] = remove0x(storageVal)
          }
        }
      } else if (key === 'code') {
        // Code MUST start with 0x.
        account[key] = add0x(val)
      } else if (key === 'codeHash' || key === 'root') {
        // Neither of these fields are necessary. Geth will automatically generate them from the
        // code and storage.
        delete account[key]
      } else if (key === 'balance' || key === 'nonce') {
        // At this point we know that the input is either a string or a number. If it's a number,
        // we want to convert it into a string.
        let stripped = typeof val === 'number' ? val.toString(16) : val
        // Remove 0x so we can strip any leading zeros.
        stripped = remove0x(stripped)
        // We can further reduce our genesis size by removing leading zeros. We can even go as far
        // as removing the entire string because Geth appears to treat the empty string as 0.
        stripped = stripped.replace().replace(/^0+/, '')
        // We have to add 0x if the value is greater or equal to than 10 because Geth will throw an
        // error otherwise.
        if (stripped !== '' && ethers.BigNumber.from(add0x(stripped)).gte(10)) {
          stripped = add0x(stripped)
        }
        account[key] = stripped
      } else if (key === 'address') {
        // Keep the address as-is, we'll delete it eventually.
      } else {
        throw new Error(`unexpected account field: ${key}`)
      }
    }
  }

  return output
}

const main = async () => {
<<<<<<< HEAD
  // Load the surgery data.
  const data = await loadSurgeryData()

  // Do the surgery process and get the new genesis dump.
  console.log('Starting surgery process...')
  const finalGenesisDump = await doGenesisSurgery(data)
=======
  // First download every solc version that we'll need during this surgery.
  console.log('Downloading all required solc versions...')
  await downloadAllSolcVersions()

  // Load the configuration values, will throw if anything is missing.
  console.log('Loading configuration values...')
  const configs: SurgeryConfigs = loadConfigs()

  // Load and validate the state dump.
  console.log('Loading and validating state dump file...')
  const dump: StateDump = await readDumpFile(configs.stateDumpFilePath)
  checkStateDump(dump)

  // Load the genesis file.
  console.log('Loading genesis file...')
  const genesis: GenesisFile = await readGenesisFile(configs.genesisFilePath)
  const genesisDump: StateDump = []
  for (const [address, account] of Object.entries(genesis.alloc)) {
    genesisDump.push({
      address,
      ...account,
    })
  }

  // Load the etherscan dump.
  console.log('Loading etherscan dump file...')
  const etherscanDump: EtherscanContract[] = await readEtherscanFile(
    configs.etherscanFilePath
  )

  // Get a reference to the L2 provider so we can load pool data.
  console.log('Connecting to L2 provider...')
  const l2Provider = new ethers.providers.JsonRpcProvider(configs.l2ProviderUrl)

  // Load the pool data.
  console.log('Loading Uniswap pool data...')
  const pools: UniswapPoolData[] = await getUniswapPoolData(
    l2Provider,
    configs.l2NetworkName
  )

  console.log('Generating pool cache...')
  const poolHashCache = makePoolHashCache(pools)

  // Get a reference to the ropsten provider and wallet, used for deploying Uniswap pools.
  console.log('Connecting to ropsten provider...')
  const ropstenProvider = new ethers.providers.JsonRpcProvider(
    configs.ropstenProviderUrl
  )
  const ropstenWallet = new ethers.Wallet(
    configs.ropstenPrivateKey,
    ropstenProvider
  )

  // Get a reference to the L1 provider.
  console.log('Connecting to L1 provider...')
  const l1Provider = new ethers.providers.JsonRpcProvider(configs.l1ProviderUrl)

  console.log('Connecting to ETH provider...')
  const ethProvider = new ethers.providers.JsonRpcProvider(
    configs.ethProviderUrl
  )

  // Do the surgery process and get the new genesis dump.
  console.log('Starting surgery process...')
  const finalGenesisDump = await doGenesisSurgery({
    dump,
    genesis: genesisDump,
    pools,
    poolHashCache,
    etherscanDump,
    ropstenProvider,
    ropstenWallet,
    ethProvider,
    l1Provider,
    l2Provider,
    configs,
  })
>>>>>>> 992948fb

  // Convert to the format that Geth expects.
  console.log('Converting dump to final format...')
  const finalGenesisAlloc = {}
  for (const account of finalGenesisDump) {
    const address = account.address
    delete account.address
    finalGenesisAlloc[remove0x(address)] = account
  }

  // Attach all of the original genesis configuration values.
  const finalGenesis = {
    ...data.genesis,
    alloc: finalGenesisAlloc,
  }

  // Write the final genesis file to disk.
  console.log('Writing final genesis to disk...')
  fs.writeFileSync(
    data.configs.outputFilePath,
    JSON.stringify(finalGenesis, null, 2)
  )

  console.log('All done!')
}

main()<|MERGE_RESOLUTION|>--- conflicted
+++ resolved
@@ -91,93 +91,12 @@
 }
 
 const main = async () => {
-<<<<<<< HEAD
   // Load the surgery data.
   const data = await loadSurgeryData()
 
   // Do the surgery process and get the new genesis dump.
   console.log('Starting surgery process...')
   const finalGenesisDump = await doGenesisSurgery(data)
-=======
-  // First download every solc version that we'll need during this surgery.
-  console.log('Downloading all required solc versions...')
-  await downloadAllSolcVersions()
-
-  // Load the configuration values, will throw if anything is missing.
-  console.log('Loading configuration values...')
-  const configs: SurgeryConfigs = loadConfigs()
-
-  // Load and validate the state dump.
-  console.log('Loading and validating state dump file...')
-  const dump: StateDump = await readDumpFile(configs.stateDumpFilePath)
-  checkStateDump(dump)
-
-  // Load the genesis file.
-  console.log('Loading genesis file...')
-  const genesis: GenesisFile = await readGenesisFile(configs.genesisFilePath)
-  const genesisDump: StateDump = []
-  for (const [address, account] of Object.entries(genesis.alloc)) {
-    genesisDump.push({
-      address,
-      ...account,
-    })
-  }
-
-  // Load the etherscan dump.
-  console.log('Loading etherscan dump file...')
-  const etherscanDump: EtherscanContract[] = await readEtherscanFile(
-    configs.etherscanFilePath
-  )
-
-  // Get a reference to the L2 provider so we can load pool data.
-  console.log('Connecting to L2 provider...')
-  const l2Provider = new ethers.providers.JsonRpcProvider(configs.l2ProviderUrl)
-
-  // Load the pool data.
-  console.log('Loading Uniswap pool data...')
-  const pools: UniswapPoolData[] = await getUniswapPoolData(
-    l2Provider,
-    configs.l2NetworkName
-  )
-
-  console.log('Generating pool cache...')
-  const poolHashCache = makePoolHashCache(pools)
-
-  // Get a reference to the ropsten provider and wallet, used for deploying Uniswap pools.
-  console.log('Connecting to ropsten provider...')
-  const ropstenProvider = new ethers.providers.JsonRpcProvider(
-    configs.ropstenProviderUrl
-  )
-  const ropstenWallet = new ethers.Wallet(
-    configs.ropstenPrivateKey,
-    ropstenProvider
-  )
-
-  // Get a reference to the L1 provider.
-  console.log('Connecting to L1 provider...')
-  const l1Provider = new ethers.providers.JsonRpcProvider(configs.l1ProviderUrl)
-
-  console.log('Connecting to ETH provider...')
-  const ethProvider = new ethers.providers.JsonRpcProvider(
-    configs.ethProviderUrl
-  )
-
-  // Do the surgery process and get the new genesis dump.
-  console.log('Starting surgery process...')
-  const finalGenesisDump = await doGenesisSurgery({
-    dump,
-    genesis: genesisDump,
-    pools,
-    poolHashCache,
-    etherscanDump,
-    ropstenProvider,
-    ropstenWallet,
-    ethProvider,
-    l1Provider,
-    l2Provider,
-    configs,
-  })
->>>>>>> 992948fb
 
   // Convert to the format that Geth expects.
   console.log('Converting dump to final format...')
