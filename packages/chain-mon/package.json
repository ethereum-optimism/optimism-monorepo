--- conflicted
+++ resolved
@@ -16,27 +16,17 @@
     "dev:replica-mon": "tsx watch ./contrib/replica-mon/service.ts",
     "dev:wallet-mon": "tsx watch ./contrib/wallet-mon/service.ts",
     "dev:wd-mon": "tsx watch ./src/wd-mon/service.ts",
-<<<<<<< HEAD
     "dev:faultproof-wd-mon": "tsx ./src/faultproof-wd-mon/service.ts",
-    "dev:initialized-upgraded-mon": "tsx watch ./src/initialized-upgraded-mon/service.ts",
-    "start:balance-mon": "tsx ./src/balance-mon/service.ts",
-    "start:drippie-mon": "tsx ./src/drippie-mon/service.ts",
-=======
     "dev:initialized-upgraded-mon": "tsx watch ./contrib/initialized-upgraded-mon/service.ts",
     "start:balance-mon": "tsx ./internal/balance-mon/service.ts",
     "start:drippie-mon": "tsx ./contrib/drippie/service.ts",
->>>>>>> 344d9192
     "start:fault-mon": "tsx ./src/fault-mon/service.ts",
     "start:multisig-mon": "tsx ./internal/multisig-mon/service.ts",
     "start:replica-mon": "tsx ./contrib/replica-mon/service.ts",
     "start:wallet-mon": "tsx ./contrib/wallet-mon/service.ts",
     "start:wd-mon": "tsx ./src/wd-mon/service.ts",
-<<<<<<< HEAD
     "start:faultproof-wd-mon": "tsx ./src/faultproof-wd-mon/service.ts",
-    "start:initialized-upgraded-mon": "tsx ./src/initialized-upgraded-mon/service.ts",
-=======
     "start:initialized-upgraded-mon": "tsx ./contrib/initialized-upgraded-mon/service.ts",
->>>>>>> 344d9192
     "test": "hardhat test",
     "test:coverage": "nyc hardhat test && nyc merge .nyc_output coverage.json",
     "build": "tsc -p ./tsconfig.json",
