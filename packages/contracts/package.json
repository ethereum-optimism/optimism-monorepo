{
  "name": "@eth-optimism/rollup-contracts",
  "private": true,
  "version": "0.0.1-alpha.27",
  "main": "build/index.js",
  "files": [
    "build/**/*.js",
    "build/artifacts/*json"
  ],
  "license": "MIT",
  "workspaces": {
    "nohoist": [
      "**/@nomiclabs",
      "**/@nomiclabs/**",
      "**/solidity-coverage",
      "**/solidity-coverage/**",
      "**/typescript",
      "**/typescript/**",
      "**/ts-node",
      "**/ts-node/**"
    ]
  },
  "scripts": {
    "all": "yarn clean && yarn build && yarn test && yarn fix && yarn lint",
<<<<<<< HEAD
    "test": "yarn run test:contracts && yarn run test:deployment",
    "test:contracts": "buidler test --show-stack-traces",
    "test:deployment": "buidler test \"test/deployment/deployment.spec.ts\" --show-stack-traces",
=======
    "test": "yarn run test:contracts",
    "test:contracts": "cross-env SOLPP_FLAGS=\"FLAG_IS_TEST,FLAG_IS_DEBUG\" buidler test --show-stack-traces",
>>>>>>> b69c3af9
    "coverage": "yarn run coverage:contracts",
    "coverage:contracts": "cross-env SOLPP_FLAGS=\"FLAG_IS_TEST\" buidler coverage --network coverage --show-stack-traces --testfiles \"test/contracts/**/*.spec.ts\"",
    "build": "yarn run build:contracts && yarn run build:typescript",
    "build:contracts": "buidler compile",
    "build:typescript": "tsc -p .",
    "clean": "rm -rf ./artifacts ./build ./cache",
    "lint": "yarn run lint:typescript",
    "lint:typescript": "tslint --format stylish --project .",
    "fix": "yarn run fix:typescript",
    "fix:typescript": "prettier --config ../../prettier-config.json --write \"index.ts\" \"buidler.config.ts\" \"{src,test,plugins}/**/*.ts\""
  },
  "dependencies": {
    "@eth-optimism/core-db": "^0.0.1-alpha.25",
    "@eth-optimism/core-utils": "^0.0.1-alpha.25",
    "@eth-optimism/solc-transpiler": "^0.0.1-alpha.27",
    "@nomiclabs/buidler": "^1.3.8",
    "@nomiclabs/buidler-ethers": "^2.0.0",
    "@nomiclabs/buidler-solpp": "^1.3.3",
    "@nomiclabs/buidler-waffle": "^2.0.0",
    "@nomiclabs/ethereumjs-vm": "^4.1.1",
    "@types/lodash": "^4.14.157",
    "chai": "^4.2.0",
    "chai-as-promised": "^7.1.1",
    "chai-bignumber": "^3.0.0",
    "ethereum-waffle": "^3.0.0",
    "ethereumjs-abi": "^0.6.8",
    "ethers": "5.0.0",
    "lodash": "^4.17.15",
    "merkle-patricia-tree": "git+https://github.com/kfichter/merkle-patricia-tree",
    "random-bytes-seed": "^1.0.3",
    "rlp": "^2.2.5",
    "seedrandom": "^3.0.5",
    "ts-node": "^8.10.2",
    "typescript": "^3.9.5"
  },
  "devDependencies": {
    "cross-env": "^7.0.2",
    "glob": "^7.1.6",
    "solidity-coverage": "^0.7.9"
  }
}<|MERGE_RESOLUTION|>--- conflicted
+++ resolved
@@ -22,14 +22,8 @@
   },
   "scripts": {
     "all": "yarn clean && yarn build && yarn test && yarn fix && yarn lint",
-<<<<<<< HEAD
-    "test": "yarn run test:contracts && yarn run test:deployment",
-    "test:contracts": "buidler test --show-stack-traces",
-    "test:deployment": "buidler test \"test/deployment/deployment.spec.ts\" --show-stack-traces",
-=======
     "test": "yarn run test:contracts",
     "test:contracts": "cross-env SOLPP_FLAGS=\"FLAG_IS_TEST,FLAG_IS_DEBUG\" buidler test --show-stack-traces",
->>>>>>> b69c3af9
     "coverage": "yarn run coverage:contracts",
     "coverage:contracts": "cross-env SOLPP_FLAGS=\"FLAG_IS_TEST\" buidler coverage --network coverage --show-stack-traces --testfiles \"test/contracts/**/*.spec.ts\"",
     "build": "yarn run build:contracts && yarn run build:typescript",
