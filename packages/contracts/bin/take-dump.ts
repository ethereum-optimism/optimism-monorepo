/* External Imports */
import * as fs from 'fs'
import * as path from 'path'
import * as mkdirp from 'mkdirp'

const env = process.env
const CHAIN_ID = env.CHAIN_ID || '420'

// Defaults to 0xFF....FF = *no upgrades*
const L2_CHUG_SPLASH_DEPLOYER_OWNER = env.L2_CHUG_SPLASH_DEPLOYER_OWNER || '0x' + 'FF'.repeat(20)
<<<<<<< HEAD
=======
const GAS_PRICE_ORACLE_OWNER = env.GAS_PRICE_ORACLE_OWNER || '0x' + 'FF'.repeat(20)
>>>>>>> b3c460bb

/* Internal Imports */
import { makeStateDump } from '../src/state-dump/make-dump'
import { RollupDeployConfig } from '../src/contract-deployment'
;(async () => {
  const outdir = path.resolve(__dirname, '../dist/dumps')
  const outfile = path.join(outdir, 'state-dump.latest.json')
  mkdirp.sync(outdir)

  const config = {
    ovmGlobalContext: {
      ovmCHAINID: parseInt(CHAIN_ID, 10),
    },
<<<<<<< HEAD
    l2ChugSplashDeployerOwner: L2_CHUG_SPLASH_DEPLOYER_OWNER
=======
    l2ChugSplashDeployerOwner: L2_CHUG_SPLASH_DEPLOYER_OWNER,
    gasPriceOracleOwner: GAS_PRICE_ORACLE_OWNER
>>>>>>> b3c460bb
  }

  const dump = await makeStateDump(config as RollupDeployConfig)
  fs.writeFileSync(outfile, JSON.stringify(dump, null, 4))
})()<|MERGE_RESOLUTION|>--- conflicted
+++ resolved
@@ -7,11 +7,10 @@
 const CHAIN_ID = env.CHAIN_ID || '420'
 
 // Defaults to 0xFF....FF = *no upgrades*
-const L2_CHUG_SPLASH_DEPLOYER_OWNER = env.L2_CHUG_SPLASH_DEPLOYER_OWNER || '0x' + 'FF'.repeat(20)
-<<<<<<< HEAD
-=======
-const GAS_PRICE_ORACLE_OWNER = env.GAS_PRICE_ORACLE_OWNER || '0x' + 'FF'.repeat(20)
->>>>>>> b3c460bb
+const L2_CHUG_SPLASH_DEPLOYER_OWNER =
+  env.L2_CHUG_SPLASH_DEPLOYER_OWNER || '0x' + 'FF'.repeat(20)
+const GAS_PRICE_ORACLE_OWNER =
+  env.GAS_PRICE_ORACLE_OWNER || '0x' + 'FF'.repeat(20)
 
 /* Internal Imports */
 import { makeStateDump } from '../src/state-dump/make-dump'
@@ -25,12 +24,8 @@
     ovmGlobalContext: {
       ovmCHAINID: parseInt(CHAIN_ID, 10),
     },
-<<<<<<< HEAD
-    l2ChugSplashDeployerOwner: L2_CHUG_SPLASH_DEPLOYER_OWNER
-=======
     l2ChugSplashDeployerOwner: L2_CHUG_SPLASH_DEPLOYER_OWNER,
-    gasPriceOracleOwner: GAS_PRICE_ORACLE_OWNER
->>>>>>> b3c460bb
+    gasPriceOracleOwner: GAS_PRICE_ORACLE_OWNER,
   }
 
   const dump = await makeStateDump(config as RollupDeployConfig)
