pragma solidity ^0.5.0;
pragma experimental ABIEncoderV2;

/* Contract Imports */
import { L2ToL1MessagePasser } from "./precompiles/L2ToL1MessagePasser.sol";
import { L1MessageSender } from "./precompiles/L1MessageSender.sol";
import { StateManager } from "./StateManager.sol";
import { SafetyChecker } from "./SafetyChecker.sol";

/* Library Imports */
import { ContractResolver } from "../utils/resolvers/ContractResolver.sol";
import { DataTypes } from "../utils/libraries/DataTypes.sol";
import { ContractAddressGenerator } from "../utils/libraries/ContractAddressGenerator.sol";
import { RLPWriter } from "../utils/libraries/RLPWriter.sol";

/* Testing Imports */
import { StubSafetyChecker } from "./test-helpers/StubSafetyChecker.sol";

/**
 * @title ExecutionManager
 * @notice The execution manager ensures that the execution of each transaction
 *         is sandboxed in a distinct environment as defined by the supplied
 *         backend. Only state / contracts from that backend will be accessed.
 */
contract ExecutionManager is ContractResolver {
    /*
     * Events
     */

    event ActiveContract(
        address _activeContract
    );
    event CreatedContract(
        address _ovmContractAddress,
        address _codeContractAddress,
        bytes32 _codeContractHash
    );
    event CallingWithEOA(
        address _ovmFromAddress,
        address _ovmToAddress
    );
    event EOACreatedContract(
        address _ovmContractAddress
    );
    event SetStorage(
        address _ovmContractAddress,
        bytes32 _slot,
        bytes32 _value
    );
    event EOACallRevert(
        bytes _revertMessage
    );


    /*
     * Contract Constants
     */

    address constant private ZERO_ADDRESS = 0x0000000000000000000000000000000000000000;

    // Bitwise right shift 28 * 8 bits so the 4 method ID bytes are in the right-most bytes
    bytes32 constant private METHOD_ID_OVM_CALL = keccak256("ovmCALL()") >> 224;
    bytes32 constant private METHOD_ID_OVM_CREATE = keccak256("ovmCREATE()") >> 224;

    // Precompile addresses
    address constant private L2_TO_L1_OVM_MESSAGE_PASSER = 0x4200000000000000000000000000000000000000;
    address constant private L1_MESSAGE_SENDER = 0x4200000000000000000000000000000000000001;


    /*
     * Contract Variables
     */

    DataTypes.ExecutionContext executionContext;


    /*
     * Constructor
     */

    /**
     * @param _addressResolver Address of the AddressResolver contract.
     * @param _owner Address of the owner of this contract.
     * @param _blockGasLimit Gas limit for OVM blocks.
     */
    constructor(
        address _addressResolver,
        address _owner,
        uint _blockGasLimit
    )
        public
        ContractResolver(_addressResolver)
    {
        // Deploy a default state manager
        StateManager stateManager = resolveStateManager();

        // Associate all Ethereum precompiles
        for (uint160 i = 1; i < 20; i++) {
            stateManager.associateCodeContract(address(i), address(i));
        }

        // Deploy custom precompiles
        L2ToL1MessagePasser l2ToL1MessagePasser = new L2ToL1MessagePasser(address(this));
        stateManager.associateCodeContract(L2_TO_L1_OVM_MESSAGE_PASSER, address(l2ToL1MessagePasser));
        L1MessageSender l1MessageSender = new L1MessageSender(address(this));
        stateManager.associateCodeContract(L1_MESSAGE_SENDER, address(l1MessageSender));

        executionContext.gasLimit = _blockGasLimit;
        executionContext.chainId = 108;

        // Set our owner
        // TODO
    }


    /*
     * Public Functions
     */

    /**
     * Sets a new state manager to be associated with the execution manager.
     * This is used when we want to swap out a new backend to be used for a
     * different execution.
     * @param _stateManagerAddress Address of the new StateManager.
     */
    function setStateManager(
        address _stateManagerAddress
    )
        public
    {
        addressResolver.setAddress("StateManager", _stateManagerAddress);
    }


    /*********************
     * Execute EOA Calls *
     *********************/

    /**
     * Execute an Externally Owned Account (EOA) call. This will accept all information required
     * for an OVM transaction as well as a signature from an EOA. First we will calculate the
     * sender address (EOA address) and then we will perform the call.
     * @param _timestamp The timestamp which should be used for this call's context.
     * @param _queueOrigin The parent-chain queue from which this call originated.
     * @param _nonce The current nonce of the EOA.
     * @param _ovmEntrypoint The contract which this transaction should be executed against.
     * @param _callBytes The calldata for this ovm transaction.
     * @param _v The v value of the ECDSA signature + CHAIN_ID.
     * @param _r The r value of the ECDSA signature.
     * @param _s The s value of the ECDSA signature.
     */
    function executeEOACall(
        uint _timestamp,
        uint _queueOrigin,
        uint _nonce,
        address _ovmEntrypoint,
        bytes memory _callBytes,
        uint8 _v,
        bytes32 _r,
        bytes32 _s
    )
        public
    {
        StateManager stateManager = resolveStateManager();

        // Get EOA address
        address eoaAddress = recoverEOAAddress(_nonce, _ovmEntrypoint, _callBytes, _v, _r, _s);

        // Require that the EOA signature isn't zero (invalid signature)
        require(eoaAddress != ZERO_ADDRESS, "Failed to recover signature");

        // Require nonce to be correct
        require(_nonce == stateManager.getOvmContractNonce(eoaAddress), "Incorrect nonce!");

        emit CallingWithEOA(
            eoaAddress,
            _ovmEntrypoint
        );

        // Make the EOA call for the account
        executeTransaction(
            _timestamp,
            _queueOrigin,
            _ovmEntrypoint,
            _callBytes,
            eoaAddress,
            ZERO_ADDRESS,
            false
        );
    }

    /**
     * Execute a transaction. Note that unsigned EOA calls are unauthenticated.
     * This means that they should not be allowed for normal execution.
     * @param _timestamp The timestamp which should be used for this call's context.
     * @param _queueOrigin The parent-chain queue from which this call originated.
     * @param _ovmEntrypoint The contract which this transaction should be executed against.
     * @param _callBytes The calldata for this ovm transaction.
     * @param _fromAddress The address which this call should originate from--the msg.sender.
     * @param _allowRevert Flag which controls whether or not to revert in the case of failure.
     */
    function executeTransaction(
        uint _timestamp,
        uint _queueOrigin,
        address _ovmEntrypoint,
        bytes memory _callBytes,
        address _fromAddress,
        address _l1MsgSenderAddress,
        bool _allowRevert
    )
        public
    {
        StateManager stateManager = resolveStateManager();

        require(_timestamp > 0, "Timestamp must be greater than 0");
        uint _nonce = stateManager.getOvmContractNonce(_fromAddress);

        // Initialize our context
        initializeContext(_timestamp, _queueOrigin, _fromAddress, _l1MsgSenderAddress);

        // Set the active contract to be our EOA address
        switchActiveContract(_fromAddress);

        // Set methodId based on whether we're creating a contract
        bytes32 methodId;
        uint256 callSize;
        bool isCreate = _ovmEntrypoint == ZERO_ADDRESS;

        // Check if we're creating -- ovmEntrypoint == ZERO_ADDRESS
        if (isCreate) {
            methodId = METHOD_ID_OVM_CREATE;
            callSize = _callBytes.length + 4;

            // Emit event that we are creating a contract with an EOA
            address _newOvmContractAddress = ContractAddressGenerator.getAddressFromCREATE(_fromAddress, _nonce);
            emit EOACreatedContract(_newOvmContractAddress);
        } else {
            methodId = METHOD_ID_OVM_CALL;
            callSize = _callBytes.length + 32 + 4;

            // Creates will get incremented, but calls need to be as well!
            stateManager.incrementOvmContractNonce(_fromAddress);
        }

        assembly {
            if eq(isCreate, 0) {
                _callBytes := sub(_callBytes, 4)
                // And now set the ovmEntrypoint
                mstore(add(_callBytes, 4), _ovmEntrypoint)
            }

            if eq(isCreate, 1) {
                _callBytes := add(_callBytes, 28)
            }

            mstore8(_callBytes, shr(24, methodId))
            mstore8(add(_callBytes, 1), shr(16, methodId))
            mstore8(add(_callBytes, 2), shr(8, methodId))
            mstore8(add(_callBytes, 3), methodId)
        }

        bool success = false;
        address addr = address(this);
        bytes memory result;
        assembly {
            success := call(gas, addr, 0, _callBytes, callSize, 0, 0)
            result := mload(0x40)
            let resultData := add(result, 0x20)
            returndatacopy(resultData, 0, returndatasize)

            if eq(success, 1) {
                return(resultData, returndatasize)
            }

            if eq(_allowRevert, 1) {
                revert(resultData, returndatasize)
            }

            mstore(result, returndatasize)
            mstore(0x40, add(resultData, returndatasize))
        }

        if (!success) {
            // We need the tx to succeed even on failure so logs, nonce, etc. are preserved.
            // This is how we indicate that the tx "failed."
            emit EOACallRevert(result);
            assembly {
                return(0,0)
            }
        }
    }

    /**
     * Recover the EOA of an ECDSA-signed Ethereum transaction. Note some values will be set to
     * zero by default. Additionally, the `to=ZERO_ADDRESS` is reserved for contract creation
     * transactions.
     * @param _nonce The nonce of the transaction.
     * @param _to The entrypoint / recipient of the transaction.
     * @param _callData The calldata which will be applied to the entrypoint contract.
     * @param _v The v value of the ECDSA signature + CHAIN_ID.
     * @param _r The r value of the ECDSA signature.
     * @param _s The s value of the ECDSA signature.
     */
    function recoverEOAAddress(
        uint _nonce,
        address _to,
        bytes memory _callData,
        uint8 _v,
        bytes32 _r,
        bytes32 _s
    )
        public
        view
        returns (address)
    {
        bytes[] memory message = new bytes[](9);
        message[0] = RLPWriter.encodeUint(_nonce); // Nonce
        message[1] = RLPWriter.encodeUint(0); // Gas price
        message[2] = RLPWriter.encodeUint(executionContext.gasLimit); // Gas limit

        // To -- Special rlp encoding handling if _to is the ZERO_ADDRESS
        if (_to == ZERO_ADDRESS) {
            message[3] = RLPWriter.encodeUint(0);
        } else {
            message[3] = RLPWriter.encodeAddress(_to);
        }

        message[4] = RLPWriter.encodeUint(0); // Value
        message[5] = RLPWriter.encodeBytes(_callData); // Data
        message[6] = RLPWriter.encodeUint(executionContext.chainId); // ChainID
        message[7] = RLPWriter.encodeUint(0); // Zeros for R
        message[8] = RLPWriter.encodeUint(0); // Zeros for S

        bytes memory encodedMessage = RLPWriter.encodeList(message);
        bytes32 hash = keccak256(abi.encodePacked(encodedMessage));

        /*
         * Replay protection is used to prevent signatures on one chain from
         * being used on other chains. To support replay protection ethereum
         * modifies the value of v in the signature to be different for each
         * chainID. This was implemented based on the following EIP:
         * https://github.com/ethereum/EIPs/blob/master/EIPS/eip-155.md#specification
         */
        return ecrecover(hash, (_v - uint8(executionContext.chainId) * 2) - 8, _r, _s);
    }


    /***********************
     * OVM Context Opcodes *
     ***********************/

    /**
     * @notice CALLER opcode (msg.sender)
     * Retrieves the caller of the currently-running contract.
     * Note: Calling this requires a CALL, which changes the CALLER, which is why we use executionContext.
     *
     * This is a raw function, so there are no listed (ABI-encoded) inputs / outputs.
     * Below format of the bytes expected as input and written as output:
     * calldata: 4 bytes: [methodID (bytes4)]
     * returndata: 32-byte CALLER address containing the left-padded, big-endian encoding of the address.
     */
    function ovmCALLER()
        public
        view
    {
        // First make sure the ovmMsgSender was set
        require(
            executionContext.ovmMsgSender != ZERO_ADDRESS,
            "Error: attempting to access non-existent msgSender."
        );

        // This is returned as left-padded, big-endian, so pad it left!
        bytes32 addressBytes = bytes32(bytes20(executionContext.ovmMsgSender)) >> 96;

        assembly {
            let addressMemory := mload(0x40)
            mstore(addressMemory, addressBytes)
            return(addressMemory, 32)
        }
    }

    /**
     * @notice ADDRESS opcode
     * Gets the address of the currently-running contract.
     * Note: Calling this requires a CALL, which changes the ADDRESS, which is why we use executionContext.
     *
     * This is a raw function, so there are no listed (ABI-encoded) inputs / outputs.
     * Below format of the bytes expected as input and written as output:
     * calldata: 4 bytes: [methodID (bytes4)]
     * returndata: 32-byte ADDRESS containing the left-padded, big-endian encoding of the address.
     */
    function ovmADDRESS()
        public
        view
    {
        // First make sure the ovmMsgSender was set
        require(
            executionContext.ovmActiveContract != ZERO_ADDRESS,
            "Error: attempting to access non-existent ovmActiveContract."
        );

        // This is returned as left-padded, big-endian, so pad it left!
        bytes32 addressBytes = bytes32(bytes20(executionContext.ovmActiveContract)) >> 96;

        assembly {
            let addressMemory := mload(0x40)
            mstore(addressMemory, addressBytes)
            return(addressMemory, 32)
        }
    }

    /**
     * @notice TIMESTAMP opcode
     * This gets the current timestamp. Since the L2 value for this
     * will necessarily be different than L1, this needs to be overridden for the OVM.
     * Note: This is a raw function, so there are no listed (ABI-encoded) inputs / outputs.
     * Below format of the bytes expected as input and written as output:
     * calldata: 4 bytes: [methodID (bytes4)]
     * returndata: uint256 representing the current timestamp.
     */
    function ovmTIMESTAMP()
        public
        view
    {
        uint t = executionContext.timestamp;

        assembly {
            let timestampMemory := mload(0x40)
            mstore(timestampMemory, t)
            return(timestampMemory, 32)
        }
    }

    /**
     * @notice CHAINID opcode
     * This gets the chain id. Since the L2 value for this
     * will necessarily be different than L1, this needs to be overridden for the OVM.
     * Note: This is a raw function, so there are no listed (ABI-encoded) inputs / outputs.
     * Below format of the bytes expected as input and written as output:
     * calldata: 4 bytes: [methodID (bytes4)]
     * returndata: uint256 representing the current timestamp.
     */
    function ovmCHAINID()
        public
        view
    {
        uint chainId = 108;

        assembly {
            let chainIdMemory := mload(0x40)
            mstore(chainIdMemory, chainId)
            return(chainIdMemory, 32)
        }
    }

    /**
     * @notice GASLIMIT opcode
     * This gets the gas limit for the current transaction. Since the L2 value for this
     * may be different than L1, this needs to be overridden for the OVM.
     * Note: This is a raw function, so there are no listed (ABI-encoded) inputs / outputs.
     * Below format of the bytes expected as input and written as output:
     * calldata: 4 bytes: [methodID (bytes4)]
     * returndata: uint256 representing the current gas limit.
     */
    function ovmGASLIMIT()
        public
        view
    {
        uint g = executionContext.gasLimit;

        assembly {
            let gasLimitMemory := mload(0x40)
            mstore(gasLimitMemory, g)
            return(gasLimitMemory, 32)
        }
    }

    /**
     * Gets the gas limit for fraud proofs. This value exists to make sure that fraud proofs
     * don't require an excessive amount of gas that is not feasible on L1.
     * Note: This is a raw function, so there are no listed (ABI-encoded) inputs / outputs.
     * Below format of the bytes expected as input and written as output:
     * calldata: 4 bytes: [methodID (bytes4)]
     * returndata: uint256 representing the fraud proof gas limit.
     */
    function ovmBlockGasLimit()
        public
        view
    {
        uint g = executionContext.gasLimit;

        assembly {
            let gasLimitMemory := mload(0x40)
            mstore(gasLimitMemory, g)
            return(gasLimitMemory, 32)
        }
    }

    /**
     * Gets the queue origin in the current Execution Context.
     * Note: This is a raw function, so there are no listed (ABI-encoded) inputs / outputs.
     * Below format of the bytes expected as input and written as output:
     * calldata: 4 bytes: [methodID (bytes4)]
     * returndata: uint256 representing the current queue origin.
     */
    function ovmQueueOrigin()
        public
        view
    {
        uint q = executionContext.queueOrigin;

        assembly {
            let queueOriginMemory := mload(0x40)
            mstore(queueOriginMemory, q)
            return(queueOriginMemory, 32)
        }
    }

    /**
     * This gets whether or not this contract is currently in a static call context.
     * Note: This is a raw function, so there are no listed (ABI-encoded) inputs / outputs.
     * Below format of the bytes expected as input and written as output:
     * calldata: 4 bytes: [methodID (bytes4)]
     * returndata: uint256 of 1 if in a static context and 0 if not.
     */
    function isStaticContext()
        public
        view
    {
        uint staticContext = executionContext.inStaticContext ? 1 : 0;

        assembly {
            let contextMemory := mload(0x40)
            mstore(contextMemory, staticContext)
            return(contextMemory, 32)
        }
    }

    /**
     * ORIGIN opcode (tx.origin) -- this gets the origin address of the
     * externally owned account that initiated this transaction.
     * Note: If we are in a transaction that wasn't initiated by an externally
     * owned account this function will revert.
     *
     * This is a raw function, so there are no listed (ABI-encoded) inputs / outputs.
     * Below format of the bytes expected as input and written as output:
     * returndata: 32-byte ORIGIN address containing the left-padded, big-endian encoding of the address.
     */
    function ovmORIGIN()
        public
        view
    {
        require(
            executionContext.ovmTxOrigin != ZERO_ADDRESS,
            "Error: attempting to access non-existent txOrigin."
        );

        bytes32 addressBytes = bytes32(bytes20(executionContext.ovmTxOrigin)) >> 96;

        assembly {
            let addressMemory := mload(0x40)
            mstore(addressMemory, addressBytes)
            return(addressMemory, 32)
        }
    }

    /*****************************
     * Contract Creation Opcodes *
     *****************************/

    /**
     * @notice CREATE opcode
     * Deploying a new ovm contract to a CREATE address.
     * Note: This is a raw function, so there are no listed (ABI-encoded) inputs / outputs.
     * Below format of the bytes expected as input and written as output:
     * calldata: variable-length bytes:
     *       [methodID (bytes4)]
     *       [ovmInitcode (bytes (variable length))]
     * returndata: [newOvmContractAddress (as bytes32)] -- will be all 0s if this create failed.
     */
    function ovmCREATE()
        public
    {
        StateManager stateManager = resolveStateManager();

        if (executionContext.inStaticContext) {
            // Cannot create new contracts from a STATICCALL -- return 0 address
            assembly {
                let returnData := mload(0x40)
                mstore(returnData, 0)
                return(returnData, 0x20)
            }
        }

        bytes memory _ovmInitcode;
        assembly {
            _ovmInitcode := mload(0x40)
            // ignore methodID
            let initcodeSize := sub(calldatasize, 4)
            // need to ABI-encode _ovmInitcode for solidity calls
            mstore(_ovmInitcode, initcodeSize)
            // read calldata, ignoring methodID -- the rest is _ovmInitcode
            calldatacopy(add(_ovmInitcode, 0x20), 4, initcodeSize)
            // update free mem pointer
            mstore(0x40, add(add(_ovmInitcode, 0x20), initcodeSize))
        }

        // First we need to generate the CREATE address
        address creator = executionContext.ovmActiveContract;
        uint creatorNonce = stateManager.getOvmContractNonce(creator);
        address _newOvmContractAddress = ContractAddressGenerator.getAddressFromCREATE(creator, creatorNonce);

        // Next we need to actually create the contract in our state at that address
        createNewContract(_newOvmContractAddress, _ovmInitcode);

        // Insert the newly created contract into our state manager.
        stateManager.registerCreatedContract(_newOvmContractAddress);

        // Insert the newly created contract into our state manager.
        stateManager.associateCreatedContract(_newOvmContractAddress);

        // We also need to increment the contract nonce
        stateManager.incrementOvmContractNonce(creator);

        // Shifting so that it is left-padded, big-endian ('00'x12 + 20 bytes of address)
        bytes32 newOvmContractAddressBytes32 = bytes32(bytes20(_newOvmContractAddress)) >> 96;

        // And finally return the address of the newly created ovmContract
        assembly {
            let returnData := mload(0x40)
            mstore(returnData, newOvmContractAddressBytes32)
            return(returnData, 0x20)
        }
    }

    /**
     * @notice CREATE2 opcode
     * Deploying a new ovm contract to a CREATE2 address.
     * Note: This is a raw function, so there are no listed (ABI-encoded) inputs / outputs.
     * Below format of the bytes expected as input and written as output:
     * calldata: variable-length bytes:
     *       [methodID (bytes4)]
     *       [salt (bytes32)]
     *       [ovmInitcode (bytes (variable length))]
     * returndata: [newOvmContractAddress (as bytes32)] -- will be all 0s if this create failed.
     */
    function ovmCREATE2()
        public
    {
        if (executionContext.inStaticContext) {
            // Cannot create new contracts from a STATICCALL -- return 0 address
            assembly {
                let returnData := mload(0x40)
                mstore(returnData, 0)
                return(returnData, 0x20)
            }
        }

        bytes memory _ovmInitcode;
        bytes32 _salt;
        assembly {
            // everything other than MethodID and salt is initcode
            let initcodeSize := sub(calldatasize, 0x24)
            _ovmInitcode := mload(0x40)
            // skip methodID, copy first 32 bytes for _salt
            _salt := calldataload(4)
            // need to ABI-encode _ovmInitcode for solidity calls
            mstore(_ovmInitcode, initcodeSize)
            // read calldata, ignoring methodID and salt -- the rest is _ovmInitcode
            calldatacopy(add(_ovmInitcode, 0x20), 0x24, initcodeSize)

            mstore(0x40, add(0x20,add(_ovmInitcode, initcodeSize)))
        }

        // First we need to generate the CREATE2 address
        address creator = executionContext.ovmActiveContract;
        address _newOvmContractAddress = ContractAddressGenerator.getAddressFromCREATE2(creator, _salt, _ovmInitcode);

        // Next we need to actually create the contract in our state at that address
        createNewContract(_newOvmContractAddress, _ovmInitcode);

        // Shifting so that it is left-padded, big-endian ('00'x12 + 20 bytes of address)
        bytes32 newOvmContractAddressBytes32 = bytes32(bytes20(_newOvmContractAddress)) >> 96;

        // And finally return the address of the newly created ovmContract
        assembly {
            let returnData := mload(0x40)
            mstore(returnData, newOvmContractAddressBytes32)
            return(returnData, 0x20)
        }
    }

<<<<<<< HEAD
    /********* Utils *********/

    /**
     * @notice Create a new contract at some OVM contract address.
     * @param _newOvmContractAddress The desired OVM contract address for this new contract we will deploy.
     * @param _ovmInitcode The initcode for our new contract
     * @return True if this succeeded, false otherwise.
     */
    function createNewContract(address _newOvmContractAddress, bytes memory _ovmInitcode) internal returns (bool){
        if (!safetyChecker.isBytecodeSafe(_ovmInitcode)) {
            // Contract init code is not safe.
            return false;
        }
        // Switch the context to be the new contract
        (address oldMsgSender, address oldActiveContract) = switchActiveContract(_newOvmContractAddress);

        // Deploy the _ovmInitcode as a code contract -- Note the init script will run in the newly set context
        address codeContractAddress = deployCodeContract(_ovmInitcode);
        // Get the runtime bytecode
        bytes memory codeContractBytecode = stateManager.getCodeContractBytecode(codeContractAddress);
        // Safety check the runtime bytecode
        if (!safetyChecker.isBytecodeSafe(codeContractBytecode)) {
            // Contract runtime bytecode is not safe.
            return false;
        }

        // Associate the code contract with our ovm contract
        stateManager.associateCodeContract(_newOvmContractAddress, codeContractAddress);

        // Get the code contract address to be emitted by a CreatedContract event
        bytes32 codeContractHash = keccak256(codeContractBytecode);

        // Revert to the previous the context
        restoreContractContext(oldMsgSender, oldActiveContract);

        // Emit CreatedContract event! We've created a new contract!
        emit CreatedContract(_newOvmContractAddress, codeContractAddress, codeContractHash);

        return true;
    }

    /**
     * @notice Deploys a code contract, and then registers it to the state
     * @param _ovmContractInitcode The bytecode of the contract to be deployed
     * @return the codeContractAddress.
     */
    function deployCodeContract(bytes memory _ovmContractInitcode) internal returns(address codeContractAddress) {
        // Deploy a new contract with this _ovmContractInitCode
        assembly {
            // Set our codeContractAddress to the address returned by our CREATE operation
            codeContractAddress := create(0, add(_ovmContractInitcode, 0x20), mload(_ovmContractInitcode))
            // Make sure that the CREATE was successful (actually deployed something)
            if iszero(extcodesize(codeContractAddress)) {
                revert(0, 0)
            }
        }
        return codeContractAddress;
    }

=======
>>>>>>> 88b56728
    /************************
    * Contract CALL Opcodes *
    ************************/

    /**
     * @notice CALL opcode
     * Simply calls a particular code contract with the desired OVM contract context.
     * Note: This is a raw function, so there are no listed (ABI-encoded) inputs / outputs.
     * Below format of the bytes expected as input and written as output:
     * calldata: variable-length bytes:
     *       [methodID (bytes4)]
     *       [targetOvmContractAddress (address as bytes32 (left-padded, big-endian))]
     *       [callBytes (bytes (variable length))]
     * returndata: [variable-length bytes returned from call]
     */
    function ovmCALL()
        public
    {
        StateManager stateManager = resolveStateManager();
        uint callSize;
        bytes memory _callBytes;
        bytes32 _targetOvmContractAddressBytes;

        // parse calldata
        assembly {
            // skip 4 bytes for methodID and first 12 bytes of address
            _targetOvmContractAddressBytes := calldataload(16)

            // size is calldata - methodID - address (as bytes32)
            callSize := sub(calldatasize, 0x24)

            // set callBytes
            _callBytes := mload(0x40)
            mstore(0x40, add(_callBytes, callSize))
            calldatacopy(_callBytes, 0x24, callSize)
        }

        address _targetOvmContractAddress = address(bytes20(_targetOvmContractAddressBytes));

        // switch the context to the _targetOvmContractAddress
        (address oldMsgSender, address oldActiveContract) = switchActiveContract(_targetOvmContractAddress);
        address codeAddress = stateManager.getCodeContractAddressFromOvmAddress(_targetOvmContractAddress);

        bytes memory returnData;
        uint returnSize;
        // make the call
        assembly {
            let success := call(
                gas,
                codeAddress,
                0,
                _callBytes,
                callSize,
                0,
                0
            )
            returnData := mload(0x40)
            returndatacopy(returnData, 0, returndatasize)

            if eq(success, 0) {
                revert(returnData, returndatasize)
            }

            returnSize := returndatasize
            mstore(0x40, add(returnData, returnSize))
        }

        // Revert back to our old execution context
        restoreContractContext(oldMsgSender, oldActiveContract);

        // Return the return value
        assembly {
            return(returnData, returnSize)
        }
    }

    /**
     * @notice STATICCALL opcode
     * Calls the code in question without allowing state modification.
     * Note: This is a raw function, so there are no listed (ABI-encoded) inputs / outputs.
     * Below format of the bytes expected as input and written as output:
     * calldata: variable-length bytes:
     *       [methodID (bytes4)]
     *       [targetOvmContractAddress (address as bytes32 (big-endian))]
     *       [callBytes (bytes (variable length))]
     * returndata: [variable-length bytes returned from call]
     */
    function ovmSTATICCALL()
        public
    {
        StateManager stateManager = resolveStateManager();
        uint callSize;
        bytes memory _callBytes;
        bytes32 _targetOvmContractAddressBytes;
        // parse calldata
        assembly {
            // skip 4 bytes for methodID and first 12 bytes of address
            _targetOvmContractAddressBytes := calldataload(16)

            // size is calldata - methodID - address (as bytes32)
            callSize := sub(calldatasize, 0x24)

            // set callBytes
            _callBytes := mload(0x40)
            mstore(0x40, add(_callBytes, callSize))
            calldatacopy(_callBytes, 0x24, callSize)
        }

        bool wasStaticContext = executionContext.inStaticContext;
        executionContext.inStaticContext = true;

        address _targetOvmContractAddress = address(bytes20(_targetOvmContractAddressBytes));

        // switch the context to the _targetOvmContractAddress
        (address oldMsgSender, address oldActiveContract) = switchActiveContract(_targetOvmContractAddress);
        address codeAddress = stateManager.getCodeContractAddressFromOvmAddress(_targetOvmContractAddress);

        bytes memory returnData;
        uint returnSize;
        // make the call
        assembly {
            let success := call(
                gas,
                codeAddress,
                0,
                _callBytes,
                callSize,
                0,
                0
            )
            returnData := mload(0x40)
            returndatacopy(returnData, 0, returndatasize)
            returnSize := returndatasize

            if eq(success, 0) {
                revert(returnData, returndatasize)
            }
        }

        // Revert back to our old execution context
        restoreContractContext(oldMsgSender, oldActiveContract);
        // This covers the nested STATICCALL case
        executionContext.inStaticContext = wasStaticContext;

        // Return the return value
        assembly {
            return(returnData, returnSize)
        }
    }

    /**
     * @notice DELEGATECALL opcode
     * Calls the code in question without changing the OVM contract context.
     * Note: This is a raw function, so there are no listed (ABI-encoded) inputs / outputs.
     * Below format of the bytes expected as input and written as output:
     * calldata: variable-length bytes:
     *       [methodID (bytes4)]
     *       [targetOvmContractAddress (address as bytes32 (big-endian))]
     *       [callBytes (bytes (variable length))]
     * returndata: [variable-length bytes returned from call]
     */
    function ovmDELEGATECALL()
        public
    {
        StateManager stateManager = resolveStateManager();
        uint callSize;
        bytes memory _callBytes;
        bytes32 _targetOvmContractAddressBytes;
        // parse calldata
        assembly {
            // skip 4 bytes for methodID and first 12 bytes of address
            _targetOvmContractAddressBytes := calldataload(16)

            // size is calldata - methodID - address (as bytes32)
            callSize := sub(calldatasize, 0x24)

            // set callBytes
            _callBytes := mload(0x40)
            mstore(0x40, add(_callBytes, callSize))
            calldatacopy(_callBytes, 0x24, callSize)
        }

        address _targetOvmContractAddress = address(bytes20(_targetOvmContractAddressBytes));
        // NOTE: WE DO NOT SWITCH CONTEXTS HERE.
        address codeAddress = stateManager.getCodeContractAddressFromOvmAddress(_targetOvmContractAddress);

        // make the call
        assembly {
            let success := call(
                gas,
                codeAddress,
                0,
                _callBytes,
                callSize,
                0,
                0
            )
            let returnData := mload(0x40)
            returndatacopy(returnData, 0, returndatasize)

            if eq(success, 0) {
                revert(returnData, returndatasize)
            }

            return(returnData, returndatasize)
        }
    }


    /****************************
     * Contract Storage Opcodes *
     ****************************/

    /**
     * @notice SLOAD opcode
     * Load a value from storage. Note each contract has it's own storage.
     * Note: This is a raw function, so there are no listed (ABI-encoded) inputs / outputs.
     * Below format of the bytes expected as input and written as output:
     * calldata: 36 bytes:
     *       [methodID (bytes4)]
     *       [storageSlot (bytes32)]
     * returndata: [storageValue (bytes32)]
     */
<<<<<<< HEAD
    function ovmSLOAD() public {
=======
    function ovmSLOAD()
        public
    {
        StateManager stateManager = resolveStateManager();
>>>>>>> 88b56728
        bytes32 _storageSlot;
        assembly {
            // skip methodID (4 bytes)
            _storageSlot := calldataload(4)
        }

        bytes32 slotValue = stateManager.getStorage(executionContext.ovmActiveContract, _storageSlot);

        assembly {
            let ret := mload(0x40)
            mstore(ret, slotValue)
            return(ret, 0x20)
        }
    }

    /**
     * @notice SSTORE opcode
     * Store a value. Note each contract has it's own storage.
     * Note: This is a raw function, so there are no listed (ABI-encoded) inputs / outputs.
     * Below format of the bytes expected as input and written as output:
     * calldata: 68 bytes:
     *       [methodID (bytes4)]
     *       [storageSlot (bytes32)]
     *       [storageValue (bytes32)]
     * returndata: empty.
     */
    function ovmSSTORE()
        public
    {
        StateManager stateManager = resolveStateManager();
        require(!executionContext.inStaticContext, "Cannot call SSTORE from within a STATICCALL.");

        bytes32 _storageSlot;
        bytes32 _storageValue;

        assembly {
            // skip methodID (4 bytes)
            _storageSlot := calldataload(4)
            _storageValue := calldataload(0x24)
        }

        stateManager.setStorage(executionContext.ovmActiveContract, _storageSlot, _storageValue);
        // Emit SetStorage event!
        emit SetStorage(executionContext.ovmActiveContract, _storageSlot, _storageValue);
    }

    /************************
     * Code-related Opcodes *
     ************************/

    /**
     * @notice EXTCODESIZE opcode
     * Executes the extcodesize operation for the contract address provided.
     * Note: This is a raw function, so there are no listed (ABI-encoded) inputs / outputs.
     * Below format of the bytes expected as input and written as output:
     * calldata: 36 bytes:
     *      [methodID (bytes4)]
     *      [targetOvmContractAddress (address as bytes32 (left-padded, big-endian))]
     * returndata: 32 bytes: the big-endian codesize int.
     */
    function ovmEXTCODESIZE()
        public
        view
    {
        StateManager stateManager = resolveStateManager();
        bytes32 _targetAddressBytes;
        assembly {
            // read calldata, ignoring methodID and first 12 bytes of address
            _targetAddressBytes := calldataload(16)
        }

        address _targetOvmContractAddress = address(bytes20(_targetAddressBytes));
        address codeContractAddress = stateManager.getCodeContractAddressFromOvmAddress(_targetOvmContractAddress);

        assembly {
            let sizeBytes := mload(0x40)
            mstore(sizeBytes, extcodesize(codeContractAddress))
            return(sizeBytes, 32)
        }
    }

    /**
     * @notice EXTCODEHASH opcode
     * Executes the extcodehash operation for the contract address provided.
     * Note: This is a raw function, so there are no listed (ABI-encoded) inputs / outputs.
     * Below format of the bytes expected as input and written as output:
     * calldata: 36 bytes:
     *      [methodID (bytes4)]
     *      [targetOvmContractAddress (address as bytes32 (left-padded, big-endian))]
     * returndata: 32 bytes: the hash.
     */
    function ovmEXTCODEHASH()
        public
        view
    {
        StateManager stateManager = resolveStateManager();
        bytes32 _targetAddressBytes;
        assembly {
            // read calldata, ignoring methodID and first 12 bytes of address
            _targetAddressBytes := calldataload(16)
        }

        address _targetOvmContractAddress = address(bytes20(_targetAddressBytes));
        address codeContractAddress = stateManager.getCodeContractAddressFromOvmAddress(_targetOvmContractAddress);

        // TODO: Replace `getCodeContractHash(...) with `getOvmContractHash(...)
        bytes32 hash = stateManager.getCodeContractHash(codeContractAddress);

        assembly {
            let hashBytes := mload(0x40)
            mstore(hashBytes, hash)
            return(hashBytes, 32)
        }
    }

    /**
     * @notice EXTCODECOPY opcode
     * Executes the extcodecopy operation for the contract address, index, and length provided.
     * Note: This is a raw function, so there are no listed (ABI-encoded) inputs / outputs.
     * Below format of the bytes expected as input and written as output:
     * calldata: 100 bytes:
     *       [methodID (bytes4)]
     *       [targetOvmContractAddress (address as bytes32 (left-padded, big-endian))]
     *       [index (uint (32)]
     *       [length (uint (32))]
     * returndata: length (input param) bytes of contract at address, starting at index.
     */
    function ovmEXTCODECOPY()
        public
        view
    {
        StateManager stateManager = resolveStateManager();
        bytes32 _targetAddressBytes;
        uint _index;
        uint _length;
        assembly {
            // read calldata, ignoring methodID
            _targetAddressBytes := calldataload(16)
            // skip 4 + 32
            _index := calldataload(0x24)
            // skip 4 + 32 + 32
            _length := calldataload(0x44)
        }

        address _targetOvmContractAddress = address(bytes20(_targetAddressBytes));
        address codeContractAddress = stateManager.getCodeContractAddressFromOvmAddress(_targetOvmContractAddress);

        assembly {
            let codeContractBytecode := mload(0x40)
            // store code in memory
            extcodecopy(codeContractAddress, codeContractBytecode, _index, _length)
            // write code to returndata
            return(codeContractBytecode, _length)
        }
    }

    /**
     * Getter for the execution context's L1MessageSender. Used by the
     * L1MessageSender precompile.
     * @return The L1MessageSender in our current execution context.
     */
    function getL1MessageSender()
        public
        returns(address)
    {
        require(
            executionContext.ovmActiveContract == L1_MESSAGE_SENDER,
            "Only the L1MessageSender precompile is allowed to call getL1MessageSender(...)!"
        );

        require(
            executionContext.l1MessageSender != ZERO_ADDRESS,
            "L1MessageSender not set!"
        );

        require(
            executionContext.ovmMsgSender == ZERO_ADDRESS,
            "L1MessageSender only accessible in entrypoint contract!"
        );

        return executionContext.l1MessageSender;
    }

    /**
     * Queries the address of the state manager.
     * @return State manager address.
     */
    function getStateManagerAddress()
        public
        view
        returns (address)
    {
        StateManager stateManager = resolveStateManager();
        return address(stateManager);
    }


    /*
     * Internal Functions
     */

    /**
     * Create a new contract at some OVM contract address.
     * @param _newOvmContractAddress The desired OVM contract address for this new contract we will deploy.
     * @param _ovmInitcode The initcode for our new contract
     * @return True if this succeeded, false otherwise.
     */
    function createNewContract(
        address _newOvmContractAddress,
        bytes memory _ovmInitcode
    )
        internal
    {
        StateManager stateManager = resolveStateManager();
        SafetyChecker safetyChecker = resolveSafetyChecker();

        require(safetyChecker.isBytecodeSafe(_ovmInitcode), "Contract init (creation) code is not safe");
        // Switch the context to be the new contract
        (address oldMsgSender, address oldActiveContract) = switchActiveContract(_newOvmContractAddress);

        // Deploy the _ovmInitcode as a code contract -- Note the init script will run in the newly set context
        address codeContractAddress = deployCodeContract(_ovmInitcode);
        // Get the runtime bytecode
        bytes memory codeContractBytecode = stateManager.getCodeContractBytecode(codeContractAddress);
        // Safety check the runtime bytecode
        require(safetyChecker.isBytecodeSafe(codeContractBytecode), "Contract runtime (deployed) bytecode is not safe");

        // Associate the code contract with our ovm contract
        stateManager.associateCodeContract(_newOvmContractAddress, codeContractAddress);

        // Get the code contract address to be emitted by a CreatedContract event
        bytes32 codeContractHash = keccak256(codeContractBytecode);

        // Revert to the previous the context
        restoreContractContext(oldMsgSender, oldActiveContract);

        // Emit CreatedContract event! We've created a new contract!
        emit CreatedContract(_newOvmContractAddress, codeContractAddress, codeContractHash);
    }

    /**
     * Deploys a code contract, and then registers it to the state
     * @param _ovmContractInitcode The bytecode of the contract to be deployed
     * @return the codeContractAddress.
     */
    function deployCodeContract(
        bytes memory _ovmContractInitcode
    )
        internal
        returns(address codeContractAddress)
    {
        // Deploy a new contract with this _ovmContractInitCode
        assembly {
            // Set our codeContractAddress to the address returned by our CREATE operation
            codeContractAddress := create(0, add(_ovmContractInitcode, 0x20), mload(_ovmContractInitcode))
        }
        return codeContractAddress;
    }

    /**
     * Initialize a new context, setting the timestamp, queue origin,
     * and gasLimit as well as zeroing out the msgSender of the
     * previous context. NOTE: this zeroing may not technically be
     * needed as the context should always end up as zero at the end of
     * each execution.
     * @param _timestamp The timestamp which should be used for this context.
     * @param _queueOrigin Queue from which this transaction was sent.
     * @param _ovmTxOrigin The tx.origin for the currently executing
     *                     transaction. It will be ZERO_ADDRESS if it's not an
     *                     EOA call.
     */
    function initializeContext(
        uint _timestamp,
        uint _queueOrigin,
        address _ovmTxOrigin,
        address _l1MsgSender
    )
        internal
    {
        // First zero out the context for good measure (Note ZERO_ADDRESS is
        // reserved for the genesis contract & initial msgSender).
        restoreContractContext(ZERO_ADDRESS, ZERO_ADDRESS);

        // And finally set the timestamp, queue origin, tx origin, and
        // l1MessageSender.
        executionContext.timestamp = _timestamp;
        executionContext.queueOrigin = _queueOrigin;
        executionContext.ovmTxOrigin = _ovmTxOrigin;
        executionContext.l1MessageSender = _l1MsgSender;
    }

    /**
     * Change the active contract to be something new. This is used when a new contract is called.
     * @param _newActiveContract The new active contract
     * @return The old msgSender and activeContract. This will be used when we
     *         restore the old active contract.
     */
    function switchActiveContract(
        address _newActiveContract
    )
        internal
        returns (address _oldMsgSender, address _oldActiveContract)
    {
        // Store references to the old context
        _oldActiveContract = executionContext.ovmActiveContract;
        _oldMsgSender = executionContext.ovmMsgSender;

        // Set our new context
        executionContext.ovmActiveContract = _newActiveContract;
        executionContext.ovmMsgSender = _oldActiveContract;

        // Emit an event so we can track the active contract. This is used in
        // order to parse transaction receipts in the fullnode.
        emit ActiveContract(_newActiveContract);

        // Return old context so we can later revert to it
        return (_oldMsgSender, _oldActiveContract);
    }

    /**
     * Restore the contract context to some old values.
     * @param _msgSender The msgSender to be restored.
     * @param _activeContract The activeContract to be restored.
     */
    function restoreContractContext(
        address _msgSender,
        address _activeContract
    )
        internal
    {
        // Revert back to the old context
        executionContext.ovmActiveContract = _activeContract;
        executionContext.ovmMsgSender = _msgSender;
    }


    /*
     * Contract Resolution
     */

    function resolveSafetyChecker()
        internal
        view
        returns (SafetyChecker)
    {
        return SafetyChecker(resolveContract("SafetyChecker"));
    }

    function resolveStateManager()
        internal
        view
        returns (StateManager)
    {
        return StateManager(resolveContract("StateManager"));
    }
}<|MERGE_RESOLUTION|>--- conflicted
+++ resolved
@@ -616,9 +616,6 @@
         // Insert the newly created contract into our state manager.
         stateManager.registerCreatedContract(_newOvmContractAddress);
 
-        // Insert the newly created contract into our state manager.
-        stateManager.associateCreatedContract(_newOvmContractAddress);
-
         // We also need to increment the contract nonce
         stateManager.incrementOvmContractNonce(creator);
 
@@ -690,68 +687,6 @@
         }
     }
 
-<<<<<<< HEAD
-    /********* Utils *********/
-
-    /**
-     * @notice Create a new contract at some OVM contract address.
-     * @param _newOvmContractAddress The desired OVM contract address for this new contract we will deploy.
-     * @param _ovmInitcode The initcode for our new contract
-     * @return True if this succeeded, false otherwise.
-     */
-    function createNewContract(address _newOvmContractAddress, bytes memory _ovmInitcode) internal returns (bool){
-        if (!safetyChecker.isBytecodeSafe(_ovmInitcode)) {
-            // Contract init code is not safe.
-            return false;
-        }
-        // Switch the context to be the new contract
-        (address oldMsgSender, address oldActiveContract) = switchActiveContract(_newOvmContractAddress);
-
-        // Deploy the _ovmInitcode as a code contract -- Note the init script will run in the newly set context
-        address codeContractAddress = deployCodeContract(_ovmInitcode);
-        // Get the runtime bytecode
-        bytes memory codeContractBytecode = stateManager.getCodeContractBytecode(codeContractAddress);
-        // Safety check the runtime bytecode
-        if (!safetyChecker.isBytecodeSafe(codeContractBytecode)) {
-            // Contract runtime bytecode is not safe.
-            return false;
-        }
-
-        // Associate the code contract with our ovm contract
-        stateManager.associateCodeContract(_newOvmContractAddress, codeContractAddress);
-
-        // Get the code contract address to be emitted by a CreatedContract event
-        bytes32 codeContractHash = keccak256(codeContractBytecode);
-
-        // Revert to the previous the context
-        restoreContractContext(oldMsgSender, oldActiveContract);
-
-        // Emit CreatedContract event! We've created a new contract!
-        emit CreatedContract(_newOvmContractAddress, codeContractAddress, codeContractHash);
-
-        return true;
-    }
-
-    /**
-     * @notice Deploys a code contract, and then registers it to the state
-     * @param _ovmContractInitcode The bytecode of the contract to be deployed
-     * @return the codeContractAddress.
-     */
-    function deployCodeContract(bytes memory _ovmContractInitcode) internal returns(address codeContractAddress) {
-        // Deploy a new contract with this _ovmContractInitCode
-        assembly {
-            // Set our codeContractAddress to the address returned by our CREATE operation
-            codeContractAddress := create(0, add(_ovmContractInitcode, 0x20), mload(_ovmContractInitcode))
-            // Make sure that the CREATE was successful (actually deployed something)
-            if iszero(extcodesize(codeContractAddress)) {
-                revert(0, 0)
-            }
-        }
-        return codeContractAddress;
-    }
-
-=======
->>>>>>> 88b56728
     /************************
     * Contract CALL Opcodes *
     ************************/
@@ -975,14 +910,10 @@
      *       [storageSlot (bytes32)]
      * returndata: [storageValue (bytes32)]
      */
-<<<<<<< HEAD
-    function ovmSLOAD() public {
-=======
     function ovmSLOAD()
         public
     {
         StateManager stateManager = resolveStateManager();
->>>>>>> 88b56728
         bytes32 _storageSlot;
         assembly {
             // skip methodID (4 bytes)
