import { expect } from '../../../setup'

/* External Imports */
import { ethers } from 'hardhat'
import { ContractFactory, Contract, Signer } from 'ethers'
import { MockContract, smockit } from '@eth-optimism/smock'
import { toPlainObject } from 'lodash'

/* Internal Imports */
import { getContractInterface, predeploys } from '../../../../src'

describe('OVM_ProxyEOA', () => {
  let signer: Signer
  before(async () => {
    ;[signer] = await ethers.getSigners()
  })

  let Mock__OVM_ExecutionManager: MockContract
  let Mock__OVM_ECDSAContractAccount: MockContract
  before(async () => {
    Mock__OVM_ExecutionManager = await smockit('OVM_ExecutionManager', {
      address: predeploys.OVM_ExecutionManagerWrapper,
    })
    Mock__OVM_ECDSAContractAccount = await smockit('OVM_ECDSAContractAccount', {
      address: predeploys.OVM_ECDSAContractAccount,
    })
  })

  let Factory__OVM_ProxyEOA: ContractFactory
  before(async () => {
    Factory__OVM_ProxyEOA = await ethers.getContractFactory('OVM_ProxyEOA')
  })

  let OVM_ProxyEOA: Contract
  beforeEach(async () => {
    OVM_ProxyEOA = await Factory__OVM_ProxyEOA.deploy()
  })

  describe('getImplementation()', () => {
    it(`should be created with implementation at predeploy address`, async () => {
      expect(await OVM_ProxyEOA.getImplementation()).to.equal(
        predeploys.OVM_ECDSAContractAccount
      )
    })
  })

<<<<<<< HEAD
  // NOTE: Upgrades are disabled for now but will be re-enabled at a later point in time. See
  // comment in OVM_ProxyEOA.sol for additional information.
  describe.skip('upgrade()', () => {
=======
  describe('upgrade()', () => {
>>>>>>> b3c460bb
    it(`should upgrade the proxy implementation`, async () => {
      const newImpl = `0x${'81'.repeat(20)}`
      Mock__OVM_ExecutionManager.smocked.ovmADDRESS.will.return.with(
        await signer.getAddress()
      )
      await expect(OVM_ProxyEOA.upgrade(newImpl)).to.not.be.reverted
      expect(await OVM_ProxyEOA.getImplementation()).to.equal(newImpl)
    })

    it(`should not allow upgrade of the proxy implementation by another account`, async () => {
      const newImpl = `0x${'81'.repeat(20)}`
      Mock__OVM_ExecutionManager.smocked.ovmADDRESS.will.return.with(
        ethers.constants.AddressZero
      )
      await expect(OVM_ProxyEOA.upgrade(newImpl)).to.be.revertedWith(
        'EOAs can only upgrade their own EOA implementation'
      )
    })
  })

  describe('fallback()', () => {
    it(`should call delegateCall with right calldata`, async () => {
      const data = Mock__OVM_ECDSAContractAccount.interface.encodeFunctionData(
        'execute',
        ['0x12341234']
      )

      await signer.sendTransaction({
        to: OVM_ProxyEOA.address,
        data,
      })

      expect(
        toPlainObject(Mock__OVM_ECDSAContractAccount.smocked.execute.calls[0])
      ).to.deep.include({
        _encodedTransaction: '0x12341234',
      })
    })

    it.skip(`should return data from fallback`, async () => {
      // TODO: test return data from fallback
    })

    it.skip(`should revert in fallback`, async () => {
      // TODO: test reversion from fallback
    })
  })
})<|MERGE_RESOLUTION|>--- conflicted
+++ resolved
@@ -44,13 +44,7 @@
     })
   })
 
-<<<<<<< HEAD
-  // NOTE: Upgrades are disabled for now but will be re-enabled at a later point in time. See
-  // comment in OVM_ProxyEOA.sol for additional information.
-  describe.skip('upgrade()', () => {
-=======
   describe('upgrade()', () => {
->>>>>>> b3c460bb
     it(`should upgrade the proxy implementation`, async () => {
       const newImpl = `0x${'81'.repeat(20)}`
       Mock__OVM_ExecutionManager.smocked.ovmADDRESS.will.return.with(
