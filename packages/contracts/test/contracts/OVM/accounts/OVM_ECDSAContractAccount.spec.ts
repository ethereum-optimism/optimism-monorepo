import { expect } from '../../../setup'

/* External Imports */
import { ethers, waffle } from 'hardhat'
import { ContractFactory, Contract, Wallet, BigNumber } from 'ethers'
import { MockContract, smockit } from '@eth-optimism/smock'
import { toPlainObject } from 'lodash'

/* Internal Imports */
import { DEFAULT_EIP155_TX } from '../../../helpers'
import { predeploys } from '../../../../src'

describe('OVM_ECDSAContractAccount', () => {
  let wallet: Wallet
  before(async () => {
    const provider = waffle.provider
    ;[wallet] = provider.getWallets()
  })

  let Mock__OVM_ExecutionManager: MockContract
  let Mock__OVM_ETH: MockContract
  before(async () => {
    Mock__OVM_ExecutionManager = await smockit('OVM_ExecutionManager', {
      address: predeploys.OVM_ExecutionManagerWrapper,
    })
    Mock__OVM_ETH = await smockit('OVM_ETH', {
      address: predeploys.OVM_ETH,
    })
  })

  let Factory__OVM_ECDSAContractAccount: ContractFactory
  before(async () => {
    Factory__OVM_ECDSAContractAccount = await ethers.getContractFactory(
      'OVM_ECDSAContractAccount'
    )
  })

  let OVM_ECDSAContractAccount: Contract
  beforeEach(async () => {
    OVM_ECDSAContractAccount = await Factory__OVM_ECDSAContractAccount.deploy()
  })

  beforeEach(async () => {
    Mock__OVM_ExecutionManager.smocked.ovmCHAINID.will.return.with(420)
    Mock__OVM_ExecutionManager.smocked.ovmGETNONCE.will.return.with(100)
    Mock__OVM_ExecutionManager.smocked.ovmADDRESS.will.return.with(
      await wallet.getAddress()
    )
    Mock__OVM_ETH.smocked.transfer.will.return.with(true)
  })

  describe('fallback()', () => {
    it(`should successfully execute an EIP155Transaction`, async () => {
      const transaction = DEFAULT_EIP155_TX
      const encodedTransaction = await wallet.signTransaction(transaction)

      await OVM_ECDSAContractAccount.execute(encodedTransaction)
    })

    it(`should ovmCREATE if EIP155Transaction.to is zero address`, async () => {
      const transaction = { ...DEFAULT_EIP155_TX, to: '' }
      const encodedTransaction = await wallet.signTransaction(transaction)

      await OVM_ECDSAContractAccount.execute(encodedTransaction)

      const ovmCREATE: any =
        Mock__OVM_ExecutionManager.smocked.ovmCREATE.calls[0]
      expect(ovmCREATE._bytecode).to.equal(transaction.data)
    })

    it(`should revert on invalid signature`, async () => {
      const transaction = DEFAULT_EIP155_TX
      const encodedTransaction = ethers.utils.serializeTransaction(
        transaction,
        '0x' + '00'.repeat(65)
      )

      await expect(
        OVM_ECDSAContractAccount.execute(encodedTransaction)
      ).to.be.revertedWith(
        'Signature provided for EOA transaction execution is invalid.'
      )
    })

    it(`should revert on incorrect nonce`, async () => {
      const transaction = { ...DEFAULT_EIP155_TX, nonce: 99 }
      const encodedTransaction = await wallet.signTransaction(transaction)

      await expect(
        OVM_ECDSAContractAccount.execute(encodedTransaction)
      ).to.be.revertedWith(
        'Transaction nonce does not match the expected nonce.'
      )
    })

    it(`should revert on incorrect chainId`, async () => {
      const transaction = { ...DEFAULT_EIP155_TX, chainId: 421 }
      const encodedTransaction = await wallet.signTransaction(transaction)

      await expect(
        OVM_ECDSAContractAccount.execute(encodedTransaction)
      ).to.be.revertedWith(
        'Lib_EIP155Tx: Transaction signed with wrong chain ID'
      )
    })

    // TEMPORARY: Skip gas checks for minnet.
    it.skip(`should revert on insufficient gas`, async () => {
      const transaction = { ...DEFAULT_EIP155_TX, gasLimit: 200000000 }
      const encodedTransaction = await wallet.signTransaction(transaction)

      await expect(
        OVM_ECDSAContractAccount.execute(encodedTransaction, {
          gasLimit: 40000000,
        })
      ).to.be.revertedWith('Gas is not sufficient to execute the transaction.')
    })

    it(`should revert if fee is not transferred to the relayer`, async () => {
      const transaction = DEFAULT_EIP155_TX
      const encodedTransaction = await wallet.signTransaction(transaction)

      Mock__OVM_ETH.smocked.transfer.will.return.with(false)

      await expect(
        OVM_ECDSAContractAccount.execute(encodedTransaction)
      ).to.be.revertedWith('Fee was not transferred to relayer.')
    })

    it(`should transfer value if value is greater than 0`, async () => {
      const transaction = { ...DEFAULT_EIP155_TX, value: 1234, data: '0x' }
      const encodedTransaction = await wallet.signTransaction(transaction)

      await OVM_ECDSAContractAccount.execute(encodedTransaction)

      // First call transfers fee, second transfers value (since value > 0).
      expect(
        toPlainObject(Mock__OVM_ETH.smocked.transfer.calls[1])
      ).to.deep.include({
        to: transaction.to,
        value: BigNumber.from(transaction.value),
      })
    })

    it(`should revert if the value is not transferred to the recipient`, async () => {
      const transaction = { ...DEFAULT_EIP155_TX, value: 1234, data: '0x' }
      const encodedTransaction = await wallet.signTransaction(transaction)

      Mock__OVM_ETH.smocked.transfer.will.return.with((to, value) => {
        if (to === transaction.to) {
          return false
        } else {
          return true
        }
      })

      await expect(
        OVM_ECDSAContractAccount.execute(encodedTransaction)
      ).to.be.revertedWith('Value could not be transferred to recipient.')
    })

    it(`should revert if trying to send value with a contract creation`, async () => {
      const transaction = { ...DEFAULT_EIP155_TX, value: 1234, to: '' }
      const encodedTransaction = await wallet.signTransaction(transaction)

      await expect(
        OVM_ECDSAContractAccount.execute(encodedTransaction)
      ).to.be.revertedWith('Value transfer in contract creation not supported.')
    })

    it(`should revert if trying to send value with non-empty transaction data`, async () => {
      const transaction = { ...DEFAULT_EIP155_TX, value: 1234, data: '0x1234' }
      const encodedTransaction = await wallet.signTransaction(transaction)

      await expect(
        OVM_ECDSAContractAccount.execute(encodedTransaction)
      ).to.be.revertedWith('Value is nonzero but input data was provided.')
<<<<<<< HEAD
=======
    })

    // NOTE: Upgrades are disabled for now but will be re-enabled at a later point in time. See
    // comment in OVM_ECDSAContractAccount.sol for additional information.
    it(`should revert if trying call itself`, async () => {
      const transaction = { ...DEFAULT_EIP155_TX, to: wallet.address }
      const encodedTransaction = await wallet.signTransaction(transaction)

      await expect(
        OVM_ECDSAContractAccount.execute(encodedTransaction)
      ).to.be.revertedWith(
        'Calls to self are disabled until upgradability is re-enabled.'
      )
>>>>>>> b3c460bb
    })
  })
})<|MERGE_RESOLUTION|>--- conflicted
+++ resolved
@@ -175,8 +175,6 @@
       await expect(
         OVM_ECDSAContractAccount.execute(encodedTransaction)
       ).to.be.revertedWith('Value is nonzero but input data was provided.')
-<<<<<<< HEAD
-=======
     })
 
     // NOTE: Upgrades are disabled for now but will be re-enabled at a later point in time. See
@@ -190,7 +188,6 @@
       ).to.be.revertedWith(
         'Calls to self are disabled until upgradability is re-enabled.'
       )
->>>>>>> b3c460bb
     })
   })
 })