import { expect } from '../../setup'

/* External Imports */
import * as path from 'path'
import * as rlp from 'rlp'
import { ethers } from '@nomiclabs/buidler'
import {
  getLogger,
  TestUtils,
  remove0x,
  numberToHexString,
  hexStrToBuf,
  bufToHexString,
} from '@eth-optimism/core-utils'
import * as solc from '@eth-optimism/solc'
import { Contract, ContractFactory, Signer, BigNumber } from 'ethers'
import { keccak256 } from 'ethers/utils'
import { cloneDeep } from 'lodash'

/* Internal Imports */
import {
  makeAccountStorageProofTest,
  makeAccountStorageUpdateTest,
  AccountStorageProofTest,
  AccountStorageUpdateTest,
  StateTrieMap,
  StateTrieNode,
  TrieNode,
  compile,
  makeStateTrieUpdateTest,
  StateTrieUpdateTest,
  toHexString,
  makeAddressResolver,
  AddressResolverMapping,
  GAS_LIMIT,
  makeStateTrie,
} from '../../test-helpers'
import { BaseTrie } from 'merkle-patricia-tree'
<<<<<<< HEAD
import { stat } from 'fs'
=======
>>>>>>> 43665583

/* Logging */
const log = getLogger('state-transitioner', true)

const NULL_ADDRESS = '0x' + '00'.repeat(20)
const DUMMY_ACCOUNT_ADDRESSES = [
  '0x548855F6073c3430285c61Ed0ABf62F12084aA41',
  '0xD80e66Cbc34F06d24a0a4fDdD6f2aDB41ac1517D',
  '0x069889F3DC507DdA244d19b5f24caDCDd2a735c2',
  '0x808E5eCe9a8EA2cdce515764139Ee24bEF7098b4',
]

// gas metering always causes some storage slots to be updated
const DEFAULT_TX_NUM_STORAGE_UPDATES: number = 4

interface OVMTransactionData {
  timestamp: number
  blocknumber: number
  queueOrigin: number
  ovmEntrypoint: string
  callBytes: string
  fromAddress: string
  l1MsgSenderAddress: string
  gasLimit: number
  allowRevert: boolean
}

const makeDummyTransaction = (calldata: string): OVMTransactionData => {
  return {
    timestamp: Math.floor(Date.now() / 1000),
    blocknumber: 0,
    queueOrigin: 0,
    ovmEntrypoint: NULL_ADDRESS,
    callBytes: calldata,
    fromAddress: NULL_ADDRESS,
    l1MsgSenderAddress: NULL_ADDRESS,
    gasLimit: GAS_LIMIT,
    allowRevert: false,
  }
}

const EMPTY_ACCOUNT_STATE = (): StateTrieNode => {
  return cloneDeep({
    nonce: 0,
    balance: 0,
    storageRoot: null,
    codeHash: null,
  })
}

const STATE_TRANSITIONER_PHASES = {
  PRE_EXECUTION: 0,
  POST_EXECUTION: 1,
  COMPLETE: 2,
}

const DUMMY_ACCOUNT_STORAGE = (): TrieNode[] => {
  return cloneDeep([
    {
      key: keccak256('0x123'),
      val: keccak256('0x456'),
    },
    {
      key: keccak256('0x123123'),
      val: keccak256('0x456456'),
    },
    {
      key: keccak256('0x123123123'),
      val: keccak256('0x456456456'),
    },
  ])
}

// OVM address where we handle some persistent state that is used directly by the EM.  There will never be code deployed here, we just use it to persist this chain-related metadata.
const METADATA_STORAGE_ADDRESS = NULL_ADDRESS
// Storage keys which the EM will directly use to persist the different pieces of metadata:
// Storage slot where we will store the cumulative sequencer tx gas spent
const CUMULATIVE_SEQUENCED_GAS_STORAGE_KEY =
  '0x0000000000000000000000000000000000000000000000000000000000000001'
// Storage slot where we will store the cumulative queued tx gas spent
const CUMULATIVE_QUEUED_GAS_STORAGE_KEY =
  '0x0000000000000000000000000000000000000000000000000000000000000002'
// Storage slot where we will store the start of the current gas rate limit epoch
const GAS_RATE_LMIT_EPOCH_START_STORAGE_KEY =
  '0x0000000000000000000000000000000000000000000000000000000000000003'
// Storage slot where we will store what the cumulative sequencer gas was at the start of the last epoch
const CUMULATIVE_SEQUENCED_GAS_AT_EPOCH_START_STORAGE_KEY =
  '0x0000000000000000000000000000000000000000000000000000000000000004'
// Storage slot where we will store what the cumulative queued gas was at the start of the last epoch
const CUMULATIVE_QUEUED_GAS_AT_EPOCH_START_STORAGE_KEY =
  '0x0000000000000000000000000000000000000000000000000000000000000005'

const initialCumulativeSequencedGas = 0
const initialCumulativeQueuedGas = 0
const initialGasRateLimitEpochStart = 0
const initialCumulativeSequencedGasAtEpochStart = 0
const initialCumulativeQueuedGasAtEpochStart = 0

const INITIAL_OVM_GAS_STORAGE = (): any => {
  return cloneDeep([
    {
      key: CUMULATIVE_SEQUENCED_GAS_STORAGE_KEY,
      val: numberToHexString(initialCumulativeSequencedGas, 32),
    },
    {
      key: CUMULATIVE_QUEUED_GAS_STORAGE_KEY,
      val: numberToHexString(initialCumulativeQueuedGas, 32),
    },
    {
      key: GAS_RATE_LMIT_EPOCH_START_STORAGE_KEY,
      val: numberToHexString(initialGasRateLimitEpochStart, 32),
    },
    {
      key: CUMULATIVE_SEQUENCED_GAS_AT_EPOCH_START_STORAGE_KEY,
      val: numberToHexString(initialCumulativeSequencedGasAtEpochStart, 32),
    },
    {
      key: CUMULATIVE_QUEUED_GAS_AT_EPOCH_START_STORAGE_KEY,
      val: numberToHexString(initialCumulativeQueuedGasAtEpochStart, 32),
    },
  ])
}

const proveOVMGasMetadataStorage = async (
  stateTransitioner: any,
  stateTrie: any
) => {
  const stateTrieWitness = await BaseTrie.prove(
    stateTrie.trie,
    hexStrToBuf(METADATA_STORAGE_ADDRESS)
  )
  await stateTransitioner.proveContractInclusion(
    METADATA_STORAGE_ADDRESS,
    METADATA_STORAGE_ADDRESS,
    0,
    rlp.encode(stateTrieWitness)
  )
  const storageTrie = stateTrie.storage[METADATA_STORAGE_ADDRESS]

  for (const { key, val } of INITIAL_OVM_GAS_STORAGE()) {
    const storageWitness = await BaseTrie.prove(storageTrie, hexStrToBuf(key))
    await stateTransitioner.proveStorageSlotInclusion(
      METADATA_STORAGE_ADDRESS,
      key,
      val,
      rlp.encode(stateTrieWitness),
      rlp.encode(storageWitness)
    )
  }
}

// A populated state trie layout, with OVM gas metering state pre-populated
const DUMMY_INITIAL_STATE_TRIE = {
  [DUMMY_ACCOUNT_ADDRESSES[0]]: {
    state: EMPTY_ACCOUNT_STATE(),
    storage: DUMMY_ACCOUNT_STORAGE(),
  },
  [DUMMY_ACCOUNT_ADDRESSES[1]]: {
    state: EMPTY_ACCOUNT_STATE(),
    storage: DUMMY_ACCOUNT_STORAGE(),
  },
  [DUMMY_ACCOUNT_ADDRESSES[2]]: {
    state: EMPTY_ACCOUNT_STATE(),
    storage: DUMMY_ACCOUNT_STORAGE(),
  },
  [METADATA_STORAGE_ADDRESS]: {
    state: EMPTY_ACCOUNT_STATE(),
    storage: INITIAL_OVM_GAS_STORAGE(),
  },
}

const encodeTransaction = (transaction: OVMTransactionData): string => {
  return toHexString(
    rlp.encode([
      transaction.timestamp,
      transaction.queueOrigin,
      transaction.ovmEntrypoint,
      transaction.callBytes,
      transaction.fromAddress,
      transaction.l1MsgSenderAddress,
      transaction.gasLimit,
      transaction.allowRevert ? 1 : 0,
    ])
  )
}

const makeInitialStateTrie = (
  account: string,
  state: any,
  storage: any[]
): any => {
  return {
    [account]: {
      state,
      storage,
    },
    ...DUMMY_INITIAL_STATE_TRIE,
  }
}

const getCodeHash = async (provider: any, address: string): Promise<string> => {
  return keccak256(await provider.getCode(address))
}

const makeTransactionData = async (
  TargetFactory: ContractFactory,
  target: Contract,
  wallet: Signer,
  functionName: string,
  functionArgs: any[]
): Promise<OVMTransactionData> => {
  const calldata = TargetFactory.interface.encodeFunctionData(
    functionName,
    functionArgs
  )

  return {
    timestamp: 1,
    blocknumber: 1,
    queueOrigin: 1,
    ovmEntrypoint: target.address,
    callBytes: calldata,
    fromAddress: target.address,
    l1MsgSenderAddress: await wallet.getAddress(),
    gasLimit: GAS_LIMIT,
    allowRevert: false,
  }
}

const proveAllStorageUpdates = async (
  stateTransitioner: Contract,
  stateManager: Contract,
  stateTrie: StateTrieMap
): Promise<string> => {
  let updateTest: AccountStorageUpdateTest
  let trie = cloneDeep(stateTrie)

  while ((await stateManager.updatedStorageSlotCounter()) > 0) {
    const [
      storageSlotContract,
      storageSlotKey,
      storageSlotValue,
    ] = await stateManager.peekUpdatedStorageSlot()

    updateTest = await makeAccountStorageUpdateTest(
      trie,
      storageSlotContract,
      storageSlotKey,
      storageSlotValue
    )

    await stateTransitioner.proveUpdatedStorageSlot(
      updateTest.stateTrieWitness,
      updateTest.storageTrieWitness
    )

    trie = makeModifiedTrie(trie, [
      {
        address: storageSlotContract,
        storage: [
          {
            key: storageSlotKey,
            val: storageSlotValue,
          },
        ],
      },
    ])
  }

  return updateTest.newStateTrieRoot
}

const proveAllContractUpdates = async (
  stateTransitioner: Contract,
  stateManager: Contract,
  stateTrie: StateTrieMap
): Promise<string> => {
  let updateTest: StateTrieUpdateTest
  let trie = cloneDeep(stateTrie)

  while ((await stateManager.updatedContractsCounter()) > 0) {
    const [
      updatedContract,
      updatedContractNonce,
      updatedCodeHash,
    ] = await stateManager.peekUpdatedContract()

    const updatedAccountState = {
      ...(updatedContract in trie
        ? trie[updatedContract].state
        : EMPTY_ACCOUNT_STATE()),
      ...{
        nonce: updatedContractNonce.toNumber(),
      },
    }

    if (updatedCodeHash !== '0x' + '00'.repeat(32)) {
      updatedAccountState.codeHash = updatedCodeHash
    }

    updateTest = await makeStateTrieUpdateTest(
      trie,
      updatedContract,
      updatedAccountState
    )

    await stateTransitioner.proveUpdatedContract(updateTest.stateTrieWitness)

    trie = makeModifiedTrie(trie, [
      {
        address: updatedContract,
        state: updatedAccountState,
      },
    ])
  }

  return updateTest.newStateTrieRoot
}

const getMappingStorageSlot = (key: string, index: number): string => {
  const hexIndex = remove0x(BigNumber.from(index).toHexString()).padStart(
    64,
    '0'
  )
  return keccak256(key + hexIndex)
}

const initStateTransitioner = async (
  StateTransitioner: ContractFactory,
  StateManager: ContractFactory,
  addressResolver: Contract,
  trieMapping: any,
  transactionData: OVMTransactionData
): Promise<[Contract, Contract, OVMTransactionData]> => {
  const stateTrie = await makeStateTrie(trieMapping)
  const stateTrieRoot = bufToHexString(stateTrie.trie.root)
  const stateTransitioner = await StateTransitioner.deploy(
    addressResolver.address,
    10,
    stateTrieRoot,
    keccak256(encodeTransaction(transactionData))
  )
  const stateManager = StateManager.attach(
    await stateTransitioner.stateManager()
  )

  await proveOVMGasMetadataStorage(stateTransitioner, stateTrie)

  return [stateTransitioner, stateManager, transactionData]
}

interface StateTrieModification {
  address: string
  state?: Partial<StateTrieNode>
  storage?: TrieNode[]
}

const makeModifiedTrie = (
  stateTrie: StateTrieMap,
  modifications: StateTrieModification[]
): StateTrieMap => {
  const trie = cloneDeep(stateTrie)

  for (let modification of modifications) {
    modification = cloneDeep(modification)

    if (!(modification.address in trie)) {
      trie[modification.address] = {
        state: {
          ...EMPTY_ACCOUNT_STATE(),
          ...modification.state,
        },
        storage: modification.storage || [],
      }
    } else {
      if (modification.state) {
        trie[modification.address].state = {
          ...trie[modification.address].state,
          ...modification.state,
        }
      }

      if (modification.storage) {
        for (const element of modification.storage) {
          const hasKey = trie[modification.address].storage.some((kv: any) => {
            return kv.key === element.key
          })

          if (!hasKey) {
            trie[modification.address].storage.push({
              key: element.key,
              val: element.val,
            })
          } else {
            trie[modification.address].storage = trie[
              modification.address
            ].storage.map((kv: any) => {
              if (kv.key === element.key) {
                kv.val = element.val
              }

              return kv
            })
          }
        }
      }
    }
  }

  return trie
}

/* Begin tests */
describe('StateTransitioner', () => {
  let wallet: Signer
  before(async () => {
    ;[wallet] = await ethers.getSigners()
  })

  let resolver: AddressResolverMapping
  before(async () => {
    resolver = await makeAddressResolver(wallet)
  })

  let executionManager: Contract
  before(async () => {
    executionManager = resolver.contracts.executionManager
  })

  let StateTransitioner: ContractFactory
  let StateManager: ContractFactory
  let FraudTesterJson: any
  let MicroFraudTesterJson: any
  let FraudTester: ContractFactory
  let fraudTester: Contract
  before(async () => {
    StateTransitioner = await ethers.getContractFactory('StateTransitioner')
    StateManager = await ethers.getContractFactory('PartialStateManager')

    const AllFraudTestJson = compile(
      solc,
      path.resolve(__dirname, '../../../contracts/test-helpers/FraudTester.sol')
    ).contracts['FraudTester.sol']
    FraudTesterJson = AllFraudTestJson.FraudTester
    MicroFraudTesterJson = AllFraudTestJson.MicroFraudTester

    FraudTester = new ethers.ContractFactory(
      FraudTesterJson.abi,
      FraudTesterJson.evm.bytecode.object,
      wallet
    )
    fraudTester = await FraudTester.deploy()
  })

  let stateTrie: any
  let test: AccountStorageProofTest
  before(async () => {
    stateTrie = makeInitialStateTrie(
      fraudTester.address,
      {
        nonce: 0,
        balance: 0,
        storageRoot: null,
        codeHash: await getCodeHash(ethers.provider, fraudTester.address),
      },
      DUMMY_ACCOUNT_STORAGE()
    )

    test = await makeAccountStorageProofTest(
      stateTrie,
      fraudTester.address,
      DUMMY_ACCOUNT_STORAGE()[0].key
    )
  })

  let stateTransitioner: Contract
  let stateManager: Contract
  let transactionData: OVMTransactionData
  beforeEach(async () => {
    ;[stateTransitioner, stateManager] = await initStateTransitioner(
      StateTransitioner,
      StateManager,
      resolver.addressResolver,
      stateTrie,
      makeDummyTransaction('0x00')
    )
  })

  describe('Initialization', async () => {
    it('sets the fraud verifier address to the deployer', async () => {
      const fraudVerifierAddress = await stateTransitioner.fraudVerifier()
      fraudVerifierAddress.should.equal(await wallet.getAddress())
    })
  })

  describe('Pre-Execution', async () => {
    describe('proveContractInclusion(...)', async () => {
      it('should correctly prove inclusion of a valid contract', async () => {
        await stateTransitioner.proveContractInclusion(
          fraudTester.address,
          fraudTester.address,
          0,
          test.stateTrieWitness
        )

        expect(
          await stateManager.isVerifiedContract(fraudTester.address)
        ).to.equal(true)
      })

      it('should correctly reject inclusion of a contract with an invalid nonce', async () => {
        try {
          await stateTransitioner.proveContractInclusion(
            fraudTester.address,
            fraudTester.address,
            123, // Wrong nonce.
            test.stateTrieWitness
          )
        } catch (e) {
          expect(e.toString()).to.contain('Invalid account state provided.')
        }

        expect(
          await stateManager.isVerifiedContract(fraudTester.address)
        ).to.equal(false)
      })
    })

    describe('proveStorageSlotInclusion(...)', async () => {
      it('should correctly prove inclusion of a valid storage slot', async () => {
        await stateTransitioner.proveContractInclusion(
          fraudTester.address,
          fraudTester.address,
          0,
          test.stateTrieWitness
        )

        await stateTransitioner.proveStorageSlotInclusion(
          fraudTester.address,
          DUMMY_ACCOUNT_STORAGE()[0].key,
          DUMMY_ACCOUNT_STORAGE()[0].val,
          test.stateTrieWitness,
          test.storageTrieWitness
        )

        expect(
          await stateManager.isVerifiedStorage(
            fraudTester.address,
            DUMMY_ACCOUNT_STORAGE()[0].key
          )
        ).to.equal(true)
      })

      it('should correctly reject inclusion of an invalid storage slot', async () => {
        await stateTransitioner.proveContractInclusion(
          fraudTester.address,
          fraudTester.address,
          0,
          test.stateTrieWitness
        )

        try {
          await stateTransitioner.proveStorageSlotInclusion(
            fraudTester.address,
            DUMMY_ACCOUNT_STORAGE()[0].key,
            DUMMY_ACCOUNT_STORAGE()[1].val, // Different value.
            test.stateTrieWitness,
            test.storageTrieWitness
          )
        } catch (e) {
          expect(e.toString()).to.contain('Invalid account state provided.')
        }

        expect(
          await stateManager.isVerifiedStorage(
            fraudTester.address,
            DUMMY_ACCOUNT_STORAGE()[0].key
          )
        ).to.equal(false)
      })
    })
  })

  describe('applyTransaction(...)', async () => {
    it('should succeed if no state is accessed', async () => {
      ;[
        stateTransitioner,
        stateManager,
        transactionData,
      ] = await initStateTransitioner(
        StateTransitioner,
        StateManager,
        resolver.addressResolver,
        stateTrie,
        await makeTransactionData(
          FraudTester,
          fraudTester,
          wallet,
          'setStorage',
          [keccak256('0xabc'), keccak256('0xdef')]
        )
      )

      await stateTransitioner.proveContractInclusion(
        fraudTester.address,
        fraudTester.address,
        0,
        test.stateTrieWitness
      )

      await stateTransitioner.applyTransaction(transactionData)
      expect(await stateTransitioner.currentTransitionPhase()).to.equal(
        STATE_TRANSITIONER_PHASES.POST_EXECUTION
      )
    })

    it('should succeed initialized state is accessed', async () => {
      const testKey = keccak256('0xabc')
      const testKeySlot = getMappingStorageSlot(testKey, 0)
      const testVal = keccak256('0xdef')

      const trie = makeModifiedTrie(stateTrie, [
        {
          address: fraudTester.address,
          storage: [
            {
              key: testKeySlot,
              val: testVal,
            },
          ],
        },
      ])

      const accessTest = await makeAccountStorageProofTest(
        trie,
        fraudTester.address,
        testKeySlot
      )
      ;[
        stateTransitioner,
        stateManager,
        transactionData,
      ] = await initStateTransitioner(
        StateTransitioner,
        StateManager,
        resolver.addressResolver,
        trie,
        await makeTransactionData(
          FraudTester,
          fraudTester,
          wallet,
          'getStorage',
          [testKey]
        )
      )

      await stateTransitioner.proveContractInclusion(
        fraudTester.address,
        fraudTester.address,
        0,
        accessTest.stateTrieWitness
      )

      await stateTransitioner.proveStorageSlotInclusion(
        fraudTester.address,
        testKeySlot,
        testVal,
        accessTest.stateTrieWitness,
        accessTest.storageTrieWitness
      )

      await stateTransitioner.applyTransaction(transactionData)
      expect(await stateTransitioner.currentTransitionPhase()).to.equal(
        STATE_TRANSITIONER_PHASES.POST_EXECUTION
      )
    })

    it('should succeed when a new contract is created', async () => {
      // Attempting a `getStorage` call to a key that hasn't been proven.
      ;[
        stateTransitioner,
        stateManager,
        transactionData,
      ] = await initStateTransitioner(
        StateTransitioner,
        StateManager,
        resolver.addressResolver,
        stateTrie,
        await makeTransactionData(
          FraudTester,
          fraudTester,
          wallet,
          'createContract',
          ['0x' + MicroFraudTesterJson.evm.bytecode.object]
        )
      )

      await stateTransitioner.proveContractInclusion(
        fraudTester.address,
        fraudTester.address,
        0,
        test.stateTrieWitness
      )

      await stateTransitioner.applyTransaction(transactionData)
      expect(await stateTransitioner.currentTransitionPhase()).to.equal(
        STATE_TRANSITIONER_PHASES.POST_EXECUTION
      )
    })

    it('should fail if attempting to access uninitialized state', async () => {
      // Attempting a `getStorage` call to a key that hasn't been proven.
      ;[
        stateTransitioner,
        stateManager,
        transactionData,
      ] = await initStateTransitioner(
        StateTransitioner,
        StateManager,
        resolver.addressResolver,
        stateTrie,
        await makeTransactionData(
          FraudTester,
          fraudTester,
          wallet,
          'getStorage',
          [keccak256('0xabc')]
        )
      )

      await stateTransitioner.proveContractInclusion(
        fraudTester.address,
        fraudTester.address,
        0,
        test.stateTrieWitness
      )

      await TestUtils.assertRevertsAsync(
        'Detected an invalid state access.',
        async () => {
          await stateTransitioner.applyTransaction(transactionData)
        }
      )

      expect(await stateTransitioner.currentTransitionPhase()).to.equal(
        STATE_TRANSITIONER_PHASES.PRE_EXECUTION
      )
    })

    it('should fail if attempting to access an uninitialized contract', async () => {
      ;[
        stateTransitioner,
        stateManager,
        transactionData,
      ] = await initStateTransitioner(
        StateTransitioner,
        StateManager,
        resolver.addressResolver,
        stateTrie,
        await makeTransactionData(
          FraudTester,
          fraudTester,
          wallet,
          'setStorage',
          [keccak256('0xabc'), keccak256('0xdef')]
        )
      )

      await TestUtils.assertRevertsAsync(
        'Detected an invalid state access.',
        async () => {
          await stateTransitioner.applyTransaction(transactionData)
        }
      )

      expect(await stateTransitioner.currentTransitionPhase()).to.equal(
        STATE_TRANSITIONER_PHASES.PRE_EXECUTION
      )
    })
  })

  describe('Post-Execution', async () => {
    describe('proveUpdatedStorageSlot(...)', async () => {
      it('should correctly update when a slot has been changed', async () => {
        ;[
          stateTransitioner,
          stateManager,
          transactionData,
        ] = await initStateTransitioner(
          StateTransitioner,
          StateManager,
          resolver.addressResolver,
          stateTrie,
          await makeTransactionData(
            FraudTester,
            fraudTester,
            wallet,
            'setStorage',
            [keccak256('0xabc'), keccak256('0xdef')]
          )
        )

        await stateTransitioner.proveContractInclusion(
          fraudTester.address,
          fraudTester.address,
          0,
          test.stateTrieWitness
        )

        await stateTransitioner.applyTransaction(transactionData)

        expect(await stateManager.updatedStorageSlotCounter()).to.equal(
          DEFAULT_TX_NUM_STORAGE_UPDATES + 1
        )

        const newStateTrieRoot = await proveAllStorageUpdates(
          stateTransitioner,
          stateManager,
          stateTrie
        )

        expect(await stateTransitioner.stateRoot()).to.equal(newStateTrieRoot)
        expect(await stateManager.updatedStorageSlotCounter()).to.equal(0)
      })

      it('should correctly update when multiple slots have changed', async () => {
        ;[
          stateTransitioner,
          stateManager,
          transactionData,
        ] = await initStateTransitioner(
          StateTransitioner,
          StateManager,
          resolver.addressResolver,
          stateTrie,
          await makeTransactionData(
            FraudTester,
            fraudTester,
            wallet,
            'setStorageMultiple',
            [
              keccak256('0xabc'),
              keccak256('0xdef'),
              3, // Set three storage slots.
            ]
          )
        )

        await stateTransitioner.proveContractInclusion(
          fraudTester.address,
          fraudTester.address,
          0,
          test.stateTrieWitness
        )

        await stateTransitioner.applyTransaction(transactionData)

        expect(await stateManager.updatedStorageSlotCounter()).to.equal(
          DEFAULT_TX_NUM_STORAGE_UPDATES + 3
        )

        const newStateTrieRoot = await proveAllStorageUpdates(
          stateTransitioner,
          stateManager,
          stateTrie
        )

        expect(await stateTransitioner.stateRoot()).to.equal(newStateTrieRoot)
        expect(await stateManager.updatedStorageSlotCounter()).to.equal(0)
      }).timeout(80000)

      it('should correctly update when the same slot has changed multiple times', async () => {
        ;[
          stateTransitioner,
          stateManager,
          transactionData,
        ] = await initStateTransitioner(
          StateTransitioner,
          StateManager,
          resolver.addressResolver,
          stateTrie,
          await makeTransactionData(
            FraudTester,
            fraudTester,
            wallet,
            'setStorageMultipleSameKey',
            [
              keccak256('0xabc'),
              keccak256('0xdef'),
              3, // Set slot three times.
            ]
          )
        )

        await stateTransitioner.proveContractInclusion(
          fraudTester.address,
          fraudTester.address,
          0,
          test.stateTrieWitness
        )

        await stateTransitioner.applyTransaction(transactionData)

        expect(await stateManager.updatedStorageSlotCounter()).to.equal(
          DEFAULT_TX_NUM_STORAGE_UPDATES + 1
        )

        const newStateTrieRoot = await proveAllStorageUpdates(
          stateTransitioner,
          stateManager,
          stateTrie
        )

        expect(await stateTransitioner.stateRoot()).to.equal(newStateTrieRoot)
        expect(await stateManager.updatedStorageSlotCounter()).to.equal(0)
      })
    })

    describe('proveUpdatedContract(...)', async () => {
      it('should correctly update when a contract has been created', async () => {
        ;[
          stateTransitioner,
          stateManager,
          transactionData,
        ] = await initStateTransitioner(
          StateTransitioner,
          StateManager,
          resolver.addressResolver,
          stateTrie,
          await makeTransactionData(
            FraudTester,
            fraudTester,
            wallet,
            'createContract',
            ['0x' + MicroFraudTesterJson.evm.bytecode.object]
          )
        )

        await stateTransitioner.proveContractInclusion(
          fraudTester.address,
          fraudTester.address,
          0,
          test.stateTrieWitness
        )

        await stateTransitioner.applyTransaction(transactionData)

        // One update for each new contract, plus one nonce update for the creating contract.
        expect(await stateManager.updatedContractsCounter()).to.equal(2)

        const newStateTrieRoot = await proveAllContractUpdates(
          stateTransitioner,
          stateManager,
          stateTrie
        )

        expect(await stateTransitioner.stateRoot()).to.equal(newStateTrieRoot)
        expect(await stateManager.updatedContractsCounter()).to.equal(0)
      })

      it('should correctly update when multiple contracts have been created', async () => {
        ;[
          stateTransitioner,
          stateManager,
          transactionData,
        ] = await initStateTransitioner(
          StateTransitioner,
          StateManager,
          resolver.addressResolver,
          stateTrie,
          await makeTransactionData(
            FraudTester,
            fraudTester,
            wallet,
            'createContractMultiple',
            [
              '0x' + MicroFraudTesterJson.evm.bytecode.object,
              3, // Create three contracts.
            ]
          )
        )

        await stateTransitioner.proveContractInclusion(
          fraudTester.address,
          fraudTester.address,
          0,
          test.stateTrieWitness
        )

        await stateTransitioner.applyTransaction(transactionData)

        // One update for each new contract, plus one nonce update for the creating contract.
        expect(await stateManager.updatedContractsCounter()).to.equal(4)

        const newStateTrieRoot = await proveAllContractUpdates(
          stateTransitioner,
          stateManager,
          stateTrie
        )

        expect(await stateTransitioner.stateRoot()).to.equal(newStateTrieRoot)
        expect(await stateManager.updatedContractsCounter()).to.equal(0)
      })
    })

    describe('completeTransition(...)', async () => {
      it('should correctly finalize when no slots are changed', async () => {
        const testKey = keccak256('0xabc')
        const testKeySlot = getMappingStorageSlot(testKey, 0)
        const testVal = keccak256('0xdef')

        const trie = makeModifiedTrie(stateTrie, [
          {
            address: fraudTester.address,
            storage: [
              {
                key: testKeySlot,
                val: testVal,
              },
            ],
          },
          {
            address: METADATA_STORAGE_ADDRESS,
            storage: INITIAL_OVM_GAS_STORAGE(),
          },
        ])

        const accessTest = await makeAccountStorageProofTest(
          trie,
          fraudTester.address,
          testKeySlot
        )
        ;[
          stateTransitioner,
          stateManager,
          transactionData,
        ] = await initStateTransitioner(
          StateTransitioner,
          StateManager,
          resolver.addressResolver,
          trie,
          await makeTransactionData(
            FraudTester,
            fraudTester,
            wallet,
            'getStorage',
            [testKey]
          )
        )

        await stateTransitioner.proveContractInclusion(
          fraudTester.address,
          fraudTester.address,
          0,
          accessTest.stateTrieWitness
        )

        await stateTransitioner.proveStorageSlotInclusion(
          fraudTester.address,
          testKeySlot,
          testVal,
          accessTest.stateTrieWitness,
          accessTest.storageTrieWitness
        )

        await stateTransitioner.applyTransaction(transactionData)
        expect(await stateManager.updatedStorageSlotCounter()).to.equal(
          DEFAULT_TX_NUM_STORAGE_UPDATES + 0
        )

        await proveAllStorageUpdates(stateTransitioner, stateManager, trie)

        await stateTransitioner.completeTransition()
        expect(await stateTransitioner.currentTransitionPhase()).to.equal(
          STATE_TRANSITIONER_PHASES.COMPLETE
        )
      })

      it('should correctly finalize when storage slots are changed', async () => {
        ;[
          stateTransitioner,
          stateManager,
          transactionData,
        ] = await initStateTransitioner(
          StateTransitioner,
          StateManager,
          resolver.addressResolver,
          stateTrie,
          await makeTransactionData(
            FraudTester,
            fraudTester,
            wallet,
            'setStorage',
            [keccak256('0xabc'), keccak256('0xdef')]
          )
        )

        await stateTransitioner.proveContractInclusion(
          fraudTester.address,
          fraudTester.address,
          0,
          test.stateTrieWitness
        )

        await stateTransitioner.applyTransaction(transactionData)
        expect(await stateManager.updatedStorageSlotCounter()).to.equal(
          DEFAULT_TX_NUM_STORAGE_UPDATES + 1
        )

        await proveAllStorageUpdates(stateTransitioner, stateManager, stateTrie)
        expect(await stateManager.updatedStorageSlotCounter()).to.equal(0)

        await stateTransitioner.completeTransition()
        expect(await stateTransitioner.currentTransitionPhase()).to.equal(
          STATE_TRANSITIONER_PHASES.COMPLETE
        )
      })
    })
  })
})<|MERGE_RESOLUTION|>--- conflicted
+++ resolved
@@ -36,10 +36,6 @@
   makeStateTrie,
 } from '../../test-helpers'
 import { BaseTrie } from 'merkle-patricia-tree'
-<<<<<<< HEAD
-import { stat } from 'fs'
-=======
->>>>>>> 43665583
 
 /* Logging */
 const log = getLogger('state-transitioner', true)
