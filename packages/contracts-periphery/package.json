{
  "name": "@eth-optimism/contracts-periphery",
<<<<<<< HEAD
  "version": "1.0.3",
=======
  "version": "1.0.4",
>>>>>>> 8d8219f5
  "description": "[Optimism] External (out-of-protocol) L1 and L2 smart contracts for Optimism",
  "main": "dist/index",
  "types": "dist/index",
  "files": [
    "dist/**/*.js",
    "dist/**/*.d.ts",
    "dist/types",
    "artifacts/contracts/**/*.json",
    "deployments/**/*.json",
    "contracts"
  ],
  "scripts": {
    "build": "yarn build:hh",
    "build:hh": "hardhat compile --show-stack-traces",
    "build:forge": "forge build",
    "test": "yarn test:contracts",
    "test:contracts": "hardhat test --show-stack-traces",
    "test:forge": "forge test",
<<<<<<< HEAD
    "test:coverage": "NODE_OPTIONS=--max_old_space_size=8192 hardhat coverage && istanbul check-coverage --statements 90 --branches 82 --functions 88 --lines 90",
=======
    "test:coverage": "NODE_OPTIONS=--max_old_space_size=8192 hardhat coverage && yarn test:coverage:forge",
    "test:coverage:forge": "forge coverage",
>>>>>>> 8d8219f5
    "test:slither": "slither .",
    "gas-snapshot": "forge snapshot",
    "pretest:slither": "rm -f @openzeppelin && rm -f hardhat && ln -s node_modules/@openzeppelin @openzeppelin && ln -s ../../node_modules/hardhat hardhat",
    "posttest:slither": "rm -f @openzeppelin && rm -f hardhat",
    "lint:ts:check": "eslint . --max-warnings=0",
    "lint:contracts:check": "yarn solhint -f table 'contracts/**/*.sol'",
    "lint:check": "yarn lint:contracts:check && yarn lint:ts:check",
    "lint:ts:fix": "eslint --fix .",
    "lint:contracts:fix": "yarn prettier --write 'contracts/**/*.sol'",
    "lint:fix": "yarn lint:contracts:fix && yarn lint:ts:fix",
    "lint": "yarn lint:fix && yarn lint:check",
    "clean": "rm -rf ./dist ./artifacts ./forge-artifacts ./cache ./coverage ./tsconfig.tsbuildinfo",
    "prepublishOnly": "yarn copyfiles -u 1 -e \"**/test-*/**/*\" \"contracts/**/*\" ./",
    "postpublish": "rimraf chugsplash L1 L2 libraries standards",
    "prepack": "yarn prepublishOnly",
    "postpack": "yarn postpublish",
    "pre-commit": "lint-staged"
  },
  "keywords": [
    "optimism",
    "ethereum",
    "contracts",
    "periphery",
    "solidity"
  ],
  "homepage": "https://github.com/ethereum-optimism/optimism/tree/develop/packages/contracts-periphery#readme",
  "license": "MIT",
  "author": "Optimism PBC",
  "repository": {
    "type": "git",
    "url": "https://github.com/ethereum-optimism/optimism.git"
  },
  "devDependencies": {
    "@defi-wonderland/smock": "^2.0.7",
<<<<<<< HEAD
    "@eth-optimism/contracts": "^0.5.38",
    "@eth-optimism/contracts-bedrock": "^0.10.0",
    "@eth-optimism/core-utils": "^0.11.0",
    "@eth-optimism/hardhat-deploy-config": "^0.2.4",
=======
    "@eth-optimism/contracts": "^0.5.39",
    "@eth-optimism/contracts-bedrock": "0.10.0",
    "@eth-optimism/core-utils": "^0.12.0",
    "@eth-optimism/hardhat-deploy-config": "^0.2.5",
>>>>>>> 8d8219f5
    "@ethersproject/hardware-wallets": "^5.7.0",
    "@nomiclabs/hardhat-ethers": "^2.0.2",
    "@nomiclabs/hardhat-etherscan": "^3.0.3",
    "@nomiclabs/hardhat-waffle": "^2.0.3",
    "@rari-capital/solmate": "7.0.0-alpha.3",
    "@openzeppelin/contracts": "4.7.3",
    "@openzeppelin/contracts-upgradeable": "4.7.3",
    "@types/chai": "^4.2.18",
    "@types/mocha": "^8.2.2",
    "@types/node": "^17.0.21",
    "@typechain/ethers-v5": "^10.1.0",
    "@typechain/hardhat": "^6.1.2",
    "babel-eslint": "^10.1.0",
    "chai": "^4.3.4",
    "copyfiles": "^2.3.0",
    "dotenv": "^10.0.0",
    "ds-test": "https://github.com/dapphub/ds-test.git#9310e879db8ba3ea6d5c6489a579118fd264a3f5",
    "ethereum-waffle": "^3.4.4",
    "ethers": "^5.7.0",
    "forge-std": "https://github.com/foundry-rs/forge-std.git#5bafa16b4a6aa67c503d96294be846a22a6f6efb",
    "hardhat": "^2.9.6",
    "hardhat-deploy": "^0.11.10",
    "hardhat-gas-reporter": "^1.0.8",
    "lint-staged": "11.0.0",
    "mocha": "^10.0.0",
    "mkdirp": "^1.0.4",
    "node-fetch": "^2.6.7",
    "prettier": "^2.8.0",
    "prettier-plugin-solidity": "^1.0.0-beta.18",
    "solhint": "^3.3.6",
    "solhint-plugin-prettier": "^0.0.5",
    "solidity-coverage": "^0.7.17",
    "ts-node": "^10.9.1",
    "typechain": "^8.1.0"
  }
}<|MERGE_RESOLUTION|>--- conflicted
+++ resolved
@@ -1,10 +1,6 @@
 {
   "name": "@eth-optimism/contracts-periphery",
-<<<<<<< HEAD
-  "version": "1.0.3",
-=======
   "version": "1.0.4",
->>>>>>> 8d8219f5
   "description": "[Optimism] External (out-of-protocol) L1 and L2 smart contracts for Optimism",
   "main": "dist/index",
   "types": "dist/index",
@@ -23,12 +19,8 @@
     "test": "yarn test:contracts",
     "test:contracts": "hardhat test --show-stack-traces",
     "test:forge": "forge test",
-<<<<<<< HEAD
-    "test:coverage": "NODE_OPTIONS=--max_old_space_size=8192 hardhat coverage && istanbul check-coverage --statements 90 --branches 82 --functions 88 --lines 90",
-=======
     "test:coverage": "NODE_OPTIONS=--max_old_space_size=8192 hardhat coverage && yarn test:coverage:forge",
     "test:coverage:forge": "forge coverage",
->>>>>>> 8d8219f5
     "test:slither": "slither .",
     "gas-snapshot": "forge snapshot",
     "pretest:slither": "rm -f @openzeppelin && rm -f hardhat && ln -s node_modules/@openzeppelin @openzeppelin && ln -s ../../node_modules/hardhat hardhat",
@@ -63,17 +55,10 @@
   },
   "devDependencies": {
     "@defi-wonderland/smock": "^2.0.7",
-<<<<<<< HEAD
-    "@eth-optimism/contracts": "^0.5.38",
-    "@eth-optimism/contracts-bedrock": "^0.10.0",
-    "@eth-optimism/core-utils": "^0.11.0",
-    "@eth-optimism/hardhat-deploy-config": "^0.2.4",
-=======
     "@eth-optimism/contracts": "^0.5.39",
     "@eth-optimism/contracts-bedrock": "0.10.0",
     "@eth-optimism/core-utils": "^0.12.0",
     "@eth-optimism/hardhat-deploy-config": "^0.2.5",
->>>>>>> 8d8219f5
     "@ethersproject/hardware-wallets": "^5.7.0",
     "@nomiclabs/hardhat-ethers": "^2.0.2",
     "@nomiclabs/hardhat-etherscan": "^3.0.3",
