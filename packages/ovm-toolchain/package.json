--- conflicted
+++ resolved
@@ -68,12 +68,8 @@
   },
   "dependencies": {
     "@eth-optimism/core-utils": "^0.0.1-alpha.30",
-<<<<<<< HEAD
-    "@eth-optimism/rollup-contracts": "^0.0.1-alpha.37",
-=======
     "@eth-optimism/contracts": "^0.0.2-alpha.1",
     "@eth-optimism/ethereumjs-vm": "4.2.0-alpha.0",
->>>>>>> d0805b2c
     "@nomiclabs/buidler": "^1.4.4",
     "bn.js": "^5.1.3",
     "child_process": "^1.0.2",
