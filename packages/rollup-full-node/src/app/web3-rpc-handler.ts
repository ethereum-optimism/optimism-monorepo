--- conflicted
+++ resolved
@@ -57,11 +57,15 @@
     messageSubmitter: L2ToL1MessageSubmitter = new NoOpL2ToL1MessageSubmitter(),
     web3Provider?: JsonRpcProvider
   ): Promise<DefaultWeb3Handler> {
-<<<<<<< HEAD
-    log.info(`Creating Web3 Handler with provider: ${!!web3Provider ? web3Provider.connection.url : 'undefined -- will create.'}`)
-=======
+    log.info(
+      `Creating Web3 Handler with provider: ${
+        !!web3Provider
+          ? web3Provider.connection.url
+          : 'undefined -- will create.'
+      }`
+    )
+
     const timestamp = getCurrentTime()
->>>>>>> ef07f766
     const l2NodeContext: L2NodeContext = await initializeL2Node(web3Provider)
 
     const handler = new DefaultWeb3Handler(messageSubmitter, l2NodeContext)
@@ -415,7 +419,9 @@
     }
 
     log.debug(
-      `Returning tx receipt for ovm tx hash [${ovmTxHash}]: [${JSON.stringify(internalTxReceipt)}]`
+      `Returning tx receipt for ovm tx hash [${ovmTxHash}]: [${JSON.stringify(
+        internalTxReceipt
+      )}]`
     )
     return ovmTxReceipt
   }
