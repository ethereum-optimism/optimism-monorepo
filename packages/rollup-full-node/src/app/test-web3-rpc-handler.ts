/* External Imports */
import { add0x, getLogger, remove0x } from '@eth-optimism/core-utils'
import { OPCODE_WHITELIST_MASK } from '@eth-optimism/ovm'

import { createMockProvider, getWallets } from 'ethereum-waffle'
import { Contract, Wallet } from 'ethers'
import { Web3Provider } from 'ethers/providers'

/* Internal Imports */
import { DEFAULT_ETHNODE_GAS_LIMIT } from './index'
import { DefaultWeb3Handler } from './web3-rpc-handler'
import { UnsupportedMethodError, Web3RpcMethods } from '../types'

const log = getLogger('test-web3-handler')

/**
 * Test Handler that provides extra functionality for testing.
 */
export class TestWeb3Handler extends DefaultWeb3Handler {
  public static readonly successString = 'success'

  private timestampIncreaseSeconds: number = 0

  /**
   * Creates a local node, deploys the L2ExecutionManager to it, and returns a
   * TestHandler that handles Web3 requests to it.
   *
   * @param provider (optional) The web3 provider to use.
   * @returns The constructed Web3 handler.
   */
  public static async create(
    provider: Web3Provider = createMockProvider({
      gasLimit: DEFAULT_ETHNODE_GAS_LIMIT,
    })
  ): Promise<TestWeb3Handler> {
    // Initialize a fullnode for us to interact with
    const [wallet] = getWallets(provider)
    const executionManager: Contract = await DefaultWeb3Handler.deployExecutionManager(
      wallet,
      OPCODE_WHITELIST_MASK
    )

    return new TestWeb3Handler(provider, wallet, executionManager)
  }

  protected constructor(
    provider: Web3Provider,
    wallet: Wallet,
    executionManager: Contract
  ) {
    super(provider, wallet, executionManager)
  }

  /**
   * Override to add some test RPC methods.
   */
  public async handleRequest(method: string, params: any[]): Promise<string> {
    switch (method) {
      case Web3RpcMethods.increaseTimestamp:
        this.assertParameters(params, 1)
        this.increaseTimestamp(params[0])
        log.debug(`Set increased timestamp by ${params[0]} seconds.`)
        return TestWeb3Handler.successString
      case Web3RpcMethods.getTimestamp:
        this.assertParameters(params, 0)
        return add0x(this.getTimestamp().toString(16))
<<<<<<< HEAD
      case Web3RpcMethods.evmSnapshot:
        this.assertParameters(params, 0)
        return this.provider.send(Web3RpcMethods.evmSnapshot, [])
      case Web3RpcMethods.evmRevert:
        this.assertParameters(params, 1)
        return this.provider.send(Web3RpcMethods.evmRevert, params)
      case Web3RpcMethods.evmMine:
        return this.provider.send(Web3RpcMethods.evmMine, params)
=======
      case Web3RpcMethods.snapshot:
        this.assertParameters(params, 0)
        return this.snapshot()
      case Web3RpcMethods.revert:
        this.assertParameters(params, 1)
        return this.revert(params[0])
>>>>>>> 60dd08c4
      default:
        return super.handleRequest(method, params)
    }
  }

  /**
   * Returns the configured timestamp if there is one, else standard timestamp calculation.
   * @returns The timestamp.
   */
  protected getTimestamp(): number {
    return super.getTimestamp() + this.timestampIncreaseSeconds
  }

  /**
   * Sets timestamp to use for future transactions.
   * @param increaseSeconds The increase in seconds as a hex string
   */
  private increaseTimestamp(increaseSeconds: any): void {
    try {
      const increaseNumber = parseInt(remove0x(increaseSeconds), 16)
      if (increaseNumber < 0) {
        throw Error('invalid param')
      }
      this.timestampIncreaseSeconds += increaseNumber
    } catch (e) {
      const msg: string = `Expected parameter for ${Web3RpcMethods.increaseTimestamp} to be a positive number or string of a positive, base-10 number. Received: ${increaseSeconds}`
      log.error(msg)
      throw new UnsupportedMethodError(msg)
    }
  }

  /**
   * Takes a snapshot of the current node state.
   * @returns The snapshot id that can be used as an parameter of the revert endpoint
   */
  private async snapshot(): Promise<string> {
    return this.provider.send(Web3RpcMethods.snapshot, [])
  }

  /**
   * Reverts state to the specified snapshot
   * @param The snapshot id of the snapshot to restore
   */
  private async revert(snapShotId: string): Promise<string> {
    return this.provider.send(Web3RpcMethods.revert, [snapShotId])
  }
}<|MERGE_RESOLUTION|>--- conflicted
+++ resolved
@@ -64,23 +64,14 @@
       case Web3RpcMethods.getTimestamp:
         this.assertParameters(params, 0)
         return add0x(this.getTimestamp().toString(16))
-<<<<<<< HEAD
-      case Web3RpcMethods.evmSnapshot:
-        this.assertParameters(params, 0)
-        return this.provider.send(Web3RpcMethods.evmSnapshot, [])
-      case Web3RpcMethods.evmRevert:
-        this.assertParameters(params, 1)
-        return this.provider.send(Web3RpcMethods.evmRevert, params)
-      case Web3RpcMethods.evmMine:
-        return this.provider.send(Web3RpcMethods.evmMine, params)
-=======
+      case Web3RpcMethods.mine:
+        return this.provider.send(Web3RpcMethods.mine, params)
       case Web3RpcMethods.snapshot:
         this.assertParameters(params, 0)
         return this.snapshot()
       case Web3RpcMethods.revert:
         this.assertParameters(params, 1)
         return this.revert(params[0])
->>>>>>> 60dd08c4
       default:
         return super.handleRequest(method, params)
     }
