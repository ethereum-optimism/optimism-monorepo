--- conflicted
+++ resolved
@@ -1,7 +1,6 @@
 {
   "name": "@pigi/core",
   "version": "0.0.2-alpha.1",
-<<<<<<< HEAD
   "description": "Plasma Group client",
   "main": "build/index.js",
   "files": [
@@ -12,9 +11,6 @@
     "lint": "tslint --format stylish --project .",
     "test": "mocha --require ts-node/register 'test/**/*.spec.ts'"
   },
-=======
-  "description": "Plasma Group generalized plasma client",
->>>>>>> 3acb2346
   "keywords": [
     "plasma",
     "group",
@@ -39,21 +35,6 @@
     "build": "tsc -p ."
   },
   "dependencies": {
-<<<<<<< HEAD
-    "bn.js": "^4.11.8",
-    "uuid": "^3.3.2",
-    "abstract-leveldown": "^6.0.3",
-    "axios": "^0.19.0",
-    "express": "^4.17.1",
-    "body-parser": "^1.19.0",
-    "web3": "^1.0.0-beta.55",
-    "web3-utils": "^1.0.0-beta.55",
-    "eth-lib": "^0.2.8",
-    "debug": "^4.1.1"
-  },
-  "devDependencies": {
-    "chai": "^4.2.0"
-=======
     "abstract-leveldown": "^6.0.3",
     "axios": "^0.19.0",
     "bn.js": "^4.11.8",
@@ -74,7 +55,6 @@
     "mocha": "^6.1.4",
     "ts-node": "^8.2.0",
     "typescript": "^3.5.1"
->>>>>>> 3acb2346
   },
   "publishConfig": {
     "access": "public"
