--- conflicted
+++ resolved
@@ -4,7 +4,6 @@
 const log = debug('info:merkle-interval-tree')
 
 /* Internal Imports */
-<<<<<<< HEAD
 import { reverse, keccak256 } from '../'
 import { MerkleIntervalTreeNode } from '../../types'
 
@@ -13,15 +12,6 @@
 
   constructor(readonly hash: Buffer, readonly start: Buffer) {
     this.data = Buffer.concat([this.hash, this.start])
-=======
-import { reverse, keccak256, AbiStateUpdate } from '../'
-
-export class MerkleIntervalTreeNode {
-  public data: Buffer
-
-  constructor(readonly hash: Buffer, readonly index: Buffer) {
-    this.data = Buffer.concat([this.hash, this.index])
->>>>>>> ccaf6b58
   }
 }
 
@@ -44,11 +34,7 @@
 }
 
 export class MerkleIntervalTree {
-<<<<<<< HEAD
   public levels: GenericMerkleIntervalTreeNode[][] = [[]]
-=======
-  public levels: MerkleIntervalTreeNode[][] = [[]]
->>>>>>> ccaf6b58
   public numLeaves: number
 
   constructor(readonly dataBlocks: any) {
@@ -60,11 +46,7 @@
     this.generateInternalNodes()
   }
 
-<<<<<<< HEAD
   public root(): GenericMerkleIntervalTreeNode {
-=======
-  public root(): MerkleIntervalTreeNode {
->>>>>>> ccaf6b58
     return this.levels[this.levels.length - 1][0]
   }
 
@@ -72,16 +54,11 @@
     return keccak256(value)
   }
   /**
-<<<<<<< HEAD
    * Computes the parent of two GenericMerkleIntervalTreeNode siblings in a tree.
-=======
-   * Computes the parent of two MerkleIntervalTreeNode siblings in a tree.
->>>>>>> ccaf6b58
    * @param left The left sibling to compute the parent of.
    * @param right The right sibling to compute the parent of.
    */
   public static parent(
-<<<<<<< HEAD
     left: GenericMerkleIntervalTreeNode,
     right: GenericMerkleIntervalTreeNode
   ): GenericMerkleIntervalTreeNode {
@@ -91,30 +68,13 @@
           left.start.toString('hex') +
           ') not less than right index (0x' +
           right.start.toString('hex') +
-=======
-    left: MerkleIntervalTreeNode,
-    right: MerkleIntervalTreeNode
-  ): MerkleIntervalTreeNode {
-    if (Buffer.compare(left.index, right.index) >= 0) {
-      throw new Error(
-        'Left index (0x' +
-          left.index.toString('hex') +
-          ') not less than right index (0x' +
-          right.index.toString('hex') +
->>>>>>> ccaf6b58
           ')'
       )
     }
     const concatenated = Buffer.concat([left.data, right.data])
-<<<<<<< HEAD
     return new GenericMerkleIntervalTreeNode(
       MerkleIntervalTree.hash(concatenated),
       left.start
-=======
-    return new MerkleIntervalTreeNode(
-      MerkleIntervalTree.hash(concatenated),
-      left.index
->>>>>>> ccaf6b58
     )
   }
 
@@ -123,19 +83,11 @@
    * Used to pad a tree which has less  than 2^n nodes.
    * @param ofLength The length in bytes of the start value for the empty node.
    */
-<<<<<<< HEAD
   public static emptyNode(ofLength: number): GenericMerkleIntervalTreeNode {
     const hash = Buffer.from(new Array(32).fill(0))
     const filledArray = new Array(ofLength).fill(255)
     const index = Buffer.from(filledArray)
     return new GenericMerkleIntervalTreeNode(hash, index)
-=======
-  public static emptyNode(ofLength: number): MerkleIntervalTreeNode {
-    const hash = Buffer.from(new Array(32).fill(0))
-    const filledArray = new Array(ofLength).fill(255)
-    const index = Buffer.from(filledArray)
-    return new MerkleIntervalTreeNode(hash, index)
->>>>>>> ccaf6b58
   }
 
   /**
@@ -146,15 +98,9 @@
   }
 
   /**
-<<<<<<< HEAD
    * Calculates the leaf GenericMerkleIntervalTreeNode for a given data block.
    */
   public generateLeafNode(dataBlock: any): GenericMerkleIntervalTreeNode {
-=======
-   * Calculates the leaf MerkleIntervalTreeNode for a given data block.
-   */
-  public generateLeafNode(dataBlock: any): MerkleIntervalTreeNode {
->>>>>>> ccaf6b58
     return dataBlock
   }
 
@@ -197,11 +143,7 @@
       const left = this.levels[level][i]
       const right =
         i + 1 === numNodesInLevel
-<<<<<<< HEAD
           ? MerkleIntervalTree.emptyNode(left.start.length)
-=======
-          ? MerkleIntervalTree.emptyNode(left.index.length)
->>>>>>> ccaf6b58
           : this.levels[level][i + 1]
       const parent = MerkleIntervalTree.parent(left, right)
       const parentIndex = getParentIndex(i)
@@ -213,33 +155,21 @@
    * Gets an inclusion proof for the merkle interval tree.
    * @param leafPosition the index in the tree of the leaf we are generating a merkle proof for.
    */
-<<<<<<< HEAD
   public getInclusionProof(leafPosition: number): GenericMerkleIntervalTreeNode[] {
-=======
-  public getInclusionProof(leafPosition: number): MerkleIntervalTreeNode[] {
->>>>>>> ccaf6b58
     if (!(leafPosition in this.levels[0])) {
       throw new Error(
         'Leaf index ' + leafPosition + ' not in bottom level of tree'
       )
     }
 
-<<<<<<< HEAD
     const inclusionProof: GenericMerkleIntervalTreeNode[] = []
-=======
-    const inclusionProof: MerkleIntervalTreeNode[] = []
->>>>>>> ccaf6b58
     let parentIndex: number
     let siblingIndex = getSiblingIndex(leafPosition)
     for (let i = 0; i < this.levels.length - 1; i++) {
       const level = this.levels[i]
       const node =
         level[siblingIndex] ||
-<<<<<<< HEAD
         MerkleIntervalTree.emptyNode(level[0].start.length)
-=======
-        MerkleIntervalTree.emptyNode(level[0].index.length)
->>>>>>> ccaf6b58
       inclusionProof.push(node)
 
       // Figure out the parent and then figure out the parent's sibling.
@@ -258,15 +188,9 @@
    * @returns the implicit bounds covered by the leaf if the proof is valid.
    */
   public static verify(
-<<<<<<< HEAD
     leafNode: GenericMerkleIntervalTreeNode,
     leafPosition: number,
     inclusionProof: GenericMerkleIntervalTreeNode[],
-=======
-    leafNode: MerkleIntervalTreeNode,
-    leafPosition: number,
-    inclusionProof: MerkleIntervalTreeNode[],
->>>>>>> ccaf6b58
     rootHash: Buffer
   ): any {
     const rootAndBounds = MerkleIntervalTree.getRootAndBounds(
@@ -283,15 +207,9 @@
   }
 
   public static getRootAndBounds(
-<<<<<<< HEAD
     leafNode: GenericMerkleIntervalTreeNode,
     leafPosition: number,
     inclusionProof: GenericMerkleIntervalTreeNode[]
-=======
-    leafNode: MerkleIntervalTreeNode,
-    leafPosition: number,
-    inclusionProof: MerkleIntervalTreeNode[]
->>>>>>> ccaf6b58
   ): any {
     if (leafPosition < 0) {
       throw new Error('Invalid leaf position.')
@@ -310,15 +228,9 @@
         ? inclusionProof[firstRightSiblingIndex]
         : undefined
 
-<<<<<<< HEAD
     let computed: GenericMerkleIntervalTreeNode = leafNode
     let left: GenericMerkleIntervalTreeNode
     let right: GenericMerkleIntervalTreeNode
-=======
-    let computed: MerkleIntervalTreeNode = leafNode
-    let left: MerkleIntervalTreeNode
-    let right: MerkleIntervalTreeNode
->>>>>>> ccaf6b58
     for (let i = 0; i < inclusionProof.length; i++) {
       const sibling = inclusionProof[i]
 
@@ -334,11 +246,7 @@
         // the tree construction must be invalid.
         if (
           firstRightSibling && // if it's the last leaf in tree, this doesn't exist
-<<<<<<< HEAD
           Buffer.compare(right.start, firstRightSibling.start) === -1
-=======
-          Buffer.compare(right.index, firstRightSibling.index) === -1
->>>>>>> ccaf6b58
         ) {
           throw new Error(
             'Invalid Merkle Index Tree proof--potential intersection detected.'
@@ -349,26 +257,16 @@
       computed = this.parent(left, right) // note: this checks left.index < right.index
     }
 
-<<<<<<< HEAD
-    return {
-      root: computed,
-      bounds: {
-        implicitStart: leafPosition === 0 ? new BigNum(0) : leafNode.start,
-        implicitEnd: firstRightSibling
-          ? firstRightSibling.start
-          : MerkleIntervalTree.emptyNode(leafNode.start.length).start, // messy way to get the max index, TODO clean
-=======
-    const implicitStart = leafPosition === 0 ? new BigNum(0) : leafNode.index
+    const implicitStart = leafPosition === 0 ? new BigNum(0) : leafNode.start
     const implicitEnd = firstRightSibling
-      ? firstRightSibling.index
-      : MerkleIntervalTree.emptyNode(leafNode.index.length).index // messy way to get the max index, TODO clean
+      ? firstRightSibling.start
+      : MerkleIntervalTree.emptyNode(leafNode.start.length).start // messy way to get the max index, TODO clean
 
     return {
       root: computed,
       bounds: {
         implicitStart: new BigNum(implicitStart),
         implicitEnd: new BigNum(implicitEnd),
->>>>>>> ccaf6b58
       },
     }
   }
