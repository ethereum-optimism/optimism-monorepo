--- conflicted
+++ resolved
@@ -16,14 +16,9 @@
 
 /* Contract Imports */
 import * as ExecutionManager from '../../build/contracts/ExecutionManager.json'
-<<<<<<< HEAD
 import * as DummyContract from '../../build/contracts/DummyContract.json'
 import * as PurityChecker from '../../build/contracts/PurityChecker.json'
-=======
 import * as SimpleCall from '../../build/contracts/SimpleCall.json'
-import * as ContractAddressGenerator from '../../build/contracts/ContractAddressGenerator.json'
-import * as RLPEncode from '../../build/contracts/RLPEncode.json'
->>>>>>> 3224c0ec
 
 /* Internal Imports */
 import { manuallyDeployOvmContract, addressToBytes32Address } from '../helpers'
@@ -76,15 +71,13 @@
 describe('Execution Manager -- Call opcodes', () => {
   const provider = createMockProvider()
   const [wallet] = getWallets(provider)
+  // Useful constant
+  const ONE_FILLED_BYTES_32 = '0x' + '11'.repeat(32)
   // Create pointers to our execution manager & simple copier contract
   let executionManager: Contract
-<<<<<<< HEAD
   let purityChecker: Contract
   let dummyContract: ContractFactory
   let dummyContractAddress: Address
-  // Useful constants
-  const ONE_FILLED_BYTES_32 = '0x' + '11'.repeat(32)
-=======
   let contractAddressGenerator: Contract
   let rlpEncode: Contract
   let callContract: ContractFactory
@@ -99,7 +92,6 @@
 
   let createMethodIdAndData: string
   let create2MethodIdAndData: string
->>>>>>> 3224c0ec
 
   /* Link libraries before tests */
   before(async () => {
@@ -113,7 +105,7 @@
     const deployTx = new ContractFactory(
       SimpleCall.abi,
       SimpleCall.bytecode
-    ).getDeployTransaction(contractAddressGenerator.address)
+    ).getDeployTransaction(purityChecker.address)
 
     createMethodIdAndData = `${createMethodId}${remove0x(deployTx.data)}`
     create2MethodIdAndData = `${create2MethodId}${'00'.repeat(32)}${remove0x(
