--- conflicted
+++ resolved
@@ -4,17 +4,13 @@
 import { createMockProvider, deployContract, getWallets } from 'ethereum-waffle'
 import { abi, add0x, getLogger, remove0x } from '@pigi/core-utils'
 import * as ethereumjsAbi from 'ethereumjs-abi'
+import { ContractFactory } from 'ethers'
 
 /* Contract Imports */
 import * as ExecutionManager from '../../build/contracts/ExecutionManager.json'
 import * as SimpleStorage from '../../build/contracts/SimpleStorage.json'
-<<<<<<< HEAD
 import * as ContractAddressGenerator from '../../build/contracts/ContractAddressGenerator.json'
 import * as RLPEncode from '../../build/contracts/RLPEncode.json'
-import { Contract, ContractFactory, Wallet, utils } from 'ethers'
-=======
-import { ContractFactory } from 'ethers'
->>>>>>> 2aedf578
 
 const log = getLogger('execution-manager', true)
 
@@ -34,11 +30,11 @@
 
   /* Link libraries before tests */
   before(async () => {
-    rlpEncode = await deployContract(wallet1, RLPEncode, [], {
+    rlpEncode = await deployContract(wallet, RLPEncode, [], {
       gasLimit: 6700000,
     })
     contractAddressGenerator = await deployContract(
-      wallet1,
+      wallet,
       ContractAddressGenerator,
       [rlpEncode.address],
       {
