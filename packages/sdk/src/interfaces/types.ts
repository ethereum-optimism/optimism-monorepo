import {
  Provider,
  TransactionReceipt,
  TransactionResponse,
} from '@ethersproject/abstract-provider'
import { Signer } from '@ethersproject/abstract-signer'
import { Contract, BigNumber } from 'ethers'

import { CrossChainMessenger } from '../cross-chain-messenger'
import { IBridgeAdapter } from './bridge-adapter'

/**
 * L1 network chain IDs
 */
export enum L1ChainID {
  MAINNET = 1,
  GOERLI = 5,
  SEPOLIA = 11155111,
  HARDHAT_LOCAL = 31337,
  BEDROCK_LOCAL_DEVNET = 900,
}

/**
 * L2 network chain IDs
 */
export enum L2ChainID {
  OPTIMISM = 10,
  OPTIMISM_GOERLI = 420,
  OPTIMISM_SEPOLIA = 11155420,
  OPTIMISM_HARDHAT_LOCAL = 31337,
  OPTIMISM_HARDHAT_DEVNET = 17,
  OPTIMISM_BEDROCK_ALPHA_TESTNET = 28528,
  BASE_GOERLI = 84531,
  BASE_SEPOLIA = 84532,
  BASE_MAINNET = 8453,
  ZORA_GOERLI = 999,
  ZORA_MAINNET = 7777777,
  MODE_SEPOLIA = 919,
  MODE_MAINNET = 34443,
}

/**
 * L1 contract references.
 */
export interface OEL1Contracts {
  AddressManager: Contract
  L1CrossDomainMessenger: Contract
  L1StandardBridge: Contract
  StateCommitmentChain: Contract
  CanonicalTransactionChain: Contract
  BondManager: Contract
  // Bedrock
  OptimismPortal: Contract
  L2OutputOracle: Contract
  // FPAC
  OptimismPortal2?: Contract
  DisputeGameFactory?: Contract
<<<<<<< HEAD
=======
  FaultDisputeGame?: Contract
>>>>>>> f8143c8c
}

/**
 * L2 contract references.
 */
export interface OEL2Contracts {
  L2CrossDomainMessenger: Contract
  L2StandardBridge: Contract
  L2ToL1MessagePasser: Contract
  OVM_L1BlockNumber: Contract
  OVM_L2ToL1MessagePasser: Contract
  OVM_DeployerWhitelist: Contract
  OVM_ETH: Contract
  OVM_GasPriceOracle: Contract
  OVM_SequencerFeeVault: Contract
  WETH: Contract
  BedrockMessagePasser: Contract
}

/**
 * Represents Optimism contracts, assumed to be connected to their appropriate
 * providers and addresses.
 */
export interface OEContracts {
  l1: OEL1Contracts
  l2: OEL2Contracts
}

/**
 * Convenience type for something that looks like the L1 OE contract interface but could be
 * addresses instead of actual contract objects.
 */
export type OEL1ContractsLike = {
  [K in keyof OEL1Contracts]: AddressLike
}

/**
 * Convenience type for something that looks like the L2 OE contract interface but could be
 * addresses instead of actual contract objects.
 */
export type OEL2ContractsLike = {
  [K in keyof OEL2Contracts]: AddressLike
}

/**
 * Convenience type for something that looks like the OE contract interface but could be
 * addresses instead of actual contract objects.
 */
export interface OEContractsLike {
  l1: OEL1ContractsLike
  l2: OEL2ContractsLike
}

/**
 * Something that looks like the list of custom bridges.
 */
export interface BridgeAdapterData {
  [name: string]: {
    Adapter: new (opts: {
      messenger: CrossChainMessenger
      l1Bridge: AddressLike
      l2Bridge: AddressLike
    }) => IBridgeAdapter
    l1Bridge: AddressLike
    l2Bridge: AddressLike
  }
}

/**
 * Something that looks like the list of custom bridges.
 */
export interface BridgeAdapters {
  [name: string]: IBridgeAdapter
}

/**
 * Enum describing the status of a message.
 */
export enum MessageStatus {
  /**
   * Message is an L1 to L2 message and has not been processed by the L2.
   */
  UNCONFIRMED_L1_TO_L2_MESSAGE,

  /**
   * Message is an L1 to L2 message and the transaction to execute the message failed.
   * When this status is returned, you will need to resend the L1 to L2 message, probably with a
   * higher gas limit.
   */
  FAILED_L1_TO_L2_MESSAGE,

  /**
   * Message is an L2 to L1 message and no state root has been published yet.
   */
  STATE_ROOT_NOT_PUBLISHED,

  /**
   * Message is ready to be proved on L1 to initiate the challenge period.
   */
  READY_TO_PROVE,

  /**
   * Message is a proved L2 to L1 message and is undergoing the challenge period.
   */
  IN_CHALLENGE_PERIOD,

  /**
   * Message is ready to be relayed.
   */
  READY_FOR_RELAY,

  /**
   * Message has been relayed.
   */
  RELAYED,
}

/**
 * Enum describing the direction of a message.
 */
export enum MessageDirection {
  L1_TO_L2,
  L2_TO_L1,
}

/**
 * Partial message that needs to be signed and executed by a specific signer.
 */
export interface CrossChainMessageRequest {
  direction: MessageDirection
  target: string
  message: string
}

/**
 * Core components of a cross chain message.
 */
export interface CoreCrossChainMessage {
  sender: string
  target: string
  message: string
  messageNonce: BigNumber
  value: BigNumber
  minGasLimit: BigNumber
}

/**
 * Describes a message that is sent between L1 and L2. Direction determines where the message was
 * sent from and where it's being sent to.
 */
export interface CrossChainMessage extends CoreCrossChainMessage {
  direction: MessageDirection
  logIndex: number
  blockNumber: number
  transactionHash: string
}

/**
 * Describes messages sent inside the L2ToL1MessagePasser on L2. Happens to be the same structure
 * as the CoreCrossChainMessage so we'll reuse the type for now.
 */
export type LowLevelMessage = CoreCrossChainMessage

/**
 * Describes a token withdrawal or deposit, along with the underlying raw cross chain message
 * behind the deposit or withdrawal.
 */
export interface TokenBridgeMessage {
  direction: MessageDirection
  from: string
  to: string
  l1Token: string
  l2Token: string
  amount: BigNumber
  data: string
  logIndex: number
  blockNumber: number
  transactionHash: string
}

/**
 * Represents a withdrawal entry within the logs of a L2 to L1
 * CrossChainMessage
 */
export interface WithdrawalEntry {
  MessagePassed: any
}

/**
 * Enum describing the status of a CrossDomainMessage message receipt.
 */
export enum MessageReceiptStatus {
  RELAYED_FAILED,
  RELAYED_SUCCEEDED,
}

/**
 * CrossDomainMessage receipt.
 */
export interface MessageReceipt {
  receiptStatus: MessageReceiptStatus
  transactionReceipt: TransactionReceipt
}

/**
 * ProvenWithdrawal in OptimismPortal.
 */
export interface LegacyProvenWithdrawal {
  outputRoot: string
  timestamp: BigNumber
  l2BlockNumber: BigNumber
}

/**
 * ProvenWithdrawal in OptimismPortal (FPAC).
 */
export interface FPACProvenWithdrawal {
  proofSubmitter: string
  disputeGameProxy: string
  timestamp: BigNumber
}

/**
 * ProvenWithdrawal in OptimismPortal (FPAC or Legacy).
 */
export type ProvenWithdrawal = LegacyProvenWithdrawal | FPACProvenWithdrawal

/**
 * Header for a state root batch.
 */
export interface StateRootBatchHeader {
  batchIndex: BigNumber
  batchRoot: string
  batchSize: BigNumber
  prevTotalElements: BigNumber
  extraData: string
}

/**
 * Information about a state root, including header, block number, and root iself.
 */
export interface StateRoot {
  stateRoot: string
  stateRootIndexInBatch: number
  batch: StateRootBatch
}

/**
 * Information about a batch of state roots.
 */
export interface StateRootBatch {
  blockNumber: number
  header: StateRootBatchHeader
  stateRoots: string[]
}

/**
 * Proof data required to finalize an L2 to L1 message.
 */
export interface CrossChainMessageProof {
  stateRoot: string
  stateRootBatchHeader: StateRootBatchHeader
  stateRootProof: {
    index: number
    siblings: string[]
  }
  stateTrieWitness: string
  storageTrieWitness: string
}

/**
 * Stuff that can be coerced into a transaction.
 */
export type TransactionLike = string | TransactionReceipt | TransactionResponse

/**
 * Stuff that can be coerced into a CrossChainMessage.
 */
export type MessageLike =
  | CrossChainMessage
  | TransactionLike
  | TokenBridgeMessage

/**
 * Stuff that can be coerced into a CrossChainMessageRequest.
 */
export type MessageRequestLike =
  | CrossChainMessageRequest
  | CrossChainMessage
  | TransactionLike
  | TokenBridgeMessage

/**
 * Stuff that can be coerced into a provider.
 */
export type ProviderLike = string | Provider

/**
 * Stuff that can be coerced into a signer.
 */
export type SignerLike = string | Signer

/**
 * Stuff that can be coerced into a signer or provider.
 */
export type SignerOrProviderLike = SignerLike | ProviderLike

/**
 * Stuff that can be coerced into an address.
 */
export type AddressLike = string | Contract

/**
 * Stuff that can be coerced into a number.
 */
export type NumberLike = string | number | BigNumber<|MERGE_RESOLUTION|>--- conflicted
+++ resolved
@@ -55,10 +55,7 @@
   // FPAC
   OptimismPortal2?: Contract
   DisputeGameFactory?: Contract
-<<<<<<< HEAD
-=======
   FaultDisputeGame?: Contract
->>>>>>> f8143c8c
 }
 
 /**
