#!/usr/bin/env bash
set -euo pipefail

# Grab the directory of the contracts-bedrock package.
SCRIPT_DIR=$( cd -- "$( dirname -- "${BASH_SOURCE[0]}" )" &> /dev/null && pwd )

# Load semver-utils.
# shellcheck source=/dev/null
source "$SCRIPT_DIR/utils/semver-utils.sh"

# Path to semver-lock.json.
SEMVER_LOCK="snapshots/semver-lock.json"

# Create a temporary directory.
temp_dir=$(mktemp -d)
trap 'rm -rf "$temp_dir"' EXIT

# Exit early if semver-lock.json has not changed.
if ! { git diff origin/develop...HEAD --name-only; git diff --name-only; git diff --cached --name-only; } | grep -q "$SEMVER_LOCK"; then
    echo "No changes detected in semver-lock.json"
    exit 0
fi

# Get the upstream semver-lock.json.
if ! git show origin/develop:packages/contracts-bedrock/snapshots/semver-lock.json > "$temp_dir/upstream_semver_lock.json" 2>/dev/null; then
      echo "❌ Error: Could not find semver-lock.json in the snapshots/ directory of develop branch"
      exit 1
fi

# Copy the local semver-lock.json.
cp "$SEMVER_LOCK" "$temp_dir/local_semver_lock.json"

# Get the changed contracts.
changed_contracts=$(jq -r '
    def changes:
        to_entries as $local
        | input as $upstream
        | $local | map(
            select(
                .key as $key
                | .value != $upstream[$key]
            )
        ) | map(.key);
    changes[]
' "$temp_dir/local_semver_lock.json" "$temp_dir/upstream_semver_lock.json")

# List of files that are allowed to be modified.
# In order to prevent a file from being modified, comment it out. Do not delete it.
# All files in semver-lock.json should be in this list.
ALLOWED_FILES=(
  "src/L1/DataAvailabilityChallenge.sol"
  # "src/L1/L1CrossDomainMessenger.sol"
  # "src/L1/L1ERC721Bridge.sol"
  # "src/L1/L1StandardBridge.sol"
  # "src/L1/OPContractsManager.sol"
  # "src/L1/OPContractsManagerInterop.sol"
  "src/L1/OptimismPortal2.sol"
  "src/L1/OptimismPortalInterop.sol"
  # "src/L1/ProtocolVersions.sol"
  # "src/L1/SuperchainConfig.sol"
  # "src/L1/SystemConfig.sol"
  # "src/L1/SystemConfigInterop.sol"
  "src/L2/BaseFeeVault.sol"
  "src/L2/CrossL2Inbox.sol"
  "src/L2/ETHLiquidity.sol"
  "src/L2/GasPriceOracle.sol"
  "src/L2/L1Block.sol"
  "src/L2/L1BlockInterop.sol"
  "src/L2/L1FeeVault.sol"
  "src/L2/L2CrossDomainMessenger.sol"
  "src/L2/L2ERC721Bridge.sol"
  "src/L2/L2StandardBridge.sol"
  "src/L2/L2StandardBridgeInterop.sol"
  "src/L2/L2ToL1MessagePasser.sol"
  "src/L2/L2ToL2CrossDomainMessenger.sol"
  "src/L2/OptimismMintableERC721.sol"
  "src/L2/OptimismMintableERC721Factory.sol"
  "src/L2/OptimismSuperchainERC20.sol"
  "src/L2/OptimismSuperchainERC20Beacon.sol"
  "src/L2/OptimismSuperchainERC20Factory.sol"
  "src/L2/SequencerFeeVault.sol"
  "src/L2/SuperchainERC20.sol"
  "src/L2/SuperchainTokenBridge.sol"
  "src/L2/SuperchainWETH.sol"
  "src/L2/WETH.sol"
  # "src/cannon/MIPS.sol"
  # "src/cannon/MIPS2.sol"
  # "src/cannon/MIPS64.sol"
  "src/cannon/PreimageOracle.sol"
  # TODO(#14146): Remove when fixes are finished
  "src/dispute/AnchorStateRegistry.sol"
  # "src/dispute/DelayedWETH.sol"
  # "src/dispute/DisputeGameFactory.sol"
<<<<<<< HEAD
  # "src/dispute/FaultDisputeGame.sol"
  # "src/dispute/PermissionedDisputeGame.sol"
=======
  # TODO(#14146): Remove when fixes are finished
  "src/dispute/FaultDisputeGame.sol"
  # TODO(#14146): Remove when fixes are finished
  "src/dispute/PermissionedDisputeGame.sol"
>>>>>>> 29c83ba3
  "src/dispute/SuperFaultDisputeGame.sol"
  "src/dispute/SuperPermissionedDisputeGame.sol"
  "src/legacy/DeployerWhitelist.sol"
  "src/legacy/L1BlockNumber.sol"
  "src/legacy/LegacyMessagePasser.sol"
  "src/safe/DeputyGuardianModule.sol"
  "src/safe/DeputyPauseModule.sol"
  "src/safe/LivenessGuard.sol"
  "src/safe/LivenessModule.sol"
  "src/universal/OptimismMintableERC20.sol"
  "src/universal/OptimismMintableERC20Factory.sol"
  "src/universal/StorageSetter.sol"
  "src/vendor/asterisc/RISCV.sol"
  "src/vendor/eas/EAS.sol"
  "src/vendor/eas/SchemaRegistry.sol"
)

MATCHED_FILES=()
# Check each changed contract against allowed patterns
for contract in $changed_contracts; do
    is_allowed=false
    for allowed_file in "${ALLOWED_FILES[@]}"; do
        if [[ "$contract" == "$allowed_file" ]]; then
            is_allowed=true
            break
        fi
    done
    if [[ "$is_allowed" == "false" ]]; then
        MATCHED_FILES+=("$contract")
    fi
done

if [ ${#MATCHED_FILES[@]} -gt 0 ]; then
    echo "❌ Error: Changes detected in files that are not allowed to be modified."
    echo "The following files were modified but are not in the allowed list:"
    printf '  - %s\n' "${MATCHED_FILES[@]}"
    echo "Only the following files can be modified:"
    printf '  - %s\n' "${ALLOWED_FILES[@]}"
    echo "The code freeze is expected to be lifted no later than 2025-02-20."
    exit 1
fi

echo "✅ All changes are in allowed files"
exit 0<|MERGE_RESOLUTION|>--- conflicted
+++ resolved
@@ -91,15 +91,10 @@
   "src/dispute/AnchorStateRegistry.sol"
   # "src/dispute/DelayedWETH.sol"
   # "src/dispute/DisputeGameFactory.sol"
-<<<<<<< HEAD
-  # "src/dispute/FaultDisputeGame.sol"
-  # "src/dispute/PermissionedDisputeGame.sol"
-=======
   # TODO(#14146): Remove when fixes are finished
   "src/dispute/FaultDisputeGame.sol"
   # TODO(#14146): Remove when fixes are finished
   "src/dispute/PermissionedDisputeGame.sol"
->>>>>>> 29c83ba3
   "src/dispute/SuperFaultDisputeGame.sol"
   "src/dispute/SuperPermissionedDisputeGame.sol"
   "src/legacy/DeployerWhitelist.sol"
