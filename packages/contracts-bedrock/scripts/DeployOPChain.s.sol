// SPDX-License-Identifier: MIT
pragma solidity 0.8.15;

import { Script } from "forge-std/Script.sol";

import { SafeCast } from "@openzeppelin/contracts/utils/math/SafeCast.sol";

import { DeployUtils } from "scripts/libraries/DeployUtils.sol";
import { Solarray } from "scripts/libraries/Solarray.sol";
import { BaseDeployIO } from "scripts/utils/BaseDeployIO.sol";

import { IResourceMetering } from "src/L1/interfaces/IResourceMetering.sol";
import { ISuperchainConfig } from "src/L1/interfaces/ISuperchainConfig.sol";
import { Constants } from "src/libraries/Constants.sol";
import { Predeploys } from "src/libraries/Predeploys.sol";

import { ProxyAdmin } from "src/universal/ProxyAdmin.sol";

import { AddressManager } from "src/legacy/AddressManager.sol";
import { DelayedWETH } from "src/dispute/DelayedWETH.sol";
import { DisputeGameFactory } from "src/dispute/DisputeGameFactory.sol";
import { AnchorStateRegistry } from "src/dispute/AnchorStateRegistry.sol";
import { FaultDisputeGame } from "src/dispute/FaultDisputeGame.sol";
import { PermissionedDisputeGame } from "src/dispute/PermissionedDisputeGame.sol";

import { OPStackManager } from "src/L1/OPStackManager.sol";
import { OptimismPortal2 } from "src/L1/OptimismPortal2.sol";
import { SystemConfig } from "src/L1/SystemConfig.sol";
import { L1CrossDomainMessenger } from "src/L1/L1CrossDomainMessenger.sol";
import { L1ERC721Bridge } from "src/L1/L1ERC721Bridge.sol";
import { L1StandardBridge } from "src/L1/L1StandardBridge.sol";
import { OptimismMintableERC20Factory } from "src/universal/OptimismMintableERC20Factory.sol";

contract DeployOPChainInput is BaseDeployIO {
    address internal _opChainProxyAdminOwner;
    address internal _systemConfigOwner;
    address internal _batcher;
    address internal _unsafeBlockSigner;
    address internal _proposer;
    address internal _challenger;

    // TODO Add fault proofs inputs in a future PR.
    uint32 internal _basefeeScalar;
    uint32 internal _blobBaseFeeScalar;
    uint256 internal _l2ChainId;
<<<<<<< HEAD
    OPStackManager internal _opsm;
    AnchorStateRegistry.StartingAnchorRoot[] internal _startingAnchorRoots;
=======
    OPStackManager internal _opsmProxy;
>>>>>>> 57f9fbf8

    function set(bytes4 _sel, address _addr) public {
        require(_addr != address(0), "DeployOPChainInput: cannot set zero address");
        if (_sel == this.opChainProxyAdminOwner.selector) _opChainProxyAdminOwner = _addr;
        else if (_sel == this.systemConfigOwner.selector) _systemConfigOwner = _addr;
        else if (_sel == this.batcher.selector) _batcher = _addr;
        else if (_sel == this.unsafeBlockSigner.selector) _unsafeBlockSigner = _addr;
        else if (_sel == this.proposer.selector) _proposer = _addr;
        else if (_sel == this.challenger.selector) _challenger = _addr;
        else if (_sel == this.opsmProxy.selector) _opsmProxy = OPStackManager(_addr);
        else revert("DeployOPChainInput: unknown selector");
    }

    function set(bytes4 _sel, uint256 _value) public {
        if (_sel == this.basefeeScalar.selector) {
            _basefeeScalar = SafeCast.toUint32(_value);
        } else if (_sel == this.blobBaseFeeScalar.selector) {
            _blobBaseFeeScalar = SafeCast.toUint32(_value);
        } else if (_sel == this.l2ChainId.selector) {
            require(_value != 0 && _value != block.chainid, "DeployOPChainInput: invalid l2ChainId");
            _l2ChainId = _value;
        } else {
            revert("DeployOPChainInput: unknown selector");
        }
    }

    function set(bytes4 _sel, AnchorStateRegistry.StartingAnchorRoot[] memory _roots) public {
        if (_sel == this.startingAnchorRoots.selector) {
            require(_startingAnchorRoots.length == 0, "DeployOPChainInput: startingAnchorRoots already exists");
            for (uint256 i = 0; i < _roots.length; i++) {
                _startingAnchorRoots.push(_roots[i]);
            }
        } else {
            revert("DeployOPChainInput: unknown selector");
        }
    }

    function loadInputFile(string memory _infile) public pure {
        _infile;
        require(false, "DeployOPChainInput: not implemented");
    }

    function opChainProxyAdminOwner() public view returns (address) {
        require(_opChainProxyAdminOwner != address(0), "DeployOPChainInput: not set");
        return _opChainProxyAdminOwner;
    }

    function systemConfigOwner() public view returns (address) {
        require(_systemConfigOwner != address(0), "DeployOPChainInput: not set");
        return _systemConfigOwner;
    }

    function batcher() public view returns (address) {
        require(_batcher != address(0), "DeployOPChainInput: not set");
        return _batcher;
    }

    function unsafeBlockSigner() public view returns (address) {
        require(_unsafeBlockSigner != address(0), "DeployOPChainInput: not set");
        return _unsafeBlockSigner;
    }

    function proposer() public view returns (address) {
        require(_proposer != address(0), "DeployOPChainInput: not set");
        return _proposer;
    }

    function challenger() public view returns (address) {
        require(_challenger != address(0), "DeployOPChainInput: not set");
        return _challenger;
    }

    function basefeeScalar() public view returns (uint32) {
        require(_basefeeScalar != 0, "DeployOPChainInput: not set");
        return _basefeeScalar;
    }

    function blobBaseFeeScalar() public view returns (uint32) {
        require(_blobBaseFeeScalar != 0, "DeployOPChainInput: not set");
        return _blobBaseFeeScalar;
    }

    function l2ChainId() public view returns (uint256) {
        require(_l2ChainId != 0, "DeployOPChainInput: not set");
        require(_l2ChainId != block.chainid, "DeployOPChainInput: invalid l2ChainId");
        return _l2ChainId;
    }

    function startingAnchorRoots() public view returns (bytes memory) {
        // TODO: figure out how to assert this properly.
        // Per mofi: It may make sense to not set any startingAnchor roots if you're running permissioned games for a
        // new chain and you don't yet have a genesis state available for the initial anchor.
        // And provided it'll remain permissioned unless the anchor state is fixed.
        require(_startingAnchorRoots.length > 0, "DeployOPChainInput: not set");
        // The op-deployer tooling does not support structs, therefore we need to
        // return a more generic type for compatibility.
        return abi.encode(_startingAnchorRoots);
    }

    // TODO: Check that opsm is proxied and it has an implementation.
    function opsmProxy() public view returns (OPStackManager) {
        require(address(_opsmProxy) != address(0), "DeployOPChainInput: not set");
        return _opsmProxy;
    }
}

contract DeployOPChainOutput is BaseDeployIO {
    ProxyAdmin internal _opChainProxyAdmin;
    AddressManager internal _addressManager;
    L1ERC721Bridge internal _l1ERC721BridgeProxy;
    SystemConfig internal _systemConfigProxy;
    OptimismMintableERC20Factory internal _optimismMintableERC20FactoryProxy;
    L1StandardBridge internal _l1StandardBridgeProxy;
    L1CrossDomainMessenger internal _l1CrossDomainMessengerProxy;
    OptimismPortal2 internal _optimismPortalProxy;
    DisputeGameFactory internal _disputeGameFactoryProxy;
    AnchorStateRegistry internal _anchorStateRegistryProxy;
    AnchorStateRegistry internal _anchorStateRegistryImpl;
    FaultDisputeGame internal _faultDisputeGame;
    PermissionedDisputeGame internal _permissionedDisputeGame;
    DelayedWETH internal _delayedWETHPermissionedGameProxy;
    DelayedWETH internal _delayedWETHPermissionlessGameProxy;

    function set(bytes4 sel, address _addr) public {
        require(_addr != address(0), "DeployOPChainOutput: cannot set zero address");
        // forgefmt: disable-start
        if (sel == this.opChainProxyAdmin.selector) _opChainProxyAdmin = ProxyAdmin(_addr) ;
        else if (sel == this.addressManager.selector) _addressManager = AddressManager(_addr) ;
        else if (sel == this.l1ERC721BridgeProxy.selector) _l1ERC721BridgeProxy = L1ERC721Bridge(_addr) ;
        else if (sel == this.systemConfigProxy.selector) _systemConfigProxy = SystemConfig(_addr) ;
        else if (sel == this.optimismMintableERC20FactoryProxy.selector) _optimismMintableERC20FactoryProxy = OptimismMintableERC20Factory(_addr) ;
        else if (sel == this.l1StandardBridgeProxy.selector) _l1StandardBridgeProxy = L1StandardBridge(payable(_addr)) ;
        else if (sel == this.l1CrossDomainMessengerProxy.selector) _l1CrossDomainMessengerProxy = L1CrossDomainMessenger(_addr) ;
        else if (sel == this.optimismPortalProxy.selector) _optimismPortalProxy = OptimismPortal2(payable(_addr)) ;
        else if (sel == this.disputeGameFactoryProxy.selector) _disputeGameFactoryProxy = DisputeGameFactory(_addr) ;
        else if (sel == this.anchorStateRegistryProxy.selector) _anchorStateRegistryProxy = AnchorStateRegistry(_addr) ;
        else if (sel == this.anchorStateRegistryImpl.selector) _anchorStateRegistryImpl = AnchorStateRegistry(_addr) ;
        else if (sel == this.faultDisputeGame.selector) _faultDisputeGame = FaultDisputeGame(_addr) ;
        else if (sel == this.permissionedDisputeGame.selector) _permissionedDisputeGame = PermissionedDisputeGame(_addr) ;
        else if (sel == this.delayedWETHPermissionedGameProxy.selector) _delayedWETHPermissionedGameProxy = DelayedWETH(payable(_addr)) ;
        else if (sel == this.delayedWETHPermissionlessGameProxy.selector) _delayedWETHPermissionlessGameProxy = DelayedWETH(payable(_addr)) ;
        else revert("DeployOPChainOutput: unknown selector");
        // forgefmt: disable-end
    }

    function writeOutputFile(string memory _outfile) public pure {
        _outfile;
        require(false, "DeployOPChainOutput: not implemented");
    }

    function checkOutput(DeployOPChainInput _doi) public view {
        // With 16 addresses, we'd get a stack too deep error if we tried to do this inline as a
        // single call to `Solarray.addresses`. So we split it into two calls.
        address[] memory addrs1 = Solarray.addresses(
            address(_opChainProxyAdmin),
            address(_addressManager),
            address(_l1ERC721BridgeProxy),
            address(_systemConfigProxy),
            address(_optimismMintableERC20FactoryProxy),
            address(_l1StandardBridgeProxy),
            address(_l1CrossDomainMessengerProxy)
        );
        address[] memory addrs2 = Solarray.addresses(
            address(_optimismPortalProxy),
            address(_disputeGameFactoryProxy),
            address(_anchorStateRegistryProxy),
            address(_anchorStateRegistryImpl),
            address(_faultDisputeGame),
            address(_permissionedDisputeGame),
            address(_delayedWETHPermissionedGameProxy),
            address(_delayedWETHPermissionlessGameProxy)
        );
        DeployUtils.assertValidContractAddresses(Solarray.extend(addrs1, addrs2));

        assertValidDeploy(_doi);
    }

    function opChainProxyAdmin() public view returns (ProxyAdmin) {
        DeployUtils.assertValidContractAddress(address(_opChainProxyAdmin));
        return _opChainProxyAdmin;
    }

    function addressManager() public view returns (AddressManager) {
        DeployUtils.assertValidContractAddress(address(_addressManager));
        return _addressManager;
    }

    function l1ERC721BridgeProxy() public view returns (L1ERC721Bridge) {
        DeployUtils.assertValidContractAddress(address(_l1ERC721BridgeProxy));
        return _l1ERC721BridgeProxy;
    }

    function systemConfigProxy() public view returns (SystemConfig) {
        DeployUtils.assertValidContractAddress(address(_systemConfigProxy));
        return _systemConfigProxy;
    }

    function optimismMintableERC20FactoryProxy() public view returns (OptimismMintableERC20Factory) {
        DeployUtils.assertValidContractAddress(address(_optimismMintableERC20FactoryProxy));
        return _optimismMintableERC20FactoryProxy;
    }

    function l1StandardBridgeProxy() public view returns (L1StandardBridge) {
        DeployUtils.assertValidContractAddress(address(_l1StandardBridgeProxy));
        return _l1StandardBridgeProxy;
    }

    function l1CrossDomainMessengerProxy() public view returns (L1CrossDomainMessenger) {
        DeployUtils.assertValidContractAddress(address(_l1CrossDomainMessengerProxy));
        return _l1CrossDomainMessengerProxy;
    }

    function optimismPortalProxy() public view returns (OptimismPortal2) {
        DeployUtils.assertValidContractAddress(address(_optimismPortalProxy));
        return _optimismPortalProxy;
    }

    function disputeGameFactoryProxy() public view returns (DisputeGameFactory) {
        DeployUtils.assertValidContractAddress(address(_disputeGameFactoryProxy));
        return _disputeGameFactoryProxy;
    }

    function anchorStateRegistryProxy() public view returns (AnchorStateRegistry) {
        DeployUtils.assertValidContractAddress(address(_anchorStateRegistryProxy));
        return _anchorStateRegistryProxy;
    }

    function anchorStateRegistryImpl() public view returns (AnchorStateRegistry) {
        DeployUtils.assertValidContractAddress(address(_anchorStateRegistryImpl));
        return _anchorStateRegistryImpl;
    }

    function faultDisputeGame() public view returns (FaultDisputeGame) {
        DeployUtils.assertValidContractAddress(address(_faultDisputeGame));
        return _faultDisputeGame;
    }

    function permissionedDisputeGame() public view returns (PermissionedDisputeGame) {
        DeployUtils.assertValidContractAddress(address(_permissionedDisputeGame));
        return _permissionedDisputeGame;
    }

    function delayedWETHPermissionedGameProxy() public view returns (DelayedWETH) {
        DeployUtils.assertValidContractAddress(address(_delayedWETHPermissionedGameProxy));
        return _delayedWETHPermissionedGameProxy;
    }

    function delayedWETHPermissionlessGameProxy() public view returns (DelayedWETH) {
        DeployUtils.assertValidContractAddress(address(_delayedWETHPermissionlessGameProxy));
        return _delayedWETHPermissionlessGameProxy;
    }

    // -------- Deployment Assertions --------

    function assertValidDeploy(DeployOPChainInput _doi) internal view {
        assertValidDelayedWETHs(_doi);
        assertValidDisputeGameFactory(_doi);
        assertValidL1CrossDomainMessenger(_doi);
        assertValidL1ERC721Bridge(_doi);
        assertValidL1StandardBridge(_doi);
        assertValidOptimismMintableERC20Factory(_doi);
        assertValidOptimismPortal(_doi);
        assertValidSystemConfig(_doi);
        // TODO Other FP assertions like the dispute games, anchor state registry, etc.
        // TODO add initialization assertions
    }

    function assertValidSystemConfig(DeployOPChainInput _doi) internal view {
        SystemConfig systemConfig = systemConfigProxy();

        DeployUtils.assertInitialized({ _contractAddress: address(systemConfig), _slot: 0, _offset: 0 });

        require(systemConfig.owner() == _doi.systemConfigOwner(), "SYSCON-10");
        require(systemConfig.basefeeScalar() == _doi.basefeeScalar(), "SYSCON-20");
        require(systemConfig.blobbasefeeScalar() == _doi.blobBaseFeeScalar(), "SYSCON-30");
        require(systemConfig.batcherHash() == bytes32(uint256(uint160(_doi.batcher()))), "SYSCON-40");
        require(systemConfig.gasLimit() == uint64(30000000), "SYSCON-50"); // TODO allow other gas limits?
        require(systemConfig.unsafeBlockSigner() == _doi.unsafeBlockSigner(), "SYSCON-60");
        require(systemConfig.scalar() >> 248 == 1, "SYSCON-70");

        IResourceMetering.ResourceConfig memory rConfig = Constants.DEFAULT_RESOURCE_CONFIG();
        IResourceMetering.ResourceConfig memory outputConfig = systemConfig.resourceConfig();
        require(outputConfig.maxResourceLimit == rConfig.maxResourceLimit, "SYSCON-80");
        require(outputConfig.elasticityMultiplier == rConfig.elasticityMultiplier, "SYSCON-90");
        require(outputConfig.baseFeeMaxChangeDenominator == rConfig.baseFeeMaxChangeDenominator, "SYSCON-100");
        require(outputConfig.systemTxMaxGas == rConfig.systemTxMaxGas, "SYSCON-110");
        require(outputConfig.minimumBaseFee == rConfig.minimumBaseFee, "SYSCON-120");
        require(outputConfig.maximumBaseFee == rConfig.maximumBaseFee, "SYSCON-130");

        require(systemConfig.startBlock() == block.number, "SYSCON-140");
        require(
            systemConfig.batchInbox() == _doi.opsmProxy().chainIdToBatchInboxAddress(_doi.l2ChainId()), "SYSCON-150"
        );

        require(systemConfig.l1CrossDomainMessenger() == address(l1CrossDomainMessengerProxy()), "SYSCON-160");
        require(systemConfig.l1ERC721Bridge() == address(l1ERC721BridgeProxy()), "SYSCON-170");
        require(systemConfig.l1StandardBridge() == address(l1StandardBridgeProxy()), "SYSCON-180");
        require(systemConfig.disputeGameFactory() == address(disputeGameFactoryProxy()), "SYSCON-190");
        require(systemConfig.optimismPortal() == address(optimismPortalProxy()), "SYSCON-200");
        require(
            systemConfig.optimismMintableERC20Factory() == address(optimismMintableERC20FactoryProxy()), "SYSCON-210"
        );
        (address gasPayingToken,) = systemConfig.gasPayingToken();
        require(gasPayingToken == Constants.ETHER, "SYSCON-220");
    }

    function assertValidL1CrossDomainMessenger(DeployOPChainInput _doi) internal view {
        L1CrossDomainMessenger messenger = l1CrossDomainMessengerProxy();

        DeployUtils.assertInitialized({ _contractAddress: address(messenger), _slot: 0, _offset: 20 });

        require(address(messenger.OTHER_MESSENGER()) == Predeploys.L2_CROSS_DOMAIN_MESSENGER, "L1xDM-10");
        require(address(messenger.otherMessenger()) == Predeploys.L2_CROSS_DOMAIN_MESSENGER, "L1xDM-20");

        require(address(messenger.PORTAL()) == address(optimismPortalProxy()), "L1xDM-30");
        require(address(messenger.portal()) == address(optimismPortalProxy()), "L1xDM-40");
        require(address(messenger.superchainConfig()) == address(_doi.opsmProxy().superchainConfig()), "L1xDM-50");

        bytes32 xdmSenderSlot = vm.load(address(messenger), bytes32(uint256(204)));
        require(address(uint160(uint256(xdmSenderSlot))) == Constants.DEFAULT_L2_SENDER, "L1xDM-60");
    }

    function assertValidL1StandardBridge(DeployOPChainInput _doi) internal view {
        L1StandardBridge bridge = l1StandardBridgeProxy();
        L1CrossDomainMessenger messenger = l1CrossDomainMessengerProxy();

        DeployUtils.assertInitialized({ _contractAddress: address(bridge), _slot: 0, _offset: 0 });

        require(address(bridge.MESSENGER()) == address(messenger), "L1SB-10");
        require(address(bridge.messenger()) == address(messenger), "L1SB-20");
        require(address(bridge.OTHER_BRIDGE()) == Predeploys.L2_STANDARD_BRIDGE, "L1SB-30");
        require(address(bridge.otherBridge()) == Predeploys.L2_STANDARD_BRIDGE, "L1SB-40");
        require(address(bridge.superchainConfig()) == address(_doi.opsmProxy().superchainConfig()), "L1SB-50");
    }

    function assertValidOptimismMintableERC20Factory(DeployOPChainInput) internal view {
        OptimismMintableERC20Factory factory = optimismMintableERC20FactoryProxy();

        DeployUtils.assertInitialized({ _contractAddress: address(factory), _slot: 0, _offset: 0 });

        require(factory.BRIDGE() == address(l1StandardBridgeProxy()), "MERC20F-10");
        require(factory.bridge() == address(l1StandardBridgeProxy()), "MERC20F-20");
    }

    function assertValidL1ERC721Bridge(DeployOPChainInput _doi) internal view {
        L1ERC721Bridge bridge = l1ERC721BridgeProxy();

        DeployUtils.assertInitialized({ _contractAddress: address(bridge), _slot: 0, _offset: 0 });

        require(address(bridge.OTHER_BRIDGE()) == Predeploys.L2_ERC721_BRIDGE, "L721B-10");
        require(address(bridge.otherBridge()) == Predeploys.L2_ERC721_BRIDGE, "L721B-20");

        require(address(bridge.MESSENGER()) == address(l1CrossDomainMessengerProxy()), "L721B-30");
        require(address(bridge.messenger()) == address(l1CrossDomainMessengerProxy()), "L721B-40");
        require(address(bridge.superchainConfig()) == address(_doi.opsmProxy().superchainConfig()), "L721B-50");
    }

    function assertValidOptimismPortal(DeployOPChainInput _doi) internal view {
        OptimismPortal2 portal = optimismPortalProxy();
        ISuperchainConfig superchainConfig = ISuperchainConfig(address(_doi.opsmProxy().superchainConfig()));

        require(address(portal.disputeGameFactory()) == address(disputeGameFactoryProxy()), "PORTAL-10");
        require(address(portal.systemConfig()) == address(systemConfigProxy()), "PORTAL-20");
        require(address(portal.superchainConfig()) == address(superchainConfig), "PORTAL-30");
        require(portal.guardian() == superchainConfig.guardian(), "PORTAL-40");
        require(portal.paused() == superchainConfig.paused(), "PORTAL-50");
        require(portal.l2Sender() == Constants.DEFAULT_L2_SENDER, "PORTAL-60");

        // This slot is the custom gas token _balance and this check ensures
        // that it stays unset for forwards compatibility with custom gas token.
        require(vm.load(address(portal), bytes32(uint256(61))) == bytes32(0));
    }

    function assertValidDisputeGameFactory(DeployOPChainInput) internal view {
        // TODO add in once FP support is added.
    }

    function assertValidDelayedWETHs(DeployOPChainInput) internal view {
        // TODO add in once FP support is added.
    }
}

contract DeployOPChain is Script {
    // -------- Core Deployment Methods --------
    function run(string memory _infile) public {
        (DeployOPChainInput doi, DeployOPChainOutput doo) = etchIOContracts();
        doi.loadInputFile(_infile);
        run(doi, doo);
        string memory outfile = ""; // This will be derived from input file name, e.g. `foo.in.toml` -> `foo.out.toml`
        doo.writeOutputFile(outfile);
        require(false, "DeployOPChain: run is not implemented");
    }

    function run(DeployOPChainInput _doi, DeployOPChainOutput _doo) public {
        OPStackManager opsmProxy = _doi.opsmProxy();

        OPStackManager.Roles memory roles = OPStackManager.Roles({
            opChainProxyAdminOwner: _doi.opChainProxyAdminOwner(),
            systemConfigOwner: _doi.systemConfigOwner(),
            batcher: _doi.batcher(),
            unsafeBlockSigner: _doi.unsafeBlockSigner(),
            proposer: _doi.proposer(),
            challenger: _doi.challenger()
        });
        OPStackManager.DeployInput memory deployInput = OPStackManager.DeployInput({
            roles: roles,
            basefeeScalar: _doi.basefeeScalar(),
            blobBasefeeScalar: _doi.blobBaseFeeScalar(),
            l2ChainId: _doi.l2ChainId(),
            startingAnchorRoots: _doi.startingAnchorRoots()
        });

        vm.broadcast(msg.sender);
        OPStackManager.DeployOutput memory deployOutput = opsmProxy.deploy(deployInput);

        vm.label(address(deployOutput.opChainProxyAdmin), "opChainProxyAdmin");
        vm.label(address(deployOutput.addressManager), "addressManager");
        vm.label(address(deployOutput.l1ERC721BridgeProxy), "l1ERC721BridgeProxy");
        vm.label(address(deployOutput.systemConfigProxy), "systemConfigProxy");
        vm.label(address(deployOutput.optimismMintableERC20FactoryProxy), "optimismMintableERC20FactoryProxy");
        vm.label(address(deployOutput.l1StandardBridgeProxy), "l1StandardBridgeProxy");
        vm.label(address(deployOutput.l1CrossDomainMessengerProxy), "l1CrossDomainMessengerProxy");
        vm.label(address(deployOutput.optimismPortalProxy), "optimismPortalProxy");
        vm.label(address(deployOutput.disputeGameFactoryProxy), "disputeGameFactoryProxy");
        vm.label(address(deployOutput.anchorStateRegistryProxy), "anchorStateRegistryProxy");
        vm.label(address(deployOutput.anchorStateRegistryImpl), "anchorStateRegistryImpl");
        vm.label(address(deployOutput.faultDisputeGame), "faultDisputeGame");
        vm.label(address(deployOutput.permissionedDisputeGame), "permissionedDisputeGame");
        vm.label(address(deployOutput.delayedWETHPermissionedGameProxy), "delayedWETHPermissionedGameProxy");
        vm.label(address(deployOutput.delayedWETHPermissionlessGameProxy), "delayedWETHPermissionlessGameProxy");

        _doo.set(_doo.opChainProxyAdmin.selector, address(deployOutput.opChainProxyAdmin));
        _doo.set(_doo.addressManager.selector, address(deployOutput.addressManager));
        _doo.set(_doo.l1ERC721BridgeProxy.selector, address(deployOutput.l1ERC721BridgeProxy));
        _doo.set(_doo.systemConfigProxy.selector, address(deployOutput.systemConfigProxy));
        _doo.set(
            _doo.optimismMintableERC20FactoryProxy.selector, address(deployOutput.optimismMintableERC20FactoryProxy)
        );
        _doo.set(_doo.l1StandardBridgeProxy.selector, address(deployOutput.l1StandardBridgeProxy));
        _doo.set(_doo.l1CrossDomainMessengerProxy.selector, address(deployOutput.l1CrossDomainMessengerProxy));
        _doo.set(_doo.optimismPortalProxy.selector, address(deployOutput.optimismPortalProxy));
        _doo.set(_doo.disputeGameFactoryProxy.selector, address(deployOutput.disputeGameFactoryProxy));
        _doo.set(_doo.anchorStateRegistryProxy.selector, address(deployOutput.anchorStateRegistryProxy));
        _doo.set(_doo.anchorStateRegistryImpl.selector, address(deployOutput.anchorStateRegistryImpl));
        _doo.set(_doo.faultDisputeGame.selector, address(deployOutput.faultDisputeGame));
        _doo.set(_doo.permissionedDisputeGame.selector, address(deployOutput.permissionedDisputeGame));
        _doo.set(_doo.delayedWETHPermissionedGameProxy.selector, address(deployOutput.delayedWETHPermissionedGameProxy));
        _doo.set(
            _doo.delayedWETHPermissionlessGameProxy.selector, address(deployOutput.delayedWETHPermissionlessGameProxy)
        );

        _doo.checkOutput(_doi);
    }

    // -------- Utilities --------

    function etchIOContracts() public returns (DeployOPChainInput doi_, DeployOPChainOutput doo_) {
        (doi_, doo_) = getIOContracts();
        vm.etch(address(doi_), type(DeployOPChainInput).runtimeCode);
        vm.etch(address(doo_), type(DeployOPChainOutput).runtimeCode);
    }

    function getIOContracts() public view returns (DeployOPChainInput doi_, DeployOPChainOutput doo_) {
        doi_ = DeployOPChainInput(DeployUtils.toIOAddress(msg.sender, "optimism.DeployOPChainInput"));
        doo_ = DeployOPChainOutput(DeployUtils.toIOAddress(msg.sender, "optimism.DeployOPChainOutput"));
    }
}<|MERGE_RESOLUTION|>--- conflicted
+++ resolved
@@ -43,12 +43,8 @@
     uint32 internal _basefeeScalar;
     uint32 internal _blobBaseFeeScalar;
     uint256 internal _l2ChainId;
-<<<<<<< HEAD
-    OPStackManager internal _opsm;
+    OPStackManager internal _opsmProxy;
     AnchorStateRegistry.StartingAnchorRoot[] internal _startingAnchorRoots;
-=======
-    OPStackManager internal _opsmProxy;
->>>>>>> 57f9fbf8
 
     function set(bytes4 _sel, address _addr) public {
         require(_addr != address(0), "DeployOPChainInput: cannot set zero address");
