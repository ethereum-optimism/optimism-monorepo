// SPDX-License-Identifier: MIT
pragma solidity ^0.8.0;

import { console2 as console } from "forge-std/console2.sol";

import { GnosisSafe as Safe } from "safe-contracts/GnosisSafe.sol";
import { GnosisSafeProxyFactory as SafeProxyFactory } from "safe-contracts/proxies/GnosisSafeProxyFactory.sol";
import { OwnerManager } from "safe-contracts/base/OwnerManager.sol";
import { ModuleManager } from "safe-contracts/base/ModuleManager.sol";
import { GuardManager } from "safe-contracts/base/GuardManager.sol";
import { Enum as SafeOps } from "safe-contracts/common/Enum.sol";

import { DeployUtils } from "scripts/libraries/DeployUtils.sol";

import { LivenessGuard } from "src/safe/LivenessGuard.sol";
import { LivenessModule } from "src/safe/LivenessModule.sol";
import { DeputyGuardianModule } from "src/safe/DeputyGuardianModule.sol";
import { ISuperchainConfig } from "interfaces/L1/ISuperchainConfig.sol";

import { Deploy } from "./Deploy.s.sol";

/// @notice Configuration for a Safe
struct SafeConfig {
    uint256 threshold;
    address[] owners;
}

/// @notice Configuration for the Liveness Module
struct LivenessModuleConfig {
    uint256 livenessInterval;
    uint256 thresholdPercentage;
    uint256 minOwners;
    address fallbackOwner;
}

/// @notice Configuration for the Security Council Safe.
struct SecurityCouncilConfig {
    SafeConfig safeConfig;
    LivenessModuleConfig livenessModuleConfig;
}

/// @notice Configuration for the Deputy Guardian Module
struct DeputyGuardianModuleConfig {
    address deputyGuardian;
    ISuperchainConfig superchainConfig;
}

/// @notice Configuration for the Guardian Safe.
struct GuardianConfig {
    SafeConfig safeConfig;
    DeputyGuardianModuleConfig deputyGuardianModuleConfig;
}

/// @title DeployOwnership
/// @notice Script used to deploy and configure the Safe contracts which are used to manage the Superchain,
///         as the ProxyAdminOwner and other roles in the system. Note that this script is not executable in a
///         production environment as some steps depend on having a quorum of signers available. This script is meant to
///         be used as an example to guide the setup and configuration of the Safe contracts.
contract DeployOwnership is Deploy {
    /// @notice Internal function containing the deploy logic.
    function _run(bool) internal override {
        console.log("start of Ownership Deployment");
        // The SuperchainConfig is needed as a constructor argument to the Deputy Guardian Module
        deploySuperchainConfig();

        deployFoundationOperationsSafe();
        deployFoundationUpgradeSafe();
        deploySecurityCouncilSafe();
        deployGuardianSafe();
        configureGuardianSafe();
        configureSecurityCouncilSafe();

        console.log("Ownership contracts completed");
    }

    /// @notice Returns a SafeConfig similar to that of the Foundation Safe on Mainnet.
    function _getExampleFoundationConfig() internal returns (SafeConfig memory safeConfig_) {
        address[] memory exampleFoundationOwners = new address[](7);
        for (uint256 i; i < exampleFoundationOwners.length; i++) {
            exampleFoundationOwners[i] = makeAddr(string.concat("fnd-", vm.toString(i)));
        }
        safeConfig_ = SafeConfig({ threshold: 5, owners: exampleFoundationOwners });
    }

    /// @notice Returns a GuardianConfig similar to that of the Guardian Safe on Mainnet.
    function _getExampleGuardianConfig() internal view returns (GuardianConfig memory guardianConfig_) {
        address[] memory exampleGuardianOwners = new address[](1);
        exampleGuardianOwners[0] = mustGetAddress("SecurityCouncilSafe");
        guardianConfig_ = GuardianConfig({
            safeConfig: SafeConfig({ threshold: 1, owners: exampleGuardianOwners }),
            deputyGuardianModuleConfig: DeputyGuardianModuleConfig({
                deputyGuardian: mustGetAddress("FoundationOperationsSafe"),
                superchainConfig: ISuperchainConfig(mustGetAddress("SuperchainConfigImpl"))
            })
        });
    }

    /// @notice Returns a SafeConfig similar to that of the Security Council Safe on Mainnet.
    function _getExampleCouncilConfig() internal returns (SecurityCouncilConfig memory councilConfig_) {
        address[] memory exampleCouncilOwners = new address[](13);
        for (uint256 i; i < exampleCouncilOwners.length; i++) {
            exampleCouncilOwners[i] = makeAddr(string.concat("sc-", vm.toString(i)));
        }
        SafeConfig memory safeConfig = SafeConfig({ threshold: 10, owners: exampleCouncilOwners });
        councilConfig_ = SecurityCouncilConfig({
            safeConfig: safeConfig,
            livenessModuleConfig: LivenessModuleConfig({
                livenessInterval: 14 weeks,
                thresholdPercentage: 75,
                minOwners: 8,
                fallbackOwner: mustGetAddress("FoundationUpgradeSafe")
            })
        });
    }

    /// @notice Make a call from the Safe contract to an arbitrary address with arbitrary data
    function _callViaSafe(Safe _safe, address _target, bytes memory _data) internal {
        // This is the signature format used when the caller is also the signer.
        bytes memory signature = abi.encodePacked(uint256(uint160(msg.sender)), bytes32(0), uint8(1));

        _safe.execTransaction({
            to: _target,
            value: 0,
            data: _data,
            operation: SafeOps.Operation.Call,
            safeTxGas: 0,
            baseGas: 0,
            gasPrice: 0,
            gasToken: address(0),
            refundReceiver: payable(address(0)),
            signatures: signature
        });
    }

    /// @notice Deploy the Safe
    function deploySafe(string memory _name) public broadcast returns (address addr_) {
        address[] memory owners = new address[](0);
        addr_ = deploySafe(_name, owners, 1, true);
    }

    /// @notice Deploy a new Safe contract. If the keepDeployer option is used to enable further setup actions, then
    ///         the removeDeployerFromSafe() function should be called on that safe after setup is complete.
    ///         Note this function does not have the broadcast modifier.
    /// @param _name The name of the Safe to deploy.
    /// @param _owners The owners of the Safe.
    /// @param _threshold The threshold of the Safe.
    /// @param _keepDeployer Whether or not the deployer address will be added as an owner of the Safe.
    function deploySafe(
        string memory _name,
        address[] memory _owners,
        uint256 _threshold,
        bool _keepDeployer
    )
        public
        returns (address addr_)
    {
        bytes32 salt = keccak256(abi.encode(_name, _implSalt()));
        console.log("Deploying safe: %s with salt %s", _name, vm.toString(salt));
        (SafeProxyFactory safeProxyFactory, Safe safeSingleton) = _getSafeFactory();

        if (_keepDeployer) {
            address[] memory expandedOwners = new address[](_owners.length + 1);
            // By always adding msg.sender first we know that the previousOwner will be SENTINEL_OWNERS, which makes it
            // easier to call removeOwner later.
            expandedOwners[0] = msg.sender;
            for (uint256 i = 0; i < _owners.length; i++) {
                expandedOwners[i + 1] = _owners[i];
            }
            _owners = expandedOwners;
        }

        bytes memory initData = abi.encodeCall(
            Safe.setup, (_owners, _threshold, address(0), hex"", address(0), address(0), 0, payable(address(0)))
        );
        addr_ = address(safeProxyFactory.createProxyWithNonce(address(safeSingleton), initData, uint256(salt)));

        save(_name, addr_);
        console.log("New safe: %s deployed at %s\n    Note that this safe is owned by the deployer key", _name, addr_);
    }

    /// @notice If the keepDeployer option was used with deploySafe(), this function can be used to remove the deployer.
    ///         Note this function does not have the broadcast modifier.
    function removeDeployerFromSafe(string memory _name, uint256 _newThreshold) public {
        Safe safe = Safe(mustGetAddress(_name));

        // The sentinel address is used to mark the start and end of the linked list of owners in the Safe.
        address sentinelOwners = address(0x1);

        // Because deploySafe() always adds msg.sender first (if keepDeployer is true), we know that the previousOwner
        // will be sentinelOwners.
        _callViaSafe({
            _safe: safe,
            _target: address(safe),
            _data: abi.encodeCall(OwnerManager.removeOwner, (sentinelOwners, msg.sender, _newThreshold))
        });
        console.log("Removed deployer owner from ", _name);
    }

    /// @notice Gets the address of the SafeProxyFactory and Safe singleton for use in deploying a new GnosisSafe.
    function _getSafeFactory() internal returns (SafeProxyFactory safeProxyFactory_, Safe safeSingleton_) {
        if (getAddress("SafeProxyFactory") != address(0)) {
            // The SafeProxyFactory is already saved, we can just use it.
            safeProxyFactory_ = SafeProxyFactory(getAddress("SafeProxyFactory"));
            safeSingleton_ = Safe(getAddress("SafeSingleton"));
            return (safeProxyFactory_, safeSingleton_);
        }

        // These are the standard create2 deployed contracts. First we'll check if they are deployed,
        // if not we'll deploy new ones, though not at these addresses.
        address safeProxyFactory = 0xa6B71E26C5e0845f74c812102Ca7114b6a896AB2;
        address safeSingleton = 0xd9Db270c1B5E3Bd161E8c8503c55cEABeE709552;

        safeProxyFactory.code.length == 0
            ? safeProxyFactory_ = new SafeProxyFactory()
            : safeProxyFactory_ = SafeProxyFactory(safeProxyFactory);

        safeSingleton.code.length == 0 ? safeSingleton_ = new Safe() : safeSingleton_ = Safe(payable(safeSingleton));

        save("SafeProxyFactory", address(safeProxyFactory_));
        save("SafeSingleton", address(safeSingleton_));
    }

    /// @notice Deploys a Safe with a configuration similar to that of the Foundation Safe on Mainnet.
    function deployFoundationOperationsSafe() public broadcast returns (address addr_) {
        SafeConfig memory exampleFoundationConfig = _getExampleFoundationConfig();
        addr_ = deploySafe({
            _name: "FoundationOperationsSafe",
            _owners: exampleFoundationConfig.owners,
            _threshold: exampleFoundationConfig.threshold,
            _keepDeployer: false
        });
    }

    /// @notice Deploys a Safe with a configuration similar to that of the Foundation Safe on Mainnet.
    function deployFoundationUpgradeSafe() public broadcast returns (address addr_) {
        SafeConfig memory exampleFoundationConfig = _getExampleFoundationConfig();
        addr_ = deploySafe({
            _name: "FoundationUpgradeSafe",
            _owners: exampleFoundationConfig.owners,
            _threshold: exampleFoundationConfig.threshold,
            _keepDeployer: false
        });
    }

    /// @notice Deploy a LivenessGuard for use on the Security Council Safe.
    ///         Note this function does not have the broadcast modifier.
    function deployLivenessGuard() public returns (address addr_) {
        Safe councilSafe = Safe(payable(mustGetAddress("SecurityCouncilSafe")));
        addr_ = address(new LivenessGuard(councilSafe));

        save("LivenessGuard", address(addr_));
        console.log("New LivenessGuard deployed at %s", address(addr_));
    }

    /// @notice Deploy a LivenessModule for use on the Security Council Safe
    ///         Note this function does not have the broadcast modifier.
    function deployLivenessModule() public returns (address addr_) {
        Safe councilSafe = Safe(payable(mustGetAddress("SecurityCouncilSafe")));
        address guard = mustGetAddress("LivenessGuard");
        LivenessModuleConfig memory livenessModuleConfig = _getExampleCouncilConfig().livenessModuleConfig;

        addr_ = address(
            new LivenessModule({
                _safe: councilSafe,
                _livenessGuard: LivenessGuard(guard),
                _livenessInterval: livenessModuleConfig.livenessInterval,
                _thresholdPercentage: livenessModuleConfig.thresholdPercentage,
                _minOwners: livenessModuleConfig.minOwners,
                _fallbackOwner: livenessModuleConfig.fallbackOwner
            })
        );

        save("LivenessModule", address(addr_));
        console.log("New LivenessModule deployed at %s", address(addr_));
    }

    /// @notice Deploy a DeputyGuardianModule for use on the Security Council Safe.
    ///         Note this function does not have the broadcast modifier.
    function deployDeputyGuardianModule() public returns (address addr_) {
        Safe guardianSafe = Safe(payable(mustGetAddress("GuardianSafe")));
        DeputyGuardianModuleConfig memory deputyGuardianModuleConfig =
            _getExampleGuardianConfig().deputyGuardianModuleConfig;
        addr_ = address(
            new DeputyGuardianModule({
                _safe: guardianSafe,
                _superchainConfig: deputyGuardianModuleConfig.superchainConfig,
                _deputyGuardian: deputyGuardianModuleConfig.deputyGuardian
            })
        );

        save("DeputyGuardianModule", addr_);
        console.log("New DeputyGuardianModule deployed at %s", addr_);
    }

    /// @notice Deploy a Security Council Safe.
    function deploySecurityCouncilSafe() public broadcast returns (address addr_) {
        // Deploy the safe with the extra deployer key, and keep the threshold at 1 to allow for further setup.
        SecurityCouncilConfig memory exampleCouncilConfig = _getExampleCouncilConfig();
        addr_ = payable(
            deploySafe({
                _name: "SecurityCouncilSafe",
                _owners: exampleCouncilConfig.safeConfig.owners,
                _threshold: 1,
                _keepDeployer: true
            })
        );
    }

    /// @notice Deploy Guardian Safe.
    function deployGuardianSafe() public broadcast returns (address addr_) {
        // Config is hardcoded here as the Guardian Safe's configuration is inflexible.
        address[] memory owners = new address[](1);
        owners[0] = mustGetAddress("SecurityCouncilSafe");
        addr_ = deploySafe({ _name: "GuardianSafe", _owners: owners, _threshold: 1, _keepDeployer: true });

        console.log("Deployed and configured the Guardian Safe!");
    }

    /// @notice Deploy the SuperchainConfig contract
    function deploySuperchainConfig() public broadcast {
        ISuperchainConfig superchainConfig = ISuperchainConfig(
            DeployUtils.create2AndSave({
                _save: this,
                _salt: _implSalt(),
                _name: "SuperchainConfig",
<<<<<<< HEAD
                _args: DeployUtils.encodeConstructor(abi.encodeCall(ISuperchainConfig.__constructor__, (address(0))))
=======
                _nick: "SuperchainConfigImpl",
                _args: DeployUtils.encodeConstructor(abi.encodeCall(ISuperchainConfig.__constructor__, ()))
>>>>>>> f4092a85
            })
        );

        require(superchainConfig.guardian() == address(0), "SuperchainConfig: guardian must be address(0)");
        bytes32 initialized = vm.load(address(superchainConfig), bytes32(0));
        require(initialized != 0, "SuperchainConfig: must be initialized");
    }

    /// @notice Configure the Guardian Safe with the DeputyGuardianModule.
    function configureGuardianSafe() public broadcast returns (address addr_) {
        addr_ = mustGetAddress("GuardianSafe");
        address deputyGuardianModule = deployDeputyGuardianModule();
        _callViaSafe({
            _safe: Safe(payable(addr_)),
            _target: addr_,
            _data: abi.encodeCall(ModuleManager.enableModule, (deputyGuardianModule))
        });

        // Finalize configuration by removing the additional deployer key.
        removeDeployerFromSafe({ _name: "GuardianSafe", _newThreshold: 1 });
        console.log("DeputyGuardianModule enabled on GuardianSafe");
    }

    /// @notice Configure the Security Council Safe with the LivenessModule and LivenessGuard.
    function configureSecurityCouncilSafe() public broadcast returns (address addr_) {
        // Deploy and add the Deputy Guardian Module.
        SecurityCouncilConfig memory exampleCouncilConfig = _getExampleCouncilConfig();
        Safe safe = Safe(mustGetAddress("SecurityCouncilSafe"));

        // Deploy and add the Liveness Guard.
        address guard = deployLivenessGuard();
        _callViaSafe({ _safe: safe, _target: address(safe), _data: abi.encodeCall(GuardManager.setGuard, (guard)) });
        console.log("LivenessGuard setup on SecurityCouncilSafe");

        // Deploy and add the Liveness Module.
        address livenessModule = deployLivenessModule();
        _callViaSafe({
            _safe: safe,
            _target: address(safe),
            _data: abi.encodeCall(ModuleManager.enableModule, (livenessModule))
        });

        // Finalize configuration by removing the additional deployer key.
        removeDeployerFromSafe({ _name: "SecurityCouncilSafe", _newThreshold: exampleCouncilConfig.safeConfig.threshold });

        address[] memory owners = safe.getOwners();
        require(
            safe.getThreshold() == LivenessModule(livenessModule).getRequiredThreshold(owners.length),
            "DeployOwnership: safe threshold must be equal to the LivenessModule's required threshold"
        );

        addr_ = address(safe);
        console.log("Deployed and configured the Security Council Safe!");
    }
}<|MERGE_RESOLUTION|>--- conflicted
+++ resolved
@@ -323,12 +323,8 @@
                 _save: this,
                 _salt: _implSalt(),
                 _name: "SuperchainConfig",
-<<<<<<< HEAD
+                _nick: "SuperchainConfigImpl",
                 _args: DeployUtils.encodeConstructor(abi.encodeCall(ISuperchainConfig.__constructor__, (address(0))))
-=======
-                _nick: "SuperchainConfigImpl",
-                _args: DeployUtils.encodeConstructor(abi.encodeCall(ISuperchainConfig.__constructor__, ()))
->>>>>>> f4092a85
             })
         );
 
