// SPDX-License-Identifier: MIT
pragma solidity 0.8.15;

import { Script } from "forge-std/Script.sol";

import { LibString } from "@solady/utils/LibString.sol";

import { IResourceMetering } from "interfaces/L1/IResourceMetering.sol";
import { ISuperchainConfig } from "interfaces/L1/ISuperchainConfig.sol";
import { IProtocolVersions } from "interfaces/L1/IProtocolVersions.sol";

import { IDelayedWETH } from "interfaces/dispute/IDelayedWETH.sol";
import { IPreimageOracle } from "interfaces/cannon/IPreimageOracle.sol";
import { IMIPS } from "interfaces/cannon/IMIPS.sol";
import { IDisputeGameFactory } from "interfaces/dispute/IDisputeGameFactory.sol";
import { IAnchorStateRegistry } from "interfaces/dispute/IAnchorStateRegistry.sol";
import { IOPContractsManager } from "interfaces/L1/IOPContractsManager.sol";
import { IOptimismPortal2 } from "interfaces/L1/IOptimismPortal2.sol";
import { ISystemConfig } from "interfaces/L1/ISystemConfig.sol";
import { IL1CrossDomainMessenger } from "interfaces/L1/IL1CrossDomainMessenger.sol";
import { IL1ERC721Bridge } from "interfaces/L1/IL1ERC721Bridge.sol";
import { IL1StandardBridge } from "interfaces/L1/IL1StandardBridge.sol";
import { IOptimismMintableERC20Factory } from "interfaces/universal/IOptimismMintableERC20Factory.sol";
import { IOptimismPortalInterop } from "interfaces/L1/IOptimismPortalInterop.sol";
<<<<<<< HEAD

=======
import { ISystemConfigInterop } from "interfaces/L1/ISystemConfigInterop.sol";
import { IProxyAdmin } from "interfaces/universal/IProxyAdmin.sol";
>>>>>>> 95cd71a4
import { DeployUtils } from "scripts/libraries/DeployUtils.sol";
import { Solarray } from "scripts/libraries/Solarray.sol";
import { BaseDeployIO } from "scripts/deploy/BaseDeployIO.sol";

// See DeploySuperchain.s.sol for detailed comments on the script architecture used here.
contract DeployImplementationsInput is BaseDeployIO {
    uint256 internal _withdrawalDelaySeconds;
    uint256 internal _minProposalSizeBytes;
    uint256 internal _challengePeriodSeconds;
    uint256 internal _proofMaturityDelaySeconds;
    uint256 internal _disputeGameFinalityDelaySeconds;
    uint256 internal _mipsVersion;

    // This is used in opcm to signal which version of the L1 smart contracts is deployed.
    // It takes the format of `op-contracts/v*.*.*`.
    string internal _l1ContractsRelease;

    // Outputs from DeploySuperchain.s.sol.
    ISuperchainConfig internal _superchainConfigProxy;
    IProtocolVersions internal _protocolVersionsProxy;
    IProxyAdmin internal _superchainProxyAdmin;
    address internal _upgradeController;

    function set(bytes4 _sel, uint256 _value) public {
        require(_value != 0, "DeployImplementationsInput: cannot set zero value");

        if (_sel == this.withdrawalDelaySeconds.selector) {
            _withdrawalDelaySeconds = _value;
        } else if (_sel == this.minProposalSizeBytes.selector) {
            _minProposalSizeBytes = _value;
        } else if (_sel == this.challengePeriodSeconds.selector) {
            require(_value <= type(uint64).max, "DeployImplementationsInput: challengePeriodSeconds too large");
            _challengePeriodSeconds = _value;
        } else if (_sel == this.proofMaturityDelaySeconds.selector) {
            _proofMaturityDelaySeconds = _value;
        } else if (_sel == this.disputeGameFinalityDelaySeconds.selector) {
            _disputeGameFinalityDelaySeconds = _value;
        } else if (_sel == this.mipsVersion.selector) {
            _mipsVersion = _value;
        } else {
            revert("DeployImplementationsInput: unknown selector");
        }
    }

    function set(bytes4 _sel, string memory _value) public {
        require(!LibString.eq(_value, ""), "DeployImplementationsInput: cannot set empty string");
        if (_sel == this.l1ContractsRelease.selector) _l1ContractsRelease = _value;
        else revert("DeployImplementationsInput: unknown selector");
    }

    function set(bytes4 _sel, address _addr) public {
        require(_addr != address(0), "DeployImplementationsInput: cannot set zero address");
        if (_sel == this.superchainConfigProxy.selector) _superchainConfigProxy = ISuperchainConfig(_addr);
        else if (_sel == this.protocolVersionsProxy.selector) _protocolVersionsProxy = IProtocolVersions(_addr);
        else if (_sel == this.superchainProxyAdmin.selector) _superchainProxyAdmin = IProxyAdmin(_addr);
        else if (_sel == this.upgradeController.selector) _upgradeController = _addr;
        else revert("DeployImplementationsInput: unknown selector");
    }

    function withdrawalDelaySeconds() public view returns (uint256) {
        require(_withdrawalDelaySeconds != 0, "DeployImplementationsInput: not set");
        return _withdrawalDelaySeconds;
    }

    function minProposalSizeBytes() public view returns (uint256) {
        require(_minProposalSizeBytes != 0, "DeployImplementationsInput: not set");
        return _minProposalSizeBytes;
    }

    function challengePeriodSeconds() public view returns (uint256) {
        require(_challengePeriodSeconds != 0, "DeployImplementationsInput: not set");
        require(
            _challengePeriodSeconds <= type(uint64).max, "DeployImplementationsInput: challengePeriodSeconds too large"
        );
        return _challengePeriodSeconds;
    }

    function proofMaturityDelaySeconds() public view returns (uint256) {
        require(_proofMaturityDelaySeconds != 0, "DeployImplementationsInput: not set");
        return _proofMaturityDelaySeconds;
    }

    function disputeGameFinalityDelaySeconds() public view returns (uint256) {
        require(_disputeGameFinalityDelaySeconds != 0, "DeployImplementationsInput: not set");
        return _disputeGameFinalityDelaySeconds;
    }

    function mipsVersion() public view returns (uint256) {
        require(_mipsVersion != 0, "DeployImplementationsInput: not set");
        return _mipsVersion;
    }

    function l1ContractsRelease() public view returns (string memory) {
        require(!LibString.eq(_l1ContractsRelease, ""), "DeployImplementationsInput: not set");
        return _l1ContractsRelease;
    }

    function superchainConfigProxy() public view returns (ISuperchainConfig) {
        require(address(_superchainConfigProxy) != address(0), "DeployImplementationsInput: not set");
        return _superchainConfigProxy;
    }

    function protocolVersionsProxy() public view returns (IProtocolVersions) {
        require(address(_protocolVersionsProxy) != address(0), "DeployImplementationsInput: not set");
        return _protocolVersionsProxy;
    }

    function superchainProxyAdmin() public view returns (IProxyAdmin) {
        require(address(_superchainProxyAdmin) != address(0), "DeployImplementationsInput: not set");
        return _superchainProxyAdmin;
    }

    function upgradeController() public view returns (address) {
        require(address(_upgradeController) != address(0), "DeployImplementationsInput: not set");
        return _upgradeController;
    }
}

contract DeployImplementationsOutput is BaseDeployIO {
    IOPContractsManager internal _opcm;
    IDelayedWETH internal _delayedWETHImpl;
    IOptimismPortal2 internal _optimismPortalImpl;
    IPreimageOracle internal _preimageOracleSingleton;
    IMIPS internal _mipsSingleton;
    ISystemConfig internal _systemConfigImpl;
    IL1CrossDomainMessenger internal _l1CrossDomainMessengerImpl;
    IL1ERC721Bridge internal _l1ERC721BridgeImpl;
    IL1StandardBridge internal _l1StandardBridgeImpl;
    IOptimismMintableERC20Factory internal _optimismMintableERC20FactoryImpl;
    IDisputeGameFactory internal _disputeGameFactoryImpl;
    IAnchorStateRegistry internal _anchorStateRegistryImpl;
    ISuperchainConfig internal _superchainConfigImpl;
    IProtocolVersions internal _protocolVersionsImpl;

    function set(bytes4 _sel, address _addr) public {
        require(_addr != address(0), "DeployImplementationsOutput: cannot set zero address");

        // forgefmt: disable-start
        if (_sel == this.opcm.selector) _opcm = IOPContractsManager(_addr);
        else if (_sel == this.superchainConfigImpl.selector) _superchainConfigImpl = ISuperchainConfig(_addr);
        else if (_sel == this.protocolVersionsImpl.selector) _protocolVersionsImpl = IProtocolVersions(_addr);
        else if (_sel == this.optimismPortalImpl.selector) _optimismPortalImpl = IOptimismPortal2(payable(_addr));
        else if (_sel == this.delayedWETHImpl.selector) _delayedWETHImpl = IDelayedWETH(payable(_addr));
        else if (_sel == this.preimageOracleSingleton.selector) _preimageOracleSingleton = IPreimageOracle(_addr);
        else if (_sel == this.mipsSingleton.selector) _mipsSingleton = IMIPS(_addr);
        else if (_sel == this.systemConfigImpl.selector) _systemConfigImpl = ISystemConfig(_addr);
        else if (_sel == this.l1CrossDomainMessengerImpl.selector) _l1CrossDomainMessengerImpl = IL1CrossDomainMessenger(_addr);
        else if (_sel == this.l1ERC721BridgeImpl.selector) _l1ERC721BridgeImpl = IL1ERC721Bridge(_addr);
        else if (_sel == this.l1StandardBridgeImpl.selector) _l1StandardBridgeImpl = IL1StandardBridge(payable(_addr));
        else if (_sel == this.optimismMintableERC20FactoryImpl.selector) _optimismMintableERC20FactoryImpl = IOptimismMintableERC20Factory(_addr);
        else if (_sel == this.disputeGameFactoryImpl.selector) _disputeGameFactoryImpl = IDisputeGameFactory(_addr);
        else if (_sel == this.anchorStateRegistryImpl.selector) _anchorStateRegistryImpl = IAnchorStateRegistry(_addr);
        else revert("DeployImplementationsOutput: unknown selector");
        // forgefmt: disable-end
    }

    function checkOutput(DeployImplementationsInput _dii) public view {
        // With 12 addresses, we'd get a stack too deep error if we tried to do this inline as a
        // single call to `Solarray.addresses`. So we split it into two calls.
        address[] memory addrs1 = Solarray.addresses(
            address(this.opcm()),
            address(this.optimismPortalImpl()),
            address(this.delayedWETHImpl()),
            address(this.preimageOracleSingleton()),
            address(this.mipsSingleton()),
            address(this.superchainConfigImpl()),
            address(this.protocolVersionsImpl())
        );

        address[] memory addrs2 = Solarray.addresses(
            address(this.systemConfigImpl()),
            address(this.l1CrossDomainMessengerImpl()),
            address(this.l1ERC721BridgeImpl()),
            address(this.l1StandardBridgeImpl()),
            address(this.optimismMintableERC20FactoryImpl()),
            address(this.disputeGameFactoryImpl()),
            address(this.anchorStateRegistryImpl())
        );

        DeployUtils.assertValidContractAddresses(Solarray.extend(addrs1, addrs2));

        assertValidDeploy(_dii);
    }

    function opcm() public view returns (IOPContractsManager) {
        DeployUtils.assertValidContractAddress(address(_opcm));
        return _opcm;
    }

    function superchainConfigImpl() public view returns (ISuperchainConfig) {
        DeployUtils.assertValidContractAddress(address(_superchainConfigImpl));
        return _superchainConfigImpl;
    }

    function protocolVersionsImpl() public view returns (IProtocolVersions) {
        DeployUtils.assertValidContractAddress(address(_protocolVersionsImpl));
        return _protocolVersionsImpl;
    }

    function optimismPortalImpl() public view returns (IOptimismPortal2) {
        DeployUtils.assertValidContractAddress(address(_optimismPortalImpl));
        return _optimismPortalImpl;
    }

    function delayedWETHImpl() public view returns (IDelayedWETH) {
        DeployUtils.assertValidContractAddress(address(_delayedWETHImpl));
        return _delayedWETHImpl;
    }

    function preimageOracleSingleton() public view returns (IPreimageOracle) {
        DeployUtils.assertValidContractAddress(address(_preimageOracleSingleton));
        return _preimageOracleSingleton;
    }

    function mipsSingleton() public view returns (IMIPS) {
        DeployUtils.assertValidContractAddress(address(_mipsSingleton));
        return _mipsSingleton;
    }

    function systemConfigImpl() public view returns (ISystemConfig) {
        DeployUtils.assertValidContractAddress(address(_systemConfigImpl));
        return _systemConfigImpl;
    }

    function l1CrossDomainMessengerImpl() public view returns (IL1CrossDomainMessenger) {
        DeployUtils.assertValidContractAddress(address(_l1CrossDomainMessengerImpl));
        return _l1CrossDomainMessengerImpl;
    }

    function l1ERC721BridgeImpl() public view returns (IL1ERC721Bridge) {
        DeployUtils.assertValidContractAddress(address(_l1ERC721BridgeImpl));
        return _l1ERC721BridgeImpl;
    }

    function l1StandardBridgeImpl() public view returns (IL1StandardBridge) {
        DeployUtils.assertValidContractAddress(address(_l1StandardBridgeImpl));
        return _l1StandardBridgeImpl;
    }

    function optimismMintableERC20FactoryImpl() public view returns (IOptimismMintableERC20Factory) {
        DeployUtils.assertValidContractAddress(address(_optimismMintableERC20FactoryImpl));
        return _optimismMintableERC20FactoryImpl;
    }

    function disputeGameFactoryImpl() public view returns (IDisputeGameFactory) {
        DeployUtils.assertValidContractAddress(address(_disputeGameFactoryImpl));
        return _disputeGameFactoryImpl;
    }

    function anchorStateRegistryImpl() public view returns (IAnchorStateRegistry) {
        DeployUtils.assertValidContractAddress(address(_anchorStateRegistryImpl));
        return _anchorStateRegistryImpl;
    }

    // -------- Deployment Assertions --------
    function assertValidDeploy(DeployImplementationsInput _dii) public view {
        assertValidDelayedWETHImpl(_dii);
        assertValidDisputeGameFactoryImpl(_dii);
        assertValidAnchorStateRegistryImpl(_dii);
        assertValidL1CrossDomainMessengerImpl(_dii);
        assertValidL1ERC721BridgeImpl(_dii);
        assertValidL1StandardBridgeImpl(_dii);
        assertValidMipsSingleton(_dii);
        assertValidOpcm(_dii);
        assertValidOptimismMintableERC20FactoryImpl(_dii);
        assertValidOptimismPortalImpl(_dii);
        assertValidPreimageOracleSingleton(_dii);
        assertValidSystemConfigImpl(_dii);
    }

    function assertValidOpcm(DeployImplementationsInput _dii) internal view {
        IOPContractsManager impl = IOPContractsManager(address(opcm()));
        require(address(impl.superchainConfig()) == address(_dii.superchainConfigProxy()), "OPCMI-10");
        require(address(impl.protocolVersions()) == address(_dii.protocolVersionsProxy()), "OPCMI-20");
        require(impl.upgradeController() == _dii.upgradeController(), "OPCMI-30");
    }

    function assertValidOptimismPortalImpl(DeployImplementationsInput) internal view {
        IOptimismPortal2 portal = optimismPortalImpl();

        DeployUtils.assertInitialized({ _contractAddress: address(portal), _isProxy: false, _slot: 0, _offset: 0 });

        require(address(portal.disputeGameFactory()) == address(0), "PORTAL-10");
        require(address(portal.systemConfig()) == address(0), "PORTAL-20");
        require(address(portal.superchainConfig()) == address(0), "PORTAL-30");
        require(portal.l2Sender() == address(0), "PORTAL-40");

        // This slot is the custom gas token _balance and this check ensures
        // that it stays unset for forwards compatibility with custom gas token.
        require(vm.load(address(portal), bytes32(uint256(61))) == bytes32(0), "PORTAL-50");
    }

    function assertValidDelayedWETHImpl(DeployImplementationsInput _dii) internal view {
        IDelayedWETH delayedWETH = delayedWETHImpl();

        DeployUtils.assertInitialized({ _contractAddress: address(delayedWETH), _isProxy: false, _slot: 0, _offset: 0 });

        require(delayedWETH.owner() == address(0), "DW-10");
        require(delayedWETH.delay() == _dii.withdrawalDelaySeconds(), "DW-20");
        require(delayedWETH.config() == ISuperchainConfig(address(0)), "DW-30");
    }

    function assertValidPreimageOracleSingleton(DeployImplementationsInput _dii) internal view {
        IPreimageOracle oracle = preimageOracleSingleton();

        require(oracle.minProposalSize() == _dii.minProposalSizeBytes(), "PO-10");
        require(oracle.challengePeriod() == _dii.challengePeriodSeconds(), "PO-20");
    }

    function assertValidMipsSingleton(DeployImplementationsInput) internal view {
        IMIPS mips = mipsSingleton();
        require(address(mips.oracle()) == address(preimageOracleSingleton()), "MIPS-10");
    }

    function assertValidSystemConfigImpl(DeployImplementationsInput) internal view {
        ISystemConfig systemConfig = systemConfigImpl();

        DeployUtils.assertInitialized({ _contractAddress: address(systemConfig), _isProxy: false, _slot: 0, _offset: 0 });

        require(systemConfig.owner() == address(0), "SYSCON-10");
        require(systemConfig.overhead() == 0, "SYSCON-20");
        require(systemConfig.scalar() == 0, "SYSCON-30");
        require(systemConfig.basefeeScalar() == 0, "SYSCON-40");
        require(systemConfig.blobbasefeeScalar() == 0, "SYSCON-50");
        require(systemConfig.batcherHash() == bytes32(0), "SYSCON-60");
        require(systemConfig.gasLimit() == 0, "SYSCON-70");
        require(systemConfig.unsafeBlockSigner() == address(0), "SYSCON-80");

        IResourceMetering.ResourceConfig memory resourceConfig = systemConfig.resourceConfig();
        require(resourceConfig.maxResourceLimit == 0, "SYSCON-90");
        require(resourceConfig.elasticityMultiplier == 0, "SYSCON-100");
        require(resourceConfig.baseFeeMaxChangeDenominator == 0, "SYSCON-110");
        require(resourceConfig.systemTxMaxGas == 0, "SYSCON-120");
        require(resourceConfig.minimumBaseFee == 0, "SYSCON-130");
        require(resourceConfig.maximumBaseFee == 0, "SYSCON-140");

        require(systemConfig.startBlock() == type(uint256).max, "SYSCON-150");
        require(systemConfig.batchInbox() == address(0), "SYSCON-160");
        require(systemConfig.l1CrossDomainMessenger() == address(0), "SYSCON-170");
        require(systemConfig.l1ERC721Bridge() == address(0), "SYSCON-180");
        require(systemConfig.l1StandardBridge() == address(0), "SYSCON-190");
        require(systemConfig.disputeGameFactory() == address(0), "SYSCON-200");
        require(systemConfig.optimismPortal() == address(0), "SYSCON-210");
        require(systemConfig.optimismMintableERC20Factory() == address(0), "SYSCON-220");
    }

    function assertValidL1CrossDomainMessengerImpl(DeployImplementationsInput) internal view {
        IL1CrossDomainMessenger messenger = l1CrossDomainMessengerImpl();

        DeployUtils.assertInitialized({ _contractAddress: address(messenger), _isProxy: false, _slot: 0, _offset: 20 });

        require(address(messenger.OTHER_MESSENGER()) == address(0), "L1xDM-10");
        require(address(messenger.otherMessenger()) == address(0), "L1xDM-20");
        require(address(messenger.PORTAL()) == address(0), "L1xDM-30");
        require(address(messenger.portal()) == address(0), "L1xDM-40");
        require(address(messenger.superchainConfig()) == address(0), "L1xDM-50");

        bytes32 xdmSenderSlot = vm.load(address(messenger), bytes32(uint256(204)));
        require(address(uint160(uint256(xdmSenderSlot))) == address(0), "L1xDM-60");
    }

    function assertValidL1ERC721BridgeImpl(DeployImplementationsInput) internal view {
        IL1ERC721Bridge bridge = l1ERC721BridgeImpl();

        DeployUtils.assertInitialized({ _contractAddress: address(bridge), _isProxy: false, _slot: 0, _offset: 0 });

        require(address(bridge.OTHER_BRIDGE()) == address(0), "L721B-10");
        require(address(bridge.otherBridge()) == address(0), "L721B-20");
        require(address(bridge.MESSENGER()) == address(0), "L721B-30");
        require(address(bridge.messenger()) == address(0), "L721B-40");
        require(address(bridge.superchainConfig()) == address(0), "L721B-50");
    }

    function assertValidL1StandardBridgeImpl(DeployImplementationsInput) internal view {
        IL1StandardBridge bridge = l1StandardBridgeImpl();

        DeployUtils.assertInitialized({ _contractAddress: address(bridge), _isProxy: false, _slot: 0, _offset: 0 });

        require(address(bridge.MESSENGER()) == address(0), "L1SB-10");
        require(address(bridge.messenger()) == address(0), "L1SB-20");
        require(address(bridge.OTHER_BRIDGE()) == address(0), "L1SB-30");
        require(address(bridge.otherBridge()) == address(0), "L1SB-40");
        require(address(bridge.superchainConfig()) == address(0), "L1SB-50");
    }

    function assertValidOptimismMintableERC20FactoryImpl(DeployImplementationsInput) internal view {
        IOptimismMintableERC20Factory factory = optimismMintableERC20FactoryImpl();

        DeployUtils.assertInitialized({ _contractAddress: address(factory), _isProxy: false, _slot: 0, _offset: 0 });

        require(address(factory.BRIDGE()) == address(0), "MERC20F-10");
        require(address(factory.bridge()) == address(0), "MERC20F-20");
    }

    function assertValidDisputeGameFactoryImpl(DeployImplementationsInput) internal view {
        IDisputeGameFactory factory = disputeGameFactoryImpl();

        DeployUtils.assertInitialized({ _contractAddress: address(factory), _isProxy: false, _slot: 0, _offset: 0 });

        require(address(factory.owner()) == address(0), "DG-10");
    }

    function assertValidAnchorStateRegistryImpl(DeployImplementationsInput) internal view {
        IAnchorStateRegistry registry = anchorStateRegistryImpl();

        DeployUtils.assertInitialized({ _contractAddress: address(registry), _isProxy: false, _slot: 0, _offset: 0 });
    }
}

contract DeployImplementations is Script {
    bytes32 internal _salt = DeployUtils.DEFAULT_SALT;

    // -------- Core Deployment Methods --------

    function run(DeployImplementationsInput _dii, DeployImplementationsOutput _dio) public {
        // Deploy the implementations.
        deploySuperchainConfigImpl(_dio);
        deployProtocolVersionsImpl(_dio);
        deploySystemConfigImpl(_dio);
        deployL1CrossDomainMessengerImpl(_dio);
        deployL1ERC721BridgeImpl(_dio);
        deployL1StandardBridgeImpl(_dio);
        deployOptimismMintableERC20FactoryImpl(_dio);
        deployOptimismPortalImpl(_dii, _dio);
        deployDelayedWETHImpl(_dii, _dio);
        deployPreimageOracleSingleton(_dii, _dio);
        deployMipsSingleton(_dii, _dio);
        deployDisputeGameFactoryImpl(_dio);
        deployAnchorStateRegistryImpl(_dio);

        // Deploy the OP Contracts Manager with the new implementations set.
        deployOPContractsManager(_dii, _dio);

        _dio.checkOutput(_dii);
    }

    // -------- Deployment Steps --------

    // --- OP Contracts Manager ---

    function createOPCMContract(
        DeployImplementationsInput _dii,
        DeployImplementationsOutput _dio,
        IOPContractsManager.Blueprints memory _blueprints,
        string memory _l1ContractsRelease
    )
        internal
        virtual
        returns (IOPContractsManager opcm_)
    {
        ISuperchainConfig superchainConfigProxy = _dii.superchainConfigProxy();
        IProtocolVersions protocolVersionsProxy = _dii.protocolVersionsProxy();
        IProxyAdmin superchainProxyAdmin = _dii.superchainProxyAdmin();
        address upgradeController = _dii.upgradeController();

        IOPContractsManager.Implementations memory implementations = IOPContractsManager.Implementations({
            superchainConfigImpl: address(_dio.superchainConfigImpl()),
            protocolVersionsImpl: address(_dio.protocolVersionsImpl()),
            l1ERC721BridgeImpl: address(_dio.l1ERC721BridgeImpl()),
            optimismPortalImpl: address(_dio.optimismPortalImpl()),
            systemConfigImpl: address(_dio.systemConfigImpl()),
            optimismMintableERC20FactoryImpl: address(_dio.optimismMintableERC20FactoryImpl()),
            l1CrossDomainMessengerImpl: address(_dio.l1CrossDomainMessengerImpl()),
            l1StandardBridgeImpl: address(_dio.l1StandardBridgeImpl()),
            disputeGameFactoryImpl: address(_dio.disputeGameFactoryImpl()),
            anchorStateRegistryImpl: address(_dio.anchorStateRegistryImpl()),
            delayedWETHImpl: address(_dio.delayedWETHImpl()),
            mips64Impl: address(_dio.mipsSingleton())
        });

        vm.broadcast(msg.sender);
        opcm_ = IOPContractsManager(
            DeployUtils.createDeterministic({
                _name: "OPContractsManager",
                _args: DeployUtils.encodeConstructor(
                    abi.encodeCall(
                        IOPContractsManager.__constructor__,
                        (
                            superchainConfigProxy,
                            protocolVersionsProxy,
                            superchainProxyAdmin,
                            _l1ContractsRelease,
                            _blueprints,
                            implementations,
                            upgradeController
                        )
                    )
                ),
                _salt: _salt
            })
        );

        vm.label(address(opcm_), "OPContractsManager");
        _dio.set(_dio.opcm.selector, address(opcm_));
    }

    function deployOPContractsManager(
        DeployImplementationsInput _dii,
        DeployImplementationsOutput _dio
    )
        public
        virtual
    {
        string memory l1ContractsRelease = _dii.l1ContractsRelease();

        // First we deploy the blueprints for the singletons deployed by OPCM.
        // forgefmt: disable-start
        IOPContractsManager.Blueprints memory blueprints;
        vm.startBroadcast(msg.sender);
        address checkAddress;
        (blueprints.addressManager, checkAddress) = DeployUtils.createDeterministicBlueprint(vm.getCode("AddressManager"), _salt);
        require(checkAddress == address(0), "OPCM-10");
        (blueprints.proxy, checkAddress) = DeployUtils.createDeterministicBlueprint(vm.getCode("Proxy"), _salt);
        require(checkAddress == address(0), "OPCM-20");
        (blueprints.proxyAdmin, checkAddress) = DeployUtils.createDeterministicBlueprint(vm.getCode("ProxyAdmin"), _salt);
        require(checkAddress == address(0), "OPCM-30");
        (blueprints.l1ChugSplashProxy, checkAddress) = DeployUtils.createDeterministicBlueprint(vm.getCode("L1ChugSplashProxy"), _salt);
        require(checkAddress == address(0), "OPCM-40");
        (blueprints.resolvedDelegateProxy, checkAddress) = DeployUtils.createDeterministicBlueprint(vm.getCode("ResolvedDelegateProxy"), _salt);
        require(checkAddress == address(0), "OPCM-50");
        // The max initcode/runtimecode size is 48KB/24KB.
        // But for Blueprint, the initcode is stored as runtime code, that's why it's necessary to split into 2 parts.
        (blueprints.permissionedDisputeGame1, blueprints.permissionedDisputeGame2) = DeployUtils.createDeterministicBlueprint(vm.getCode("PermissionedDisputeGame"), _salt);
        (blueprints.permissionlessDisputeGame1, blueprints.permissionlessDisputeGame2) = DeployUtils.createDeterministicBlueprint(vm.getCode("FaultDisputeGame"), _salt);
        // forgefmt: disable-end
        vm.stopBroadcast();

        IOPContractsManager opcm = createOPCMContract(_dii, _dio, blueprints, l1ContractsRelease);

        vm.label(address(opcm), "OPContractsManager");
        _dio.set(_dio.opcm.selector, address(opcm));
    }

    // --- Core Contracts ---

    function deploySuperchainConfigImpl(DeployImplementationsOutput _dio) public virtual {
        vm.broadcast(msg.sender);
        ISuperchainConfig impl = ISuperchainConfig(
            DeployUtils.createDeterministic({
                _name: "SuperchainConfig",
                _args: DeployUtils.encodeConstructor(abi.encodeCall(ISuperchainConfig.__constructor__, ())),
                _salt: _salt
            })
        );
        vm.label(address(impl), "SuperchainConfigImpl");
        _dio.set(_dio.superchainConfigImpl.selector, address(impl));
    }

    function deployProtocolVersionsImpl(DeployImplementationsOutput _dio) public virtual {
        vm.broadcast(msg.sender);
        IProtocolVersions impl = IProtocolVersions(
            DeployUtils.createDeterministic({
                _name: "ProtocolVersions",
                _args: DeployUtils.encodeConstructor(abi.encodeCall(IProtocolVersions.__constructor__, ())),
                _salt: _salt
            })
        );
        vm.label(address(impl), "ProtocolVersionsImpl");
        _dio.set(_dio.protocolVersionsImpl.selector, address(impl));
    }

    function deploySystemConfigImpl(DeployImplementationsOutput _dio) public virtual {
        vm.broadcast(msg.sender);
        ISystemConfig impl = ISystemConfig(
            DeployUtils.createDeterministic({
                _name: "SystemConfig",
                _args: DeployUtils.encodeConstructor(abi.encodeCall(ISystemConfig.__constructor__, ())),
                _salt: _salt
            })
        );
        vm.label(address(impl), "SystemConfigImpl");
        _dio.set(_dio.systemConfigImpl.selector, address(impl));
    }

    function deployL1CrossDomainMessengerImpl(DeployImplementationsOutput _dio) public virtual {
        vm.broadcast(msg.sender);
        IL1CrossDomainMessenger impl = IL1CrossDomainMessenger(
            DeployUtils.createDeterministic({
                _name: "L1CrossDomainMessenger",
                _args: DeployUtils.encodeConstructor(abi.encodeCall(IL1CrossDomainMessenger.__constructor__, ())),
                _salt: _salt
            })
        );
        vm.label(address(impl), "L1CrossDomainMessengerImpl");
        _dio.set(_dio.l1CrossDomainMessengerImpl.selector, address(impl));
    }

    function deployL1ERC721BridgeImpl(DeployImplementationsOutput _dio) public virtual {
        vm.broadcast(msg.sender);
        IL1ERC721Bridge impl = IL1ERC721Bridge(
            DeployUtils.createDeterministic({
                _name: "L1ERC721Bridge",
                _args: DeployUtils.encodeConstructor(abi.encodeCall(IL1ERC721Bridge.__constructor__, ())),
                _salt: _salt
            })
        );
        vm.label(address(impl), "L1ERC721BridgeImpl");
        _dio.set(_dio.l1ERC721BridgeImpl.selector, address(impl));
    }

    function deployL1StandardBridgeImpl(DeployImplementationsOutput _dio) public virtual {
        vm.broadcast(msg.sender);
        IL1StandardBridge impl = IL1StandardBridge(
            DeployUtils.createDeterministic({
                _name: "L1StandardBridge",
                _args: DeployUtils.encodeConstructor(abi.encodeCall(IL1StandardBridge.__constructor__, ())),
                _salt: _salt
            })
        );
        vm.label(address(impl), "L1StandardBridgeImpl");
        _dio.set(_dio.l1StandardBridgeImpl.selector, address(impl));
    }

    function deployOptimismMintableERC20FactoryImpl(DeployImplementationsOutput _dio) public virtual {
        vm.broadcast(msg.sender);
        IOptimismMintableERC20Factory impl = IOptimismMintableERC20Factory(
            DeployUtils.createDeterministic({
                _name: "OptimismMintableERC20Factory",
                _args: DeployUtils.encodeConstructor(abi.encodeCall(IOptimismMintableERC20Factory.__constructor__, ())),
                _salt: _salt
            })
        );
        vm.label(address(impl), "OptimismMintableERC20FactoryImpl");
        _dio.set(_dio.optimismMintableERC20FactoryImpl.selector, address(impl));
    }

    // --- Fault Proofs Contracts ---

    // The fault proofs contracts are configured as follows:
    // | Contract                | Proxied | Deployment                        | MCP Ready  |
    // |-------------------------|---------|-----------------------------------|------------|
    // | DisputeGameFactory      | Yes     | Bespoke                           | Yes        |
    // | AnchorStateRegistry     | Yes     | Bespoke                           | Yes         |
    // | FaultDisputeGame        | No      | Bespoke                           | No         | Not yet supported by OPCM
    // | PermissionedDisputeGame | No      | Bespoke                           | No         |
    // | DelayedWETH             | Yes     | Two bespoke (one per DisputeGame) | Yes *️⃣     |
    // | PreimageOracle          | No      | Shared                            | N/A        |
    // | MIPS                    | No      | Shared                            | N/A        |
    // | OptimismPortal2         | Yes     | Shared                            | Yes *️⃣     |
    //
    // - *️⃣ These contracts have immutable values which are intended to be constant for all contracts within a
    //   Superchain, and are therefore MCP ready for any chain using the Standard Configuration.
    //
    // This script only deploys the shared contracts. The bespoke contracts are deployed by
    // `DeployOPChain.s.sol`. When the shared contracts are proxied, the contracts deployed here are
    // "implementations", and when shared contracts are not proxied, they are "singletons". So
    // here we deploy:
    //
    //   - DisputeGameFactory (implementation)
    //   - AnchorStateRegistry (implementation)
    //   - OptimismPortal2 (implementation)
    //   - DelayedWETH (implementation)
    //   - PreimageOracle (singleton)
    //   - MIPS (singleton)
    //
    // For contracts which are not MCP ready neither the Proxy nor the implementation can be shared, therefore they
    // are deployed by `DeployOpChain.s.sol`.
    // These are:
    // - FaultDisputeGame (not proxied)
    // - PermissionedDisputeGame (not proxied)
    // - DelayedWeth (proxies only)
    // - OptimismPortal2 (proxies only)

    function deployOptimismPortalImpl(
        DeployImplementationsInput _dii,
        DeployImplementationsOutput _dio
    )
        public
        virtual
    {
        uint256 proofMaturityDelaySeconds = _dii.proofMaturityDelaySeconds();
        uint256 disputeGameFinalityDelaySeconds = _dii.disputeGameFinalityDelaySeconds();
        vm.broadcast(msg.sender);
        IOptimismPortal2 impl = IOptimismPortal2(
            DeployUtils.createDeterministic({
                _name: "OptimismPortal2",
                _args: DeployUtils.encodeConstructor(
                    abi.encodeCall(
                        IOptimismPortal2.__constructor__, (proofMaturityDelaySeconds, disputeGameFinalityDelaySeconds)
                    )
                ),
                _salt: _salt
            })
        );
        vm.label(address(impl), "OptimismPortalImpl");
        _dio.set(_dio.optimismPortalImpl.selector, address(impl));
    }

    function deployDelayedWETHImpl(DeployImplementationsInput _dii, DeployImplementationsOutput _dio) public virtual {
        uint256 withdrawalDelaySeconds = _dii.withdrawalDelaySeconds();
        vm.broadcast(msg.sender);
        IDelayedWETH impl = IDelayedWETH(
            DeployUtils.createDeterministic({
                _name: "DelayedWETH",
                _args: DeployUtils.encodeConstructor(abi.encodeCall(IDelayedWETH.__constructor__, (withdrawalDelaySeconds))),
                _salt: _salt
            })
        );
        vm.label(address(impl), "DelayedWETHImpl");
        _dio.set(_dio.delayedWETHImpl.selector, address(impl));
    }

    function deployPreimageOracleSingleton(
        DeployImplementationsInput _dii,
        DeployImplementationsOutput _dio
    )
        public
        virtual
    {
        uint256 minProposalSizeBytes = _dii.minProposalSizeBytes();
        uint256 challengePeriodSeconds = _dii.challengePeriodSeconds();
        vm.broadcast(msg.sender);
        IPreimageOracle singleton = IPreimageOracle(
            DeployUtils.createDeterministic({
                _name: "PreimageOracle",
                _args: DeployUtils.encodeConstructor(
                    abi.encodeCall(IPreimageOracle.__constructor__, (minProposalSizeBytes, challengePeriodSeconds))
                ),
                _salt: _salt
            })
        );
        vm.label(address(singleton), "PreimageOracleSingleton");
        _dio.set(_dio.preimageOracleSingleton.selector, address(singleton));
    }

    function deployMipsSingleton(DeployImplementationsInput _dii, DeployImplementationsOutput _dio) public virtual {
        uint256 mipsVersion = _dii.mipsVersion();
        IPreimageOracle preimageOracle = IPreimageOracle(address(_dio.preimageOracleSingleton()));
        vm.broadcast(msg.sender);
        IMIPS singleton = IMIPS(
            DeployUtils.createDeterministic({
                _name: mipsVersion == 1 ? "MIPS" : "MIPS64",
                _args: DeployUtils.encodeConstructor(abi.encodeCall(IMIPS.__constructor__, (preimageOracle))),
                _salt: _salt
            })
        );
        vm.label(address(singleton), "MIPSSingleton");
        _dio.set(_dio.mipsSingleton.selector, address(singleton));
    }

    function deployDisputeGameFactoryImpl(DeployImplementationsOutput _dio) public virtual {
        vm.broadcast(msg.sender);
        IDisputeGameFactory impl = IDisputeGameFactory(
            DeployUtils.createDeterministic({
                _name: "DisputeGameFactory",
                _args: DeployUtils.encodeConstructor(abi.encodeCall(IDisputeGameFactory.__constructor__, ())),
                _salt: _salt
            })
        );
        vm.label(address(impl), "DisputeGameFactoryImpl");
        _dio.set(_dio.disputeGameFactoryImpl.selector, address(impl));
    }

    function deployAnchorStateRegistryImpl(DeployImplementationsOutput _dio) public virtual {
        vm.broadcast(msg.sender);
        IAnchorStateRegistry impl = IAnchorStateRegistry(
            DeployUtils.createDeterministic({
                _name: "AnchorStateRegistry",
                _args: DeployUtils.encodeConstructor(abi.encodeCall(IAnchorStateRegistry.__constructor__, ())),
                _salt: _salt
            })
        );
        vm.label(address(impl), "AnchorStateRegistryImpl");
        _dio.set(_dio.anchorStateRegistryImpl.selector, address(impl));
    }

    // -------- Utilities --------

    function etchIOContracts() public returns (DeployImplementationsInput dii_, DeployImplementationsOutput dio_) {
        (dii_, dio_) = getIOContracts();

        DeployUtils.etchLabelAndAllowCheatcodes({
            _etchTo: address(dii_),
            _cname: "DeployImplementationsInput",
            _artifactPath: "DeployImplementations.s.sol:DeployImplementationsInput"
        });

        DeployUtils.etchLabelAndAllowCheatcodes({
            _etchTo: address(dio_),
            _cname: "DeployImplementationsOutput",
            _artifactPath: "DeployImplementations.s.sol:DeployImplementationsOutput"
        });
    }

    function getIOContracts() public view returns (DeployImplementationsInput dii_, DeployImplementationsOutput dio_) {
        dii_ = DeployImplementationsInput(DeployUtils.toIOAddress(msg.sender, "optimism.DeployImplementationsInput"));
        dio_ = DeployImplementationsOutput(DeployUtils.toIOAddress(msg.sender, "optimism.DeployImplementationsOutput"));
    }
}

// Similar to how DeploySuperchain.s.sol contains a lot of comments to thoroughly document the script
// architecture, this comment block documents how to update the deploy scripts to support new features.
//
// Using the base scripts and contracts (DeploySuperchain, DeployImplementations, DeployOPChain, and
// the corresponding OPContractsManager) deploys a standard chain. For nonstandard and in-development
// features we need to modify some or all of those contracts, and we do that via inheritance. Using
// interop as an example, they've made the following changes to L1 contracts:
//   - `OptimismPortalInterop is OptimismPortal`: A different portal implementation is used, and
//     it's ABI is the same.
//   - Because of the different system config constructor, there is a new input parameter (superchainConfig).
//
// Similar to how inheritance was used to develop the new portal and system config contracts, we use
// inheritance to modify up to all of the deployer contracts. For this interop example, what this
// means is we need:
//   - A `DeployImplementationsInterop is DeployImplementations` that:
//     - Deploys OptimismPortalInterop instead of OptimismPortal.
//
// Most of the complexity in the above flow comes from the the new input for the updated SystemConfig
// initializer. If all function signatures were the same, all we'd have to change is the contract
// implementations that are deployed then set in the OPCM. For now, to simplify things until we
// resolve https://github.com/ethereum-optimism/optimism/issues/11783, we just assume this new role
// is the same as the proxy admin owner.
contract DeployImplementationsInterop is DeployImplementations {
<<<<<<< HEAD
=======
    function createOPCMContract(
        DeployImplementationsInput _dii,
        DeployImplementationsOutput _dio,
        IOPContractsManager.Blueprints memory _blueprints,
        string memory _l1ContractsRelease
    )
        internal
        virtual
        override
        returns (IOPContractsManager opcm_)
    {
        ISuperchainConfig superchainConfigProxy = _dii.superchainConfigProxy();
        IProtocolVersions protocolVersionsProxy = _dii.protocolVersionsProxy();
        IProxyAdmin superchainProxyAdmin = _dii.superchainProxyAdmin();
        address upgradeController = _dii.upgradeController();

        IOPContractsManager.Implementations memory implementations = IOPContractsManager.Implementations({
            superchainConfigImpl: address(_dio.superchainConfigImpl()),
            protocolVersionsImpl: address(_dio.protocolVersionsImpl()),
            l1ERC721BridgeImpl: address(_dio.l1ERC721BridgeImpl()),
            optimismPortalImpl: address(_dio.optimismPortalImpl()),
            systemConfigImpl: address(_dio.systemConfigImpl()),
            optimismMintableERC20FactoryImpl: address(_dio.optimismMintableERC20FactoryImpl()),
            l1CrossDomainMessengerImpl: address(_dio.l1CrossDomainMessengerImpl()),
            l1StandardBridgeImpl: address(_dio.l1StandardBridgeImpl()),
            disputeGameFactoryImpl: address(_dio.disputeGameFactoryImpl()),
            anchorStateRegistryImpl: address(_dio.anchorStateRegistryImpl()),
            delayedWETHImpl: address(_dio.delayedWETHImpl()),
            mips64Impl: address(_dio.mipsSingleton())
        });

        vm.broadcast(msg.sender);
        opcm_ = IOPContractsManager(
            DeployUtils.createDeterministic({
                _name: "OPContractsManagerInterop",
                _args: DeployUtils.encodeConstructor(
                    abi.encodeCall(
                        IOPContractsManagerInterop.__constructor__,
                        (
                            superchainConfigProxy,
                            protocolVersionsProxy,
                            superchainProxyAdmin,
                            _l1ContractsRelease,
                            _blueprints,
                            implementations,
                            upgradeController
                        )
                    )
                ),
                _salt: _salt
            })
        );

        vm.label(address(opcm_), "OPContractsManager");
        _dio.set(_dio.opcm.selector, address(opcm_));
    }

>>>>>>> 95cd71a4
    function deployOptimismPortalImpl(
        DeployImplementationsInput _dii,
        DeployImplementationsOutput _dio
    )
        public
        override
    {
        uint256 proofMaturityDelaySeconds = _dii.proofMaturityDelaySeconds();
        uint256 disputeGameFinalityDelaySeconds = _dii.disputeGameFinalityDelaySeconds();
        vm.broadcast(msg.sender);
        IOptimismPortalInterop impl = IOptimismPortalInterop(
            DeployUtils.createDeterministic({
                _name: "OptimismPortalInterop",
                _args: DeployUtils.encodeConstructor(
                    abi.encodeCall(
                        IOptimismPortalInterop.__constructor__, (proofMaturityDelaySeconds, disputeGameFinalityDelaySeconds)
                    )
                ),
                _salt: _salt
            })
        );

        vm.label(address(impl), "OptimismPortalImpl");
        _dio.set(_dio.optimismPortalImpl.selector, address(impl));
    }
}<|MERGE_RESOLUTION|>--- conflicted
+++ resolved
@@ -22,12 +22,7 @@
 import { IL1StandardBridge } from "interfaces/L1/IL1StandardBridge.sol";
 import { IOptimismMintableERC20Factory } from "interfaces/universal/IOptimismMintableERC20Factory.sol";
 import { IOptimismPortalInterop } from "interfaces/L1/IOptimismPortalInterop.sol";
-<<<<<<< HEAD
-
-=======
-import { ISystemConfigInterop } from "interfaces/L1/ISystemConfigInterop.sol";
 import { IProxyAdmin } from "interfaces/universal/IProxyAdmin.sol";
->>>>>>> 95cd71a4
 import { DeployUtils } from "scripts/libraries/DeployUtils.sol";
 import { Solarray } from "scripts/libraries/Solarray.sol";
 import { BaseDeployIO } from "scripts/deploy/BaseDeployIO.sol";
@@ -841,66 +836,6 @@
 // resolve https://github.com/ethereum-optimism/optimism/issues/11783, we just assume this new role
 // is the same as the proxy admin owner.
 contract DeployImplementationsInterop is DeployImplementations {
-<<<<<<< HEAD
-=======
-    function createOPCMContract(
-        DeployImplementationsInput _dii,
-        DeployImplementationsOutput _dio,
-        IOPContractsManager.Blueprints memory _blueprints,
-        string memory _l1ContractsRelease
-    )
-        internal
-        virtual
-        override
-        returns (IOPContractsManager opcm_)
-    {
-        ISuperchainConfig superchainConfigProxy = _dii.superchainConfigProxy();
-        IProtocolVersions protocolVersionsProxy = _dii.protocolVersionsProxy();
-        IProxyAdmin superchainProxyAdmin = _dii.superchainProxyAdmin();
-        address upgradeController = _dii.upgradeController();
-
-        IOPContractsManager.Implementations memory implementations = IOPContractsManager.Implementations({
-            superchainConfigImpl: address(_dio.superchainConfigImpl()),
-            protocolVersionsImpl: address(_dio.protocolVersionsImpl()),
-            l1ERC721BridgeImpl: address(_dio.l1ERC721BridgeImpl()),
-            optimismPortalImpl: address(_dio.optimismPortalImpl()),
-            systemConfigImpl: address(_dio.systemConfigImpl()),
-            optimismMintableERC20FactoryImpl: address(_dio.optimismMintableERC20FactoryImpl()),
-            l1CrossDomainMessengerImpl: address(_dio.l1CrossDomainMessengerImpl()),
-            l1StandardBridgeImpl: address(_dio.l1StandardBridgeImpl()),
-            disputeGameFactoryImpl: address(_dio.disputeGameFactoryImpl()),
-            anchorStateRegistryImpl: address(_dio.anchorStateRegistryImpl()),
-            delayedWETHImpl: address(_dio.delayedWETHImpl()),
-            mips64Impl: address(_dio.mipsSingleton())
-        });
-
-        vm.broadcast(msg.sender);
-        opcm_ = IOPContractsManager(
-            DeployUtils.createDeterministic({
-                _name: "OPContractsManagerInterop",
-                _args: DeployUtils.encodeConstructor(
-                    abi.encodeCall(
-                        IOPContractsManagerInterop.__constructor__,
-                        (
-                            superchainConfigProxy,
-                            protocolVersionsProxy,
-                            superchainProxyAdmin,
-                            _l1ContractsRelease,
-                            _blueprints,
-                            implementations,
-                            upgradeController
-                        )
-                    )
-                ),
-                _salt: _salt
-            })
-        );
-
-        vm.label(address(opcm_), "OPContractsManager");
-        _dio.set(_dio.opcm.selector, address(opcm_));
-    }
-
->>>>>>> 95cd71a4
     function deployOptimismPortalImpl(
         DeployImplementationsInput _dii,
         DeployImplementationsOutput _dio
