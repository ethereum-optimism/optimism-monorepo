--- conflicted
+++ resolved
@@ -377,15 +377,9 @@
             OptimismPortal: address(dio.optimismPortalImpl()),
             SystemConfig: address(dio.systemConfigImpl()),
             L1ERC721Bridge: address(dio.l1ERC721BridgeImpl()),
-<<<<<<< HEAD
-            // We didn't deploy new versions of these in this function, so just read the existing ones.
-            ProtocolVersions: artifacts.mustGetAddress("ProtocolVersionsImpl"),
-            SuperchainConfig: artifacts.mustGetAddress("SuperchainConfigImpl"),
+            ProtocolVersions: address(dio.protocolVersionsImpl()),
+            SuperchainConfig: address(dio.superchainConfigImpl()),
             SharedLockbox: address(0)
-=======
-            ProtocolVersions: address(dio.protocolVersionsImpl()),
-            SuperchainConfig: address(dio.superchainConfigImpl())
->>>>>>> 95cd71a4
         });
 
         ChainAssertions.checkL1CrossDomainMessenger({ _contracts: impls, _vm: vm, _isProxy: false });
@@ -410,15 +404,7 @@
             _mips: IMIPS(address(dio.mipsSingleton())),
             _superchainProxyAdmin: superchainProxyAdmin
         });
-<<<<<<< HEAD
-        ChainAssertions.checkSystemConfig({ _contracts: contracts, _cfg: cfg, _isProxy: false });
-=======
-        if (_isInterop) {
-            ChainAssertions.checkSystemConfigInterop({ _contracts: impls, _cfg: cfg, _isProxy: false });
-        } else {
-            ChainAssertions.checkSystemConfig({ _contracts: impls, _cfg: cfg, _isProxy: false });
-        }
->>>>>>> 95cd71a4
+        ChainAssertions.checkSystemConfig({ _contracts: impls, _cfg: cfg, _isProxy: false });
     }
 
     /// @notice Deploy all of the OP Chain specific contracts
