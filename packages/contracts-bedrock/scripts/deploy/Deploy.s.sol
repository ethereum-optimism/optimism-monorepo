--- conflicted
+++ resolved
@@ -125,13 +125,8 @@
             SystemConfig: getAddress("SystemConfigProxy"),
             L1ERC721Bridge: getAddress("L1ERC721BridgeProxy"),
             ProtocolVersions: getAddress("ProtocolVersionsProxy"),
-<<<<<<< HEAD
             SuperchainConfig: getAddress("SuperchainConfigProxy"),
-            OPContractsManager: getAddress("OPContractsManager"),
             SharedLockbox: getAddress("SharedLockboxProxy")
-=======
-            SuperchainConfig: getAddress("SuperchainConfigProxy")
->>>>>>> a1df3e12
         });
     }
 
@@ -150,13 +145,8 @@
             SystemConfig: getAddress("SystemConfig"),
             L1ERC721Bridge: getAddress("L1ERC721Bridge"),
             ProtocolVersions: getAddress("ProtocolVersions"),
-<<<<<<< HEAD
             SuperchainConfig: getAddress("SuperchainConfig"),
-            OPContractsManager: getAddress("OPContractsManager"),
             SharedLockbox: getAddress("SharedLockbox")
-=======
-            SuperchainConfig: getAddress("SuperchainConfig")
->>>>>>> a1df3e12
         });
     }
 
