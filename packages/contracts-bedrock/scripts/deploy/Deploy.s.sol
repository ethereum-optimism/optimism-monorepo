// SPDX-License-Identifier: MIT
pragma solidity ^0.8.0;

// Testing
import { VmSafe } from "forge-std/Vm.sol";
import { console2 as console } from "forge-std/console2.sol";
import { stdJson } from "forge-std/StdJson.sol";
import { AlphabetVM } from "test/mocks/AlphabetVM.sol";
import { EIP1967Helper } from "test/mocks/EIP1967Helper.sol";

// Scripts
import { Deployer } from "scripts/deploy/Deployer.sol";
import { Chains } from "scripts/libraries/Chains.sol";
import { Config } from "scripts/libraries/Config.sol";
import { StateDiff } from "scripts/libraries/StateDiff.sol";
import { Process } from "scripts/libraries/Process.sol";
import { ChainAssertions } from "scripts/deploy/ChainAssertions.sol";
import { DeployUtils } from "scripts/libraries/DeployUtils.sol";
import {
    DeploySuperchainInput,
    DeploySuperchain,
    DeploySuperchainInterop,
    DeploySuperchainOutput
} from "scripts/deploy/DeploySuperchain.s.sol";
import {
    DeployImplementationsInput,
    DeployImplementations,
    DeployImplementationsInterop,
    DeployImplementationsOutput
} from "scripts/deploy/DeployImplementations.s.sol";

// Contracts
import { OPContractsManager } from "src/L1/OPContractsManager.sol";

// Libraries
import { Constants } from "src/libraries/Constants.sol";
import { Types } from "scripts/libraries/Types.sol";
import { Duration } from "src/dispute/lib/LibUDT.sol";
import { StorageSlot, ForgeArtifacts } from "scripts/libraries/ForgeArtifacts.sol";
import { GameType, Claim, GameTypes, OutputRoot, Hash } from "src/dispute/lib/Types.sol";

// Interfaces
import { IProxy } from "interfaces/universal/IProxy.sol";
import { IProxyAdmin } from "interfaces/universal/IProxyAdmin.sol";
import { IOptimismPortal2 } from "interfaces/L1/IOptimismPortal2.sol";
import { ISuperchainConfig } from "interfaces/L1/ISuperchainConfig.sol";
import { ISystemConfig } from "interfaces/L1/ISystemConfig.sol";
import { IDataAvailabilityChallenge } from "interfaces/L1/IDataAvailabilityChallenge.sol";
import { ProtocolVersion } from "interfaces/L1/IProtocolVersions.sol";
import { IBigStepper } from "interfaces/dispute/IBigStepper.sol";
import { IDisputeGameFactory } from "interfaces/dispute/IDisputeGameFactory.sol";
import { IDisputeGame } from "interfaces/dispute/IDisputeGame.sol";
import { IFaultDisputeGame } from "interfaces/dispute/IFaultDisputeGame.sol";
import { IDelayedWETH } from "interfaces/dispute/IDelayedWETH.sol";
import { IAnchorStateRegistry } from "interfaces/dispute/IAnchorStateRegistry.sol";
import { IMIPS } from "interfaces/cannon/IMIPS.sol";
import { IPreimageOracle } from "interfaces/cannon/IPreimageOracle.sol";

/// @title Deploy
/// @notice Script used to deploy a bedrock system. The entire system is deployed within the `run` function.
///         To add a new contract to the system, add a public function that deploys that individual contract.
///         Then add a call to that function inside of `run`. Be sure to call the `save` function after each
///         deployment so that hardhat-deploy style artifacts can be generated using a call to `sync()`.
///         This contract must not have constructor logic because it is set into state using `etch`.
contract Deploy is Deployer {
    using stdJson for string;

    ////////////////////////////////////////////////////////////////
    //                        Modifiers                           //
    ////////////////////////////////////////////////////////////////

    /// @notice Modifier that wraps a function in broadcasting.
    modifier broadcast() {
        vm.startBroadcast(msg.sender);
        _;
        vm.stopBroadcast();
    }

    /// @notice Modifier that will only allow a function to be called on devnet.
    modifier onlyDevnet() {
        uint256 chainid = block.chainid;
        if (chainid == Chains.LocalDevnet || chainid == Chains.GethDevnet) {
            _;
        }
    }

    /// @notice Modifier that wraps a function with statediff recording.
    ///         The returned AccountAccess[] array is then written to
    ///         the `snapshots/state-diff/<name>.json` output file.
    modifier stateDiff() {
        vm.startStateDiffRecording();
        _;
        VmSafe.AccountAccess[] memory accesses = vm.stopAndReturnStateDiff();
        console.log(
            "Writing %d state diff account accesses to snapshots/state-diff/%s.json",
            accesses.length,
            vm.toString(block.chainid)
        );
        string memory json = StateDiff.encodeAccountAccesses(accesses);
        string memory statediffPath =
            string.concat(vm.projectRoot(), "/snapshots/state-diff/", vm.toString(block.chainid), ".json");
        vm.writeJson({ json: json, path: statediffPath });
    }

    ////////////////////////////////////////////////////////////////
    //                        Accessors                           //
    ////////////////////////////////////////////////////////////////

    /// @notice The create2 salt used for deployment of the contract implementations.
    ///         Using this helps to reduce config across networks as the implementation
    ///         addresses will be the same across networks when deployed with create2.
    function _implSalt() internal view returns (bytes32) {
        return keccak256(bytes(Config.implSalt()));
    }

    /// @notice Returns the proxy addresses, not reverting if any are unset.
    function _proxies() internal view returns (Types.ContractSet memory proxies_) {
        proxies_ = Types.ContractSet({
<<<<<<< HEAD
            L1CrossDomainMessenger: getAddress("L1CrossDomainMessengerProxy"),
            L1StandardBridge: getAddress("L1StandardBridgeProxy"),
            L2OutputOracle: getAddress("L2OutputOracleProxy"),
            DisputeGameFactory: getAddress("DisputeGameFactoryProxy"),
            DelayedWETH: getAddress("DelayedWETHProxy"),
            PermissionedDelayedWETH: getAddress("PermissionedDelayedWETHProxy"),
            AnchorStateRegistry: getAddress("AnchorStateRegistryProxy"),
            OptimismMintableERC20Factory: getAddress("OptimismMintableERC20FactoryProxy"),
            OptimismPortal: getAddress("OptimismPortalProxy"),
            SystemConfig: getAddress("SystemConfigProxy"),
            L1ERC721Bridge: getAddress("L1ERC721BridgeProxy"),
            ProtocolVersions: getAddress("ProtocolVersionsProxy"),
            SuperchainConfig: getAddress("SuperchainConfigProxy"),
            SharedLockbox: getAddress("SharedLockboxProxy")
=======
            L1CrossDomainMessenger: artifacts.getAddress("L1CrossDomainMessengerProxy"),
            L1StandardBridge: artifacts.getAddress("L1StandardBridgeProxy"),
            L2OutputOracle: artifacts.getAddress("L2OutputOracleProxy"),
            DisputeGameFactory: artifacts.getAddress("DisputeGameFactoryProxy"),
            DelayedWETH: artifacts.getAddress("DelayedWETHProxy"),
            PermissionedDelayedWETH: artifacts.getAddress("PermissionedDelayedWETHProxy"),
            AnchorStateRegistry: artifacts.getAddress("AnchorStateRegistryProxy"),
            OptimismMintableERC20Factory: artifacts.getAddress("OptimismMintableERC20FactoryProxy"),
            OptimismPortal: artifacts.getAddress("OptimismPortalProxy"),
            SystemConfig: artifacts.getAddress("SystemConfigProxy"),
            L1ERC721Bridge: artifacts.getAddress("L1ERC721BridgeProxy"),
            ProtocolVersions: artifacts.getAddress("ProtocolVersionsProxy"),
            SuperchainConfig: artifacts.getAddress("SuperchainConfigProxy")
>>>>>>> 7b862463
        });
    }

    /// @notice Returns the impl addresses, not reverting if any are unset.
    function _impls() internal view returns (Types.ContractSet memory impls_) {
        impls_ = Types.ContractSet({
<<<<<<< HEAD
            L1CrossDomainMessenger: getAddress("L1CrossDomainMessengerImpl"),
            L1StandardBridge: getAddress("L1StandardBridgeImpl"),
            L2OutputOracle: getAddress("L2OutputOracleImpl"),
            DisputeGameFactory: getAddress("DisputeGameFactoryImpl"),
            DelayedWETH: getAddress("DelayedWETHImpl"),
            PermissionedDelayedWETH: getAddress("PermissionedDelayedWETHImpl"),
            AnchorStateRegistry: getAddress("AnchorStateRegistryImpl"),
            OptimismMintableERC20Factory: getAddress("OptimismMintableERC20FactoryImpl"),
            OptimismPortal: getAddress("OptimismPortal2Impl"),
            SystemConfig: getAddress("SystemConfigImpl"),
            L1ERC721Bridge: getAddress("L1ERC721BridgeImpl"),
            ProtocolVersions: getAddress("ProtocolVersionsImpl"),
            SuperchainConfig: getAddress("SuperchainConfigImpl"),
            SharedLockbox: getAddress("SharedLockboxImpl")
=======
            L1CrossDomainMessenger: artifacts.getAddress("L1CrossDomainMessengerImpl"),
            L1StandardBridge: artifacts.getAddress("L1StandardBridgeImpl"),
            L2OutputOracle: artifacts.getAddress("L2OutputOracleImpl"),
            DisputeGameFactory: artifacts.getAddress("DisputeGameFactoryImpl"),
            DelayedWETH: artifacts.getAddress("DelayedWETHImpl"),
            PermissionedDelayedWETH: artifacts.getAddress("PermissionedDelayedWETHImpl"),
            AnchorStateRegistry: artifacts.getAddress("AnchorStateRegistryImpl"),
            OptimismMintableERC20Factory: artifacts.getAddress("OptimismMintableERC20FactoryImpl"),
            OptimismPortal: artifacts.getAddress("OptimismPortal2Impl"),
            SystemConfig: artifacts.getAddress("SystemConfigImpl"),
            L1ERC721Bridge: artifacts.getAddress("L1ERC721BridgeImpl"),
            ProtocolVersions: artifacts.getAddress("ProtocolVersionsImpl"),
            SuperchainConfig: artifacts.getAddress("SuperchainConfigImpl")
>>>>>>> 7b862463
        });
    }

    ////////////////////////////////////////////////////////////////
    //                    SetUp and Run                           //
    ////////////////////////////////////////////////////////////////

    /// @notice Deploy all of the L1 contracts necessary for a full Superchain with a single Op Chain.
    function run() public {
        console.log("Deploying a fresh OP Stack including SuperchainConfig");
        _run({ _needsSuperchain: true });
    }

    /// @notice Deploy a new OP Chain using an existing SuperchainConfig and ProtocolVersions
    /// @param _superchainConfigProxy Address of the existing SuperchainConfig proxy
    /// @param _protocolVersionsProxy Address of the existing ProtocolVersions proxy
    /// @param _sharedLockboxProxy Address of the existing SharedLockbox proxy
    function runWithSuperchain(
        address payable _superchainConfigProxy,
        address payable _protocolVersionsProxy,
        address payable _sharedLockboxProxy
    )
        public
    {
        require(_superchainConfigProxy != address(0), "Deploy: must specify address for superchain config proxy");
        require(_protocolVersionsProxy != address(0), "Deploy: must specify address for protocol versions proxy");
        require(_sharedLockboxProxy != address(0), "Deploy: must specify address for shared lockbox proxy");

        vm.chainId(cfg.l1ChainID());

        console.log("Deploying a fresh OP Stack with existing SuperchainConfig and ProtocolVersions");

        IProxy scProxy = IProxy(_superchainConfigProxy);
        artifacts.save("SuperchainConfigImpl", scProxy.implementation());
        artifacts.save("SuperchainConfigProxy", _superchainConfigProxy);

        IProxy pvProxy = IProxy(_protocolVersionsProxy);
        artifacts.save("ProtocolVersionsImpl", pvProxy.implementation());
        artifacts.save("ProtocolVersionsProxy", _protocolVersionsProxy);

        IProxy slProxy = IProxy(_sharedLockboxProxy);
        save("SharedLockboxImpl", slProxy.implementation());
        save("SharedLockboxProxy", _sharedLockboxProxy);

        _run({ _needsSuperchain: false });
    }

    /// @notice Used for L1 alloc generation.
    function runWithStateDump() public {
        vm.chainId(cfg.l1ChainID());
        _run({ _needsSuperchain: true });
        vm.dumpState(Config.stateDumpPath(""));
    }

    /// @notice Deploy all L1 contracts and write the state diff to a file.
    ///         Used to generate kontrol tests.
    function runWithStateDiff() public stateDiff {
        _run({ _needsSuperchain: true });
    }

    /// @notice Internal function containing the deploy logic.
    function _run(bool _needsSuperchain) internal virtual {
        console.log("start of L1 Deploy!");

        // Set up the Superchain if needed.
        if (_needsSuperchain) {
            deploySuperchain({ _isInterop: cfg.useInterop() });
        }

        deployImplementations({ _isInterop: cfg.useInterop() });

        // Deploy Current OPChain Contracts
        deployOpChain();

        // Set the respected game type according to the deploy config
        vm.startPrank(ISuperchainConfig(artifacts.mustGetAddress("SuperchainConfigProxy")).guardian());
        IOptimismPortal2(artifacts.mustGetAddress("OptimismPortalProxy")).setRespectedGameType(
            GameType.wrap(uint32(cfg.respectedGameType()))
        );
        vm.stopPrank();

        if (cfg.useCustomGasToken()) {
            // Reset the systemconfig then reinitialize it with the custom gas token
            resetInitializedProxy("SystemConfig");
            initializeSystemConfig();
        }

        if (cfg.useAltDA()) {
            bytes32 typeHash = keccak256(bytes(cfg.daCommitmentType()));
            bytes32 keccakHash = keccak256(bytes("KeccakCommitment"));
            if (typeHash == keccakHash) {
                deployOpAltDA();
            }
        }

        transferProxyAdminOwnership();
        console.log("set up op chain!");
    }

    ////////////////////////////////////////////////////////////////
    //           High Level Deployment Functions                  //
    ////////////////////////////////////////////////////////////////

    /// @notice Deploy a full system with a new SuperchainConfig
    ///         The Superchain system has 3 singleton contracts which lie outside of an OP Chain:
    ///         1. The SuperchainConfig contract
    ///         2. The ProtocolVersions contract
    ///         3. The SharedLockbox contract
    function deploySuperchain(bool _isInterop) public {
        require(_isInterop == cfg.useInterop(), "Deploy: Interop setting mismatch.");

        console.log("Setting up Superchain");
        DeploySuperchain ds = new DeploySuperchain();
        (DeploySuperchainInput dsi, DeploySuperchainOutput dso) = ds.etchIOContracts();

        // Set the input values on the input contract.
        // TODO: when DeployAuthSystem is done, finalSystemOwner should be replaced with the Foundation Upgrades Safe
        dsi.set(dsi.protocolVersionsOwner.selector, cfg.finalSystemOwner());
        dsi.set(dsi.superchainProxyAdminOwner.selector, cfg.finalSystemOwner());
        dsi.set(dsi.guardian.selector, cfg.superchainConfigGuardian());
        dsi.set(dsi.paused.selector, false);
        dsi.set(dsi.requiredProtocolVersion.selector, ProtocolVersion.wrap(cfg.requiredProtocolVersion()));
        dsi.set(dsi.recommendedProtocolVersion.selector, ProtocolVersion.wrap(cfg.recommendedProtocolVersion()));
        dsi.set(dsi.isInterop.selector, _isInterop);

        if (_isInterop) {
            ds = DeploySuperchain(new DeploySuperchainInterop());
        }
        // Run the deployment script.
        ds.run(dsi, dso);
        artifacts.save("SuperchainProxyAdmin", address(dso.superchainProxyAdmin()));
        artifacts.save("SuperchainConfigProxy", address(dso.superchainConfigProxy()));
        artifacts.save("SuperchainConfigImpl", address(dso.superchainConfigImpl()));
        artifacts.save("ProtocolVersionsProxy", address(dso.protocolVersionsProxy()));
        artifacts.save("ProtocolVersionsImpl", address(dso.protocolVersionsImpl()));

        if (_isInterop) {
            save("SharedLockboxProxy", address(dso.sharedLockboxProxy()));
            save("SharedLockboxImpl", address(dso.sharedLockboxImpl()));
        }

        // First run assertions for the ProtocolVersions, SuperchainConfig and SharedLockbox proxy contracts.
        Types.ContractSet memory contracts = _proxies();
        ChainAssertions.checkProtocolVersions({ _contracts: contracts, _cfg: cfg, _isProxy: true });
        ChainAssertions.checkSuperchainConfig({ _contracts: contracts, _cfg: cfg, _isProxy: true, _isPaused: false });

        if (_isInterop) {
            ChainAssertions.checkSuperchainConfigInterop({
                _contracts: contracts,
                _cfg: cfg,
                _isProxy: true,
                _isPaused: false
            });
            ChainAssertions.checkSharedLockbox({ _contracts: contracts, _isProxy: true });
        }

        // Then replace the ProtocolVersions proxy with the implementation address and run assertions on it.
        contracts.ProtocolVersions = artifacts.mustGetAddress("ProtocolVersionsImpl");
        ChainAssertions.checkProtocolVersions({ _contracts: contracts, _cfg: cfg, _isProxy: false });

<<<<<<< HEAD
        if (_isInterop) {
            // Then replace the SharedLockbox proxy with the implementation address and run assertions on it.
            contracts.SharedLockbox = mustGetAddress("SharedLockboxImpl");
            ChainAssertions.checkSharedLockbox({ _contracts: contracts, _isProxy: false });

            // Finally replace the SuperchainConfig proxy with the implementation address and run assertions on it.
            contracts.SuperchainConfig = mustGetAddress("SuperchainConfigImpl");
            ChainAssertions.checkSuperchainConfigInterop({
                _contracts: contracts,
                _cfg: cfg,
                _isPaused: false,
                _isProxy: false
            });
        } else {
            // Finally replace the SuperchainConfig proxy with the implementation address and run assertions on it.
            contracts.SuperchainConfig = mustGetAddress("SuperchainConfigImpl");
            ChainAssertions.checkSuperchainConfig({ _contracts: contracts, _cfg: cfg, _isPaused: false, _isProxy: false });
        }
=======
        // Finally replace the SuperchainConfig proxy with the implementation address and run assertions on it.
        contracts.SuperchainConfig = artifacts.mustGetAddress("SuperchainConfigImpl");
        ChainAssertions.checkSuperchainConfig({ _contracts: contracts, _cfg: cfg, _isPaused: false, _isProxy: false });
>>>>>>> 7b862463
    }

    /// @notice Deploy all of the implementations
    /// @param _isInterop Whether to use interop
    function deployImplementations(bool _isInterop) public {
        require(_isInterop == cfg.useInterop(), "Deploy: Interop setting mismatch.");

        console.log("Deploying implementations");

        DeployImplementations di = new DeployImplementations();
        (DeployImplementationsInput dii, DeployImplementationsOutput dio) = di.etchIOContracts();

        dii.set(dii.withdrawalDelaySeconds.selector, cfg.faultGameWithdrawalDelay());
        dii.set(dii.minProposalSizeBytes.selector, cfg.preimageOracleMinProposalSize());
        dii.set(dii.challengePeriodSeconds.selector, cfg.preimageOracleChallengePeriod());
        dii.set(dii.proofMaturityDelaySeconds.selector, cfg.proofMaturityDelaySeconds());
        dii.set(dii.disputeGameFinalityDelaySeconds.selector, cfg.disputeGameFinalityDelaySeconds());
        dii.set(dii.mipsVersion.selector, Config.useMultithreadedCannon() ? 2 : 1);
        string memory release = "dev";
        dii.set(dii.l1ContractsRelease.selector, release);
        dii.set(dii.superchainConfigProxy.selector, artifacts.mustGetAddress("SuperchainConfigProxy"));
        dii.set(dii.protocolVersionsProxy.selector, artifacts.mustGetAddress("ProtocolVersionsProxy"));

        if (_isInterop) {
            di = DeployImplementations(new DeployImplementationsInterop());
        }
        di.run(dii, dio);

        // Save the implementation addresses which are needed outside of this function or script.
        // When called in a fork test, this will overwrite the existing implementations.
        artifacts.save("MipsSingleton", address(dio.mipsSingleton()));
        artifacts.save("OPContractsManager", address(dio.opcm()));
        artifacts.save("DelayedWETHImpl", address(dio.delayedWETHImpl()));

        // Get a contract set from the implementation addresses which were just deployed.
        Types.ContractSet memory contracts = Types.ContractSet({
            L1CrossDomainMessenger: address(dio.l1CrossDomainMessengerImpl()),
            L1StandardBridge: address(dio.l1StandardBridgeImpl()),
            L2OutputOracle: address(0),
            DisputeGameFactory: address(dio.disputeGameFactoryImpl()),
            DelayedWETH: address(dio.delayedWETHImpl()),
            PermissionedDelayedWETH: address(dio.delayedWETHImpl()),
            AnchorStateRegistry: address(0),
            OptimismMintableERC20Factory: address(dio.optimismMintableERC20FactoryImpl()),
            OptimismPortal: address(dio.optimismPortalImpl()),
            SystemConfig: address(dio.systemConfigImpl()),
            L1ERC721Bridge: address(dio.l1ERC721BridgeImpl()),
            // We didn't deploy new versions of these in this function, so just read the existing ones.
            ProtocolVersions: artifacts.mustGetAddress("ProtocolVersionsImpl"),
            SuperchainConfig: artifacts.mustGetAddress("SuperchainConfigImpl")
        });

        ChainAssertions.checkL1CrossDomainMessenger({ _contracts: contracts, _vm: vm, _isProxy: false });
        ChainAssertions.checkL1StandardBridge({ _contracts: contracts, _isProxy: false });
        ChainAssertions.checkL1ERC721Bridge({ _contracts: contracts, _isProxy: false });
        ChainAssertions.checkOptimismPortal2({ _contracts: contracts, _cfg: cfg, _isProxy: false });
        ChainAssertions.checkOptimismMintableERC20Factory({ _contracts: contracts, _isProxy: false });
        ChainAssertions.checkDisputeGameFactory({ _contracts: contracts, _expectedOwner: address(0), _isProxy: false });
        ChainAssertions.checkDelayedWETH({
            _contracts: contracts,
            _cfg: cfg,
            _isProxy: false,
            _expectedOwner: address(0)
        });
        ChainAssertions.checkPreimageOracle({
            _oracle: IPreimageOracle(address(dio.preimageOracleSingleton())),
            _cfg: cfg
        });
        ChainAssertions.checkMIPS({
            _mips: IMIPS(address(dio.mipsSingleton())),
            _oracle: IPreimageOracle(address(dio.preimageOracleSingleton()))
        });
        ChainAssertions.checkOPContractsManager({
            _contracts: contracts,
            _opcm: OPContractsManager(address(dio.opcm())),
            _mips: IMIPS(address(dio.mipsSingleton()))
        });
        if (_isInterop) {
            ChainAssertions.checkSystemConfigInterop({ _contracts: contracts, _cfg: cfg, _isProxy: false });
        } else {
            ChainAssertions.checkSystemConfig({ _contracts: contracts, _cfg: cfg, _isProxy: false });
        }
    }

    /// @notice Deploy all of the OP Chain specific contracts
    function deployOpChain() public {
        console.log("Deploying OP Chain");

        // Ensure that the requisite contracts are deployed
        address superchainConfigProxy = artifacts.mustGetAddress("SuperchainConfigProxy");
        OPContractsManager opcm = OPContractsManager(artifacts.mustGetAddress("OPContractsManager"));

        OPContractsManager.DeployInput memory deployInput = getDeployInput();
        OPContractsManager.DeployOutput memory deployOutput = opcm.deploy(deployInput);

        // Save all deploy outputs from the OPCM, in the order they are declared in the DeployOutput struct
        artifacts.save("ProxyAdmin", address(deployOutput.opChainProxyAdmin));
        artifacts.save("AddressManager", address(deployOutput.addressManager));
        artifacts.save("L1ERC721BridgeProxy", address(deployOutput.l1ERC721BridgeProxy));
        artifacts.save("SystemConfigProxy", address(deployOutput.systemConfigProxy));
        artifacts.save("OptimismMintableERC20FactoryProxy", address(deployOutput.optimismMintableERC20FactoryProxy));
        artifacts.save("L1StandardBridgeProxy", address(deployOutput.l1StandardBridgeProxy));
        artifacts.save("L1CrossDomainMessengerProxy", address(deployOutput.l1CrossDomainMessengerProxy));

        // Fault Proof contracts
        artifacts.save("DisputeGameFactoryProxy", address(deployOutput.disputeGameFactoryProxy));
        artifacts.save("PermissionedDelayedWETHProxy", address(deployOutput.delayedWETHPermissionedGameProxy));
        artifacts.save("AnchorStateRegistryProxy", address(deployOutput.anchorStateRegistryProxy));
        artifacts.save("PermissionedDisputeGame", address(deployOutput.permissionedDisputeGame));
        artifacts.save("OptimismPortalProxy", address(deployOutput.optimismPortalProxy));
        artifacts.save("OptimismPortal2Proxy", address(deployOutput.optimismPortalProxy));

        // Check if the permissionless game implementation is already set
        IDisputeGameFactory factory = IDisputeGameFactory(artifacts.mustGetAddress("DisputeGameFactoryProxy"));
        address permissionlessGameImpl = address(factory.gameImpls(GameTypes.CANNON));

        // Deploy and setup the PermissionlessDelayedWeth not provided by the OPCM.
        // If the following require statement is hit, you can delete the block of code after it.
        require(
            permissionlessGameImpl == address(0),
            "Deploy: The PermissionlessDelayedWETH is already set by the OPCM, it is no longer necessary to deploy it separately."
        );
        address delayedWETHImpl = artifacts.mustGetAddress("DelayedWETHImpl");
        address delayedWETHPermissionlessGameProxy = deployERC1967ProxyWithOwner("DelayedWETHProxy", msg.sender);
        vm.broadcast(msg.sender);
        IProxy(payable(delayedWETHPermissionlessGameProxy)).upgradeToAndCall({
            _implementation: delayedWETHImpl,
            _data: abi.encodeCall(IDelayedWETH.initialize, (msg.sender, ISuperchainConfig(superchainConfigProxy)))
        });

        setAlphabetFaultGameImplementation();
        setFastFaultGameImplementation();
        setCannonFaultGameImplementation();

        transferDisputeGameFactoryOwnership();
        transferDelayedWETHOwnership();
        transferPermissionedDelayedWETHOwnership();
    }

    /// @notice Add AltDA setup to the OP chain
    function deployOpAltDA() public {
        console.log("Deploying OP AltDA");
        deployDataAvailabilityChallengeProxy();
        deployDataAvailabilityChallenge();
        initializeDataAvailabilityChallenge();
    }

    ////////////////////////////////////////////////////////////////
    //                Proxy Deployment Functions                  //
    ////////////////////////////////////////////////////////////////

    /// @notice Deploys an ERC1967Proxy contract with the ProxyAdmin as the owner.
    /// @param _name The name of the proxy contract to be deployed.
    /// @return addr_ The address of the deployed proxy contract.
    function deployERC1967Proxy(string memory _name) public returns (address addr_) {
        addr_ = deployERC1967ProxyWithOwner(_name, artifacts.mustGetAddress("ProxyAdmin"));
    }

    /// @notice Deploys an ERC1967Proxy contract with a specified owner.
    /// @param _name The name of the proxy contract to be deployed.
    /// @param _proxyOwner The address of the owner of the proxy contract.
    /// @return addr_ The address of the deployed proxy contract.
    function deployERC1967ProxyWithOwner(
        string memory _name,
        address _proxyOwner
    )
        public
        broadcast
        returns (address addr_)
    {
        IProxy proxy = IProxy(
            DeployUtils.create2AndSave({
                _save: artifacts,
                _salt: keccak256(abi.encode(_implSalt(), _name)),
                _name: "Proxy",
                _nick: _name,
                _args: DeployUtils.encodeConstructor(abi.encodeCall(IProxy.__constructor__, (_proxyOwner)))
            })
        );
        require(EIP1967Helper.getAdmin(address(proxy)) == _proxyOwner, "Deploy: EIP1967Proxy admin not set");
        addr_ = address(proxy);
    }

    /// @notice Deploy the DataAvailabilityChallengeProxy
    function deployDataAvailabilityChallengeProxy() public broadcast returns (address addr_) {
        address proxyAdmin = artifacts.mustGetAddress("ProxyAdmin");
        IProxy proxy = IProxy(
            DeployUtils.create2AndSave({
                _save: artifacts,
                _salt: _implSalt(),
                _name: "Proxy",
                _nick: "DataAvailabilityChallengeProxy",
                _args: DeployUtils.encodeConstructor(abi.encodeCall(IProxy.__constructor__, (proxyAdmin)))
            })
        );
        require(
            EIP1967Helper.getAdmin(address(proxy)) == proxyAdmin, "Deploy: DataAvailabilityChallengeProxy admin not set"
        );
        addr_ = address(proxy);
    }

    ////////////////////////////////////////////////////////////////
    //             Implementation Deployment Functions            //
    ////////////////////////////////////////////////////////////////

    /// @notice Deploy the DataAvailabilityChallenge
    function deployDataAvailabilityChallenge() public broadcast returns (address addr_) {
        IDataAvailabilityChallenge dac = IDataAvailabilityChallenge(
            DeployUtils.create2AndSave({
                _save: artifacts,
                _salt: _implSalt(),
                _name: "DataAvailabilityChallenge",
                _nick: "DataAvailabilityChallengeImpl",
                _args: DeployUtils.encodeConstructor(abi.encodeCall(IDataAvailabilityChallenge.__constructor__, ()))
            })
        );
        addr_ = address(dac);
    }

    ////////////////////////////////////////////////////////////////
    //                    Initialize Functions                    //
    ////////////////////////////////////////////////////////////////

    /// @notice Initialize the SystemConfig
    function initializeSystemConfig() public broadcast {
        console.log("Upgrading and initializing SystemConfig proxy");
        address systemConfigProxy = artifacts.mustGetAddress("SystemConfigProxy");
        address systemConfig = artifacts.mustGetAddress("SystemConfigImpl");

        bytes32 batcherHash = bytes32(uint256(uint160(cfg.batchSenderAddress())));

        address customGasTokenAddress = Constants.ETHER;
        if (cfg.useCustomGasToken()) {
            customGasTokenAddress = cfg.customGasTokenAddress();
        }

        IProxyAdmin proxyAdmin = IProxyAdmin(payable(artifacts.mustGetAddress("ProxyAdmin")));
        proxyAdmin.upgradeAndCall({
            _proxy: payable(systemConfigProxy),
            _implementation: systemConfig,
            _data: abi.encodeCall(
                ISystemConfig.initialize,
                (
                    cfg.finalSystemOwner(),
                    cfg.basefeeScalar(),
                    cfg.blobbasefeeScalar(),
                    batcherHash,
                    uint64(cfg.l2GenesisBlockGasLimit()),
                    cfg.p2pSequencerAddress(),
                    Constants.DEFAULT_RESOURCE_CONFIG(),
                    cfg.batchInboxAddress(),
                    ISystemConfig.Addresses({
                        l1CrossDomainMessenger: artifacts.mustGetAddress("L1CrossDomainMessengerProxy"),
                        l1ERC721Bridge: artifacts.mustGetAddress("L1ERC721BridgeProxy"),
                        l1StandardBridge: artifacts.mustGetAddress("L1StandardBridgeProxy"),
                        disputeGameFactory: artifacts.mustGetAddress("DisputeGameFactoryProxy"),
                        optimismPortal: artifacts.mustGetAddress("OptimismPortalProxy"),
                        optimismMintableERC20Factory: artifacts.mustGetAddress("OptimismMintableERC20FactoryProxy")
                    })
                )
            )
        });

        ISystemConfig config = ISystemConfig(systemConfigProxy);
        string memory version = config.version();
        console.log("SystemConfig version: %s", version);

        ChainAssertions.checkSystemConfig({ _contracts: _proxies(), _cfg: cfg, _isProxy: true });
    }

    /// @notice Initialize the DataAvailabilityChallenge
    function initializeDataAvailabilityChallenge() public broadcast {
        console.log("Upgrading and initializing DataAvailabilityChallenge proxy");
        address dataAvailabilityChallengeProxy = artifacts.mustGetAddress("DataAvailabilityChallengeProxy");
        address dataAvailabilityChallenge = artifacts.mustGetAddress("DataAvailabilityChallengeImpl");

        address finalSystemOwner = cfg.finalSystemOwner();
        uint256 daChallengeWindow = cfg.daChallengeWindow();
        uint256 daResolveWindow = cfg.daResolveWindow();
        uint256 daBondSize = cfg.daBondSize();
        uint256 daResolverRefundPercentage = cfg.daResolverRefundPercentage();

        IProxyAdmin proxyAdmin = IProxyAdmin(payable(artifacts.mustGetAddress("ProxyAdmin")));
        proxyAdmin.upgradeAndCall({
            _proxy: payable(dataAvailabilityChallengeProxy),
            _implementation: dataAvailabilityChallenge,
            _data: abi.encodeCall(
                IDataAvailabilityChallenge.initialize,
                (finalSystemOwner, daChallengeWindow, daResolveWindow, daBondSize, daResolverRefundPercentage)
            )
        });

        IDataAvailabilityChallenge dac = IDataAvailabilityChallenge(payable(dataAvailabilityChallengeProxy));
        string memory version = dac.version();
        console.log("DataAvailabilityChallenge version: %s", version);

        require(dac.owner() == finalSystemOwner, "Deploy: DataAvailabilityChallenge owner not set");
        require(
            dac.challengeWindow() == daChallengeWindow, "Deploy: DataAvailabilityChallenge challenge window not set"
        );
        require(dac.resolveWindow() == daResolveWindow, "Deploy: DataAvailabilityChallenge resolve window not set");
        require(dac.bondSize() == daBondSize, "Deploy: DataAvailabilityChallenge bond size not set");
        require(
            dac.resolverRefundPercentage() == daResolverRefundPercentage,
            "Deploy: DataAvailabilityChallenge resolver refund percentage not set"
        );
    }

    ////////////////////////////////////////////////////////////////
    //         Ownership Transfer Helper Functions                //
    ////////////////////////////////////////////////////////////////

    /// @notice Transfer ownership of the ProxyAdmin contract to the final system owner
    function transferProxyAdminOwnership() public broadcast {
        // Get the ProxyAdmin contract.
        IProxyAdmin proxyAdmin = IProxyAdmin(artifacts.mustGetAddress("ProxyAdmin"));

        // Transfer ownership to the final system owner if necessary.
        address owner = proxyAdmin.owner();
        address finalSystemOwner = cfg.finalSystemOwner();
        if (owner != finalSystemOwner) {
            proxyAdmin.transferOwnership(finalSystemOwner);
            console.log("ProxyAdmin ownership transferred to final system owner at: %s", finalSystemOwner);
        }

        // Make sure the ProxyAdmin owner is set to the final system owner.
        owner = proxyAdmin.owner();
        require(owner == finalSystemOwner, "Deploy: ProxyAdmin ownership not transferred to final system owner");
    }

    /// @notice Transfer ownership of the DisputeGameFactory contract to the final system owner
    function transferDisputeGameFactoryOwnership() public broadcast {
        console.log("Transferring DisputeGameFactory ownership to Safe");
        IDisputeGameFactory disputeGameFactory =
            IDisputeGameFactory(artifacts.mustGetAddress("DisputeGameFactoryProxy"));
        address owner = disputeGameFactory.owner();
        address finalSystemOwner = cfg.finalSystemOwner();

        if (owner != finalSystemOwner) {
            disputeGameFactory.transferOwnership(finalSystemOwner);
            console.log("DisputeGameFactory ownership transferred to final system owner at: %s", finalSystemOwner);
        }
        ChainAssertions.checkDisputeGameFactory({
            _contracts: _proxies(),
            _expectedOwner: finalSystemOwner,
            _isProxy: true
        });
    }

    /// @notice Transfer ownership of the DelayedWETH contract to the final system owner
    function transferDelayedWETHOwnership() public broadcast {
        console.log("Transferring DelayedWETH ownership to Safe");
        IDelayedWETH weth = IDelayedWETH(artifacts.mustGetAddress("DelayedWETHProxy"));
        address owner = weth.owner();

        address finalSystemOwner = cfg.finalSystemOwner();
        if (owner != finalSystemOwner) {
            weth.transferOwnership(finalSystemOwner);
            console.log("DelayedWETH ownership transferred to final system owner at: %s", finalSystemOwner);
        }
        ChainAssertions.checkDelayedWETH({
            _contracts: _proxies(),
            _cfg: cfg,
            _isProxy: true,
            _expectedOwner: finalSystemOwner
        });
    }

    /// @notice Transfer ownership of the permissioned DelayedWETH contract to the final system owner
    function transferPermissionedDelayedWETHOwnership() public broadcast {
        console.log("Transferring permissioned DelayedWETH ownership to Safe");
        IDelayedWETH weth = IDelayedWETH(artifacts.mustGetAddress("PermissionedDelayedWETHProxy"));
        address owner = weth.owner();

        address finalSystemOwner = cfg.finalSystemOwner();
        if (owner != finalSystemOwner) {
            weth.transferOwnership(finalSystemOwner);
            console.log("DelayedWETH ownership transferred to final system owner at: %s", finalSystemOwner);
        }
        ChainAssertions.checkPermissionedDelayedWETH({
            _contracts: _proxies(),
            _cfg: cfg,
            _isProxy: true,
            _expectedOwner: finalSystemOwner
        });
    }

    ///////////////////////////////////////////////////////////
    //         Proofs setup helper functions                 //
    ///////////////////////////////////////////////////////////

    /// @notice Load the appropriate mips absolute prestate for devenets depending on config environment.
    function loadMipsAbsolutePrestate() internal returns (Claim mipsAbsolutePrestate_) {
        if (block.chainid == Chains.LocalDevnet || block.chainid == Chains.GethDevnet) {
            if (Config.useMultithreadedCannon()) {
                return _loadDevnetMtMipsAbsolutePrestate();
            } else {
                return _loadDevnetStMipsAbsolutePrestate();
            }
        } else {
            console.log(
                "[Cannon Dispute Game] Using absolute prestate from config: %x", cfg.faultGameAbsolutePrestate()
            );
            mipsAbsolutePrestate_ = Claim.wrap(bytes32(cfg.faultGameAbsolutePrestate()));
        }
    }

    /// @notice Loads the singlethreaded mips absolute prestate from the prestate-proof for devnets otherwise
    ///         from the config.
    function _loadDevnetStMipsAbsolutePrestate() internal returns (Claim mipsAbsolutePrestate_) {
        // Fetch the absolute prestate dump
        string memory filePath = string.concat(vm.projectRoot(), "/../../op-program/bin/prestate-proof.json");
        if (bytes(Process.bash(string.concat("[[ -f ", filePath, " ]] && echo \"present\""))).length == 0) {
            revert(
                "Deploy: cannon prestate dump not found, generate it with `make cannon-prestate` in the monorepo root"
            );
        }
        mipsAbsolutePrestate_ =
            Claim.wrap(abi.decode(bytes(Process.bash(string.concat("cat ", filePath, " | jq -r .pre"))), (bytes32)));
        console.log(
            "[Cannon Dispute Game] Using devnet MIPS Absolute prestate: %s",
            vm.toString(Claim.unwrap(mipsAbsolutePrestate_))
        );
    }

    /// @notice Loads the multithreaded mips absolute prestate from the prestate-proof-mt for devnets otherwise
    ///         from the config.
    function _loadDevnetMtMipsAbsolutePrestate() internal returns (Claim mipsAbsolutePrestate_) {
        // Fetch the absolute prestate dump
        string memory filePath = string.concat(vm.projectRoot(), "/../../op-program/bin/prestate-proof-mt.json");
        if (bytes(Process.bash(string.concat("[[ -f ", filePath, " ]] && echo \"present\""))).length == 0) {
            revert(
                "Deploy: MT-Cannon prestate dump not found, generate it with `make cannon-prestate-mt` in the monorepo root"
            );
        }
        mipsAbsolutePrestate_ =
            Claim.wrap(abi.decode(bytes(Process.bash(string.concat("cat ", filePath, " | jq -r .pre"))), (bytes32)));
        console.log(
            "[MT-Cannon Dispute Game] Using devnet MIPS64 Absolute prestate: %s",
            vm.toString(Claim.unwrap(mipsAbsolutePrestate_))
        );
    }

    /// @notice Sets the implementation for the `CANNON` game type in the `DisputeGameFactory`
    function setCannonFaultGameImplementation() public broadcast {
        console.log("Setting Cannon FaultDisputeGame implementation");
        IDisputeGameFactory factory = IDisputeGameFactory(artifacts.mustGetAddress("DisputeGameFactoryProxy"));
        IDelayedWETH weth = IDelayedWETH(artifacts.mustGetAddress("DelayedWETHProxy"));

        // Set the Cannon FaultDisputeGame implementation in the factory.
        _setFaultGameImplementation({
            _factory: factory,
            _params: IFaultDisputeGame.GameConstructorParams({
                gameType: GameTypes.CANNON,
                absolutePrestate: loadMipsAbsolutePrestate(),
                maxGameDepth: cfg.faultGameMaxDepth(),
                splitDepth: cfg.faultGameSplitDepth(),
                clockExtension: Duration.wrap(uint64(cfg.faultGameClockExtension())),
                maxClockDuration: Duration.wrap(uint64(cfg.faultGameMaxClockDuration())),
                vm: IBigStepper(artifacts.mustGetAddress("MipsSingleton")),
                weth: weth,
                anchorStateRegistry: IAnchorStateRegistry(artifacts.mustGetAddress("AnchorStateRegistryProxy")),
                l2ChainId: cfg.l2ChainID()
            })
        });
    }

    /// @notice Sets the implementation for the `ALPHABET` game type in the `DisputeGameFactory`
    function setAlphabetFaultGameImplementation() public onlyDevnet broadcast {
        console.log("Setting Alphabet FaultDisputeGame implementation");
        IDisputeGameFactory factory = IDisputeGameFactory(artifacts.mustGetAddress("DisputeGameFactoryProxy"));
        IDelayedWETH weth = IDelayedWETH(artifacts.mustGetAddress("DelayedWETHProxy"));

        Claim outputAbsolutePrestate = Claim.wrap(bytes32(cfg.faultGameAbsolutePrestate()));
        _setFaultGameImplementation({
            _factory: factory,
            _params: IFaultDisputeGame.GameConstructorParams({
                gameType: GameTypes.ALPHABET,
                absolutePrestate: outputAbsolutePrestate,
                // The max depth for the alphabet trace is always 3. Add 1 because split depth is fully inclusive.
                maxGameDepth: cfg.faultGameSplitDepth() + 3 + 1,
                splitDepth: cfg.faultGameSplitDepth(),
                clockExtension: Duration.wrap(uint64(cfg.faultGameClockExtension())),
                maxClockDuration: Duration.wrap(uint64(cfg.faultGameMaxClockDuration())),
                vm: IBigStepper(
                    new AlphabetVM(outputAbsolutePrestate, IPreimageOracle(artifacts.mustGetAddress("PreimageOracle")))
                ),
                weth: weth,
                anchorStateRegistry: IAnchorStateRegistry(artifacts.mustGetAddress("AnchorStateRegistryProxy")),
                l2ChainId: cfg.l2ChainID()
            })
        });
    }

    /// @notice Sets the implementation for the `ALPHABET` game type in the `DisputeGameFactory`
    function setFastFaultGameImplementation() public onlyDevnet broadcast {
        console.log("Setting Fast FaultDisputeGame implementation");
        IDisputeGameFactory factory = IDisputeGameFactory(artifacts.mustGetAddress("DisputeGameFactoryProxy"));
        IDelayedWETH weth = IDelayedWETH(artifacts.mustGetAddress("DelayedWETHProxy"));

        Claim outputAbsolutePrestate = Claim.wrap(bytes32(cfg.faultGameAbsolutePrestate()));
        IPreimageOracle fastOracle = IPreimageOracle(
            DeployUtils.create2AndSave({
                _save: artifacts,
                _salt: _implSalt(),
                _name: "PreimageOracle",
                _nick: "FastPreimageOracle",
                _args: DeployUtils.encodeConstructor(
                    abi.encodeCall(IPreimageOracle.__constructor__, (cfg.preimageOracleMinProposalSize(), 0))
                )
            })
        );
        _setFaultGameImplementation({
            _factory: factory,
            _params: IFaultDisputeGame.GameConstructorParams({
                gameType: GameTypes.FAST,
                absolutePrestate: outputAbsolutePrestate,
                // The max depth for the alphabet trace is always 3. Add 1 because split depth is fully inclusive.
                maxGameDepth: cfg.faultGameSplitDepth() + 3 + 1,
                splitDepth: cfg.faultGameSplitDepth(),
                clockExtension: Duration.wrap(uint64(cfg.faultGameClockExtension())),
                maxClockDuration: Duration.wrap(0), // Resolvable immediately
                vm: IBigStepper(new AlphabetVM(outputAbsolutePrestate, fastOracle)),
                weth: weth,
                anchorStateRegistry: IAnchorStateRegistry(artifacts.mustGetAddress("AnchorStateRegistryProxy")),
                l2ChainId: cfg.l2ChainID()
            })
        });
    }

    /// @notice Sets the implementation for the given fault game type in the `DisputeGameFactory`.
    function _setFaultGameImplementation(
        IDisputeGameFactory _factory,
        IFaultDisputeGame.GameConstructorParams memory _params
    )
        internal
    {
        if (address(_factory.gameImpls(_params.gameType)) != address(0)) {
            console.log(
                "[WARN] DisputeGameFactoryProxy: `FaultDisputeGame` implementation already set for game type: %s",
                vm.toString(GameType.unwrap(_params.gameType))
            );
            return;
        }

        uint32 rawGameType = GameType.unwrap(_params.gameType);
        require(
            rawGameType != GameTypes.PERMISSIONED_CANNON.raw(), "Deploy: Permissioned Game should be deployed by OPCM"
        );

        _factory.setImplementation(
            _params.gameType,
            IDisputeGame(
                DeployUtils.create2AndSave({
                    _save: artifacts,
                    _salt: _implSalt(),
                    _name: "FaultDisputeGame",
                    _nick: string.concat("FaultDisputeGame_", vm.toString(rawGameType)),
                    _args: DeployUtils.encodeConstructor(abi.encodeCall(IFaultDisputeGame.__constructor__, (_params)))
                })
            )
        );

        string memory gameTypeString;
        if (rawGameType == GameTypes.CANNON.raw()) {
            gameTypeString = "Cannon";
        } else if (rawGameType == GameTypes.ALPHABET.raw()) {
            gameTypeString = "Alphabet";
        } else {
            gameTypeString = "Unknown";
        }

        console.log(
            "DisputeGameFactoryProxy: set `FaultDisputeGame` implementation (Backend: %s | GameType: %s)",
            gameTypeString,
            vm.toString(rawGameType)
        );
    }

    /// @notice Get the DeployInput struct to use for testing
    function getDeployInput() public view returns (OPContractsManager.DeployInput memory) {
        string memory saltMixer = "salt mixer";
        return OPContractsManager.DeployInput({
            roles: OPContractsManager.Roles({
                opChainProxyAdminOwner: msg.sender,
                systemConfigOwner: cfg.finalSystemOwner(),
                batcher: cfg.batchSenderAddress(),
                unsafeBlockSigner: cfg.p2pSequencerAddress(),
                proposer: cfg.l2OutputOracleProposer(),
                challenger: cfg.l2OutputOracleChallenger()
            }),
            basefeeScalar: cfg.basefeeScalar(),
            blobBasefeeScalar: cfg.blobbasefeeScalar(),
            l2ChainId: cfg.l2ChainID(),
            startingAnchorRoot: abi.encode(
                OutputRoot({ root: Hash.wrap(cfg.faultGameGenesisOutputRoot()), l2BlockNumber: cfg.faultGameGenesisBlock() })
            ),
            saltMixer: saltMixer,
            gasLimit: uint64(cfg.l2GenesisBlockGasLimit()),
            disputeGameType: GameTypes.PERMISSIONED_CANNON,
            disputeAbsolutePrestate: Claim.wrap(bytes32(cfg.faultGameAbsolutePrestate())),
            disputeMaxGameDepth: cfg.faultGameMaxDepth(),
            disputeSplitDepth: cfg.faultGameSplitDepth(),
            disputeClockExtension: Duration.wrap(uint64(cfg.faultGameClockExtension())),
            disputeMaxClockDuration: Duration.wrap(uint64(cfg.faultGameMaxClockDuration()))
        });
    }

    /// @notice Reset the initialized value on a proxy contract so that it can be initialized again
    function resetInitializedProxy(string memory _contractName) internal {
        console.log("resetting initialized value on %s Proxy", _contractName);
        address proxy = artifacts.mustGetAddress(string.concat(_contractName, "Proxy"));
        StorageSlot memory slot = ForgeArtifacts.getInitializedSlot(_contractName);
        bytes32 slotVal = vm.load(proxy, bytes32(slot.slot));
        uint256 value = uint256(slotVal);
        value = value & ~(0xFF << (slot.offset * 8));
        slotVal = bytes32(value);
        vm.store(proxy, bytes32(slot.slot), slotVal);
    }
}<|MERGE_RESOLUTION|>--- conflicted
+++ resolved
@@ -116,22 +116,6 @@
     /// @notice Returns the proxy addresses, not reverting if any are unset.
     function _proxies() internal view returns (Types.ContractSet memory proxies_) {
         proxies_ = Types.ContractSet({
-<<<<<<< HEAD
-            L1CrossDomainMessenger: getAddress("L1CrossDomainMessengerProxy"),
-            L1StandardBridge: getAddress("L1StandardBridgeProxy"),
-            L2OutputOracle: getAddress("L2OutputOracleProxy"),
-            DisputeGameFactory: getAddress("DisputeGameFactoryProxy"),
-            DelayedWETH: getAddress("DelayedWETHProxy"),
-            PermissionedDelayedWETH: getAddress("PermissionedDelayedWETHProxy"),
-            AnchorStateRegistry: getAddress("AnchorStateRegistryProxy"),
-            OptimismMintableERC20Factory: getAddress("OptimismMintableERC20FactoryProxy"),
-            OptimismPortal: getAddress("OptimismPortalProxy"),
-            SystemConfig: getAddress("SystemConfigProxy"),
-            L1ERC721Bridge: getAddress("L1ERC721BridgeProxy"),
-            ProtocolVersions: getAddress("ProtocolVersionsProxy"),
-            SuperchainConfig: getAddress("SuperchainConfigProxy"),
-            SharedLockbox: getAddress("SharedLockboxProxy")
-=======
             L1CrossDomainMessenger: artifacts.getAddress("L1CrossDomainMessengerProxy"),
             L1StandardBridge: artifacts.getAddress("L1StandardBridgeProxy"),
             L2OutputOracle: artifacts.getAddress("L2OutputOracleProxy"),
@@ -144,30 +128,14 @@
             SystemConfig: artifacts.getAddress("SystemConfigProxy"),
             L1ERC721Bridge: artifacts.getAddress("L1ERC721BridgeProxy"),
             ProtocolVersions: artifacts.getAddress("ProtocolVersionsProxy"),
-            SuperchainConfig: artifacts.getAddress("SuperchainConfigProxy")
->>>>>>> 7b862463
+            SuperchainConfig: artifacts.getAddress("SuperchainConfigProxy"),
+            SharedLockbox: artifacts.getAddress("SharedLockboxProxy")
         });
     }
 
     /// @notice Returns the impl addresses, not reverting if any are unset.
     function _impls() internal view returns (Types.ContractSet memory impls_) {
         impls_ = Types.ContractSet({
-<<<<<<< HEAD
-            L1CrossDomainMessenger: getAddress("L1CrossDomainMessengerImpl"),
-            L1StandardBridge: getAddress("L1StandardBridgeImpl"),
-            L2OutputOracle: getAddress("L2OutputOracleImpl"),
-            DisputeGameFactory: getAddress("DisputeGameFactoryImpl"),
-            DelayedWETH: getAddress("DelayedWETHImpl"),
-            PermissionedDelayedWETH: getAddress("PermissionedDelayedWETHImpl"),
-            AnchorStateRegistry: getAddress("AnchorStateRegistryImpl"),
-            OptimismMintableERC20Factory: getAddress("OptimismMintableERC20FactoryImpl"),
-            OptimismPortal: getAddress("OptimismPortal2Impl"),
-            SystemConfig: getAddress("SystemConfigImpl"),
-            L1ERC721Bridge: getAddress("L1ERC721BridgeImpl"),
-            ProtocolVersions: getAddress("ProtocolVersionsImpl"),
-            SuperchainConfig: getAddress("SuperchainConfigImpl"),
-            SharedLockbox: getAddress("SharedLockboxImpl")
-=======
             L1CrossDomainMessenger: artifacts.getAddress("L1CrossDomainMessengerImpl"),
             L1StandardBridge: artifacts.getAddress("L1StandardBridgeImpl"),
             L2OutputOracle: artifacts.getAddress("L2OutputOracleImpl"),
@@ -180,8 +148,8 @@
             SystemConfig: artifacts.getAddress("SystemConfigImpl"),
             L1ERC721Bridge: artifacts.getAddress("L1ERC721BridgeImpl"),
             ProtocolVersions: artifacts.getAddress("ProtocolVersionsImpl"),
-            SuperchainConfig: artifacts.getAddress("SuperchainConfigImpl")
->>>>>>> 7b862463
+            SuperchainConfig: artifacts.getAddress("SuperchainConfigImpl"),
+            SharedLockbox: artifacts.getAddress("SharedLockboxImpl")
         });
     }
 
@@ -342,14 +310,13 @@
         contracts.ProtocolVersions = artifacts.mustGetAddress("ProtocolVersionsImpl");
         ChainAssertions.checkProtocolVersions({ _contracts: contracts, _cfg: cfg, _isProxy: false });
 
-<<<<<<< HEAD
         if (_isInterop) {
             // Then replace the SharedLockbox proxy with the implementation address and run assertions on it.
-            contracts.SharedLockbox = mustGetAddress("SharedLockboxImpl");
+            contracts.SharedLockbox = artifacts.mustGetAddress("SharedLockboxImpl");
             ChainAssertions.checkSharedLockbox({ _contracts: contracts, _isProxy: false });
 
             // Finally replace the SuperchainConfig proxy with the implementation address and run assertions on it.
-            contracts.SuperchainConfig = mustGetAddress("SuperchainConfigImpl");
+            contracts.SuperchainConfig = artifacts.mustGetAddress("SuperchainConfigImpl");
             ChainAssertions.checkSuperchainConfigInterop({
                 _contracts: contracts,
                 _cfg: cfg,
@@ -358,14 +325,9 @@
             });
         } else {
             // Finally replace the SuperchainConfig proxy with the implementation address and run assertions on it.
-            contracts.SuperchainConfig = mustGetAddress("SuperchainConfigImpl");
+            contracts.SuperchainConfig = artifacts.mustGetAddress("SuperchainConfigImpl");
             ChainAssertions.checkSuperchainConfig({ _contracts: contracts, _cfg: cfg, _isPaused: false, _isProxy: false });
         }
-=======
-        // Finally replace the SuperchainConfig proxy with the implementation address and run assertions on it.
-        contracts.SuperchainConfig = artifacts.mustGetAddress("SuperchainConfigImpl");
-        ChainAssertions.checkSuperchainConfig({ _contracts: contracts, _cfg: cfg, _isPaused: false, _isProxy: false });
->>>>>>> 7b862463
     }
 
     /// @notice Deploy all of the implementations
