--- conflicted
+++ resolved
@@ -430,7 +430,6 @@
         }
     }
 
-<<<<<<< HEAD
     function assertInitializedOZv5(address _contractAddress, bool _isProxy) internal view {
         // keccak256(abi.encode(uint256(keccak256("openzeppelin.storage.Initializable")) - 1)) & ~bytes32(uint256(0xff))
         bytes32 INITIALIZABLE_STORAGE = 0xf0c57e16840df040f15088dc2f81fe391c3923bec73e23a9662efc9c229c6a00;
@@ -444,7 +443,8 @@
                 initialized == type(uint64).max, "DeployUtils: storage value is not 0xff at the given slot and offset"
             );
         }
-=======
+    }
+
     /// @notice Etches a contract, labels it, and allows cheatcodes for it.
     /// @param _etchTo Address of the contract to etch.
     /// @param _cname The contract name (also used to label the contract).
@@ -462,6 +462,5 @@
     function etchLabelAndAllowCheatcodes(address _etchTo, string memory _cname) internal {
         string memory artifactPath = string.concat(_cname, ".s.sol:", _cname);
         etchLabelAndAllowCheatcodes(_etchTo, _cname, artifactPath);
->>>>>>> 7b862463
     }
 }