--- conflicted
+++ resolved
@@ -330,7 +330,6 @@
     "inputs": [
       {
         "indexed": true,
-<<<<<<< HEAD
         "internalType": "address",
         "name": "token",
         "type": "address"
@@ -355,27 +354,6 @@
       }
     ],
     "name": "GasPayingTokenSet",
-=======
-        "internalType": "uint256",
-        "name": "chainId",
-        "type": "uint256"
-      }
-    ],
-    "name": "DependencyAdded",
-    "type": "event"
-  },
-  {
-    "anonymous": false,
-    "inputs": [
-      {
-        "indexed": true,
-        "internalType": "uint256",
-        "name": "chainId",
-        "type": "uint256"
-      }
-    ],
-    "name": "DependencyRemoved",
->>>>>>> 969382a3
     "type": "event"
   },
   {
