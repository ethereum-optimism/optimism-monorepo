--- conflicted
+++ resolved
@@ -17,11 +17,7 @@
         assertEq(op.l2Sender(), 0x000000000000000000000000000000000000dEaD);
     }
 
-<<<<<<< HEAD
-    function test_OptimismPortalReceiveEth_success() external {
-=======
     function test_receive_succeeds() external {
->>>>>>> 8d8219f5
         vm.expectEmit(true, true, false, true);
         emitTransactionDeposited(alice, alice, 100, 100, 100_000, false, hex"");
 
@@ -42,11 +38,7 @@
     }
 
     // Test: depositTransaction should emit the correct log when an EOA deposits a tx with 0 value
-<<<<<<< HEAD
-    function test_depositTransaction_NoValueEOA_success() external {
-=======
     function test_depositTransaction_noValueEOA_succeeds() external {
->>>>>>> 8d8219f5
         // EOA emulation
         vm.prank(address(this), address(this));
         vm.expectEmit(true, true, false, true);
@@ -70,11 +62,7 @@
     }
 
     // Test: depositTransaction should emit the correct log when a contract deposits a tx with 0 value
-<<<<<<< HEAD
-    function test_depositTransaction_NoValueContract_success() external {
-=======
     function test_depositTransaction_noValueContract_succeeds() external {
->>>>>>> 8d8219f5
         vm.expectEmit(true, true, false, true);
         emitTransactionDeposited(
             AddressAliasHelper.applyL1ToL2Alias(address(this)),
@@ -96,11 +84,7 @@
     }
 
     // Test: depositTransaction should emit the correct log when an EOA deposits a contract creation with 0 value
-<<<<<<< HEAD
-    function test_depositTransaction_createWithZeroValueForEOA_success() external {
-=======
     function test_depositTransaction_createWithZeroValueForEOA_succeeds() external {
->>>>>>> 8d8219f5
         // EOA emulation
         vm.prank(address(this), address(this));
 
@@ -119,11 +103,7 @@
     }
 
     // Test: depositTransaction should emit the correct log when a contract deposits a contract creation with 0 value
-<<<<<<< HEAD
-    function test_depositTransaction_createWithZeroValueForContract_success() external {
-=======
     function test_depositTransaction_createWithZeroValueForContract_succeeds() external {
->>>>>>> 8d8219f5
         vm.expectEmit(true, true, false, true);
         emitTransactionDeposited(
             AddressAliasHelper.applyL1ToL2Alias(address(this)),
@@ -139,11 +119,7 @@
     }
 
     // Test: depositTransaction should increase its eth balance when an EOA deposits a transaction with ETH
-<<<<<<< HEAD
-    function test_depositTransaction_withEthValueFromEOA_success() external {
-=======
     function test_depositTransaction_withEthValueFromEOA_succeeds() external {
->>>>>>> 8d8219f5
         // EOA emulation
         vm.prank(address(this), address(this));
 
@@ -169,11 +145,7 @@
     }
 
     // Test: depositTransaction should increase its eth balance when a contract deposits a transaction with ETH
-<<<<<<< HEAD
-    function test_depositTransaction_withEthValueFromContract_success() external {
-=======
     function test_depositTransaction_withEthValueFromContract_succeeds() external {
->>>>>>> 8d8219f5
         vm.expectEmit(true, true, false, true);
         emitTransactionDeposited(
             AddressAliasHelper.applyL1ToL2Alias(address(this)),
@@ -195,11 +167,7 @@
     }
 
     // Test: depositTransaction should increase its eth balance when an EOA deposits a contract creation with ETH
-<<<<<<< HEAD
-    function test_depositTransaction_withEthValueAndEOAContractCreation_success() external {
-=======
     function test_depositTransaction_withEthValueAndEOAContractCreation_succeeds() external {
->>>>>>> 8d8219f5
         // EOA emulation
         vm.prank(address(this), address(this));
 
@@ -225,11 +193,7 @@
     }
 
     // Test: depositTransaction should increase its eth balance when a contract deposits a contract creation with ETH
-<<<<<<< HEAD
-    function test_depositTransaction_withEthValueAndContractContractCreation_success() external {
-=======
     function test_depositTransaction_withEthValueAndContractContractCreation_succeeds() external {
->>>>>>> 8d8219f5
         vm.expectEmit(true, true, false, true);
         emitTransactionDeposited(
             AddressAliasHelper.applyL1ToL2Alias(address(this)),
@@ -251,11 +215,7 @@
         assertEq(address(op).balance, NON_ZERO_VALUE);
     }
 
-<<<<<<< HEAD
-    function test_simple_isOutputFinalized_success() external {
-=======
     function test_simple_isOutputFinalized_succeeds() external {
->>>>>>> 8d8219f5
         uint256 ts = block.timestamp;
         vm.mockCall(
             address(op.L2_ORACLE()),
@@ -274,11 +234,7 @@
         assertEq(op.isOutputFinalized(0), true);
     }
 
-<<<<<<< HEAD
-    function test_isOutputFinalized_success() external {
-=======
     function test_isOutputFinalized_succeeds() external {
->>>>>>> 8d8219f5
         uint256 checkpoint = oracle.nextBlockNumber();
         uint256 nextOutputIndex = oracle.nextOutputIndex();
         vm.roll(checkpoint);
@@ -406,17 +362,10 @@
 
     // Test: proveWithdrawalTransaction reverts if the proof is invalid due to non-existence of
     // the withdrawal.
-<<<<<<< HEAD
-    function test_proveWithdrawalTransaction_oninvalidWithdrawalProof_reverts() external {
-        // modify the default test values to invalidate the proof.
-        _defaultTx.data = hex"abcd";
-        vm.expectRevert("OptimismPortal: invalid withdrawal inclusion proof");
-=======
     function test_proveWithdrawalTransaction_onInvalidWithdrawalProof_reverts() external {
         // modify the default test values to invalidate the proof.
         _defaultTx.data = hex"abcd";
         vm.expectRevert("MerkleTrie: path remainder must share all nibbles with key");
->>>>>>> 8d8219f5
         op.proveWithdrawalTransaction(
             _defaultTx,
             _proposedOutputIndex,
@@ -448,11 +397,7 @@
 
     // Test: proveWithdrawalTransaction succeeds if the passed transaction's withdrawalHash has
     // already been proven AND the output root has changed AND the l2BlockNumber stays the same.
-<<<<<<< HEAD
-    function test_proveWithdrawalTransaction_replayProveChangedOutputRoot_success() external {
-=======
     function test_proveWithdrawalTransaction_replayProveChangedOutputRoot_succeeds() external {
->>>>>>> 8d8219f5
         vm.expectEmit(true, true, true, true);
         emit WithdrawalProven(_withdrawalHash, alice, bob);
         op.proveWithdrawalTransaction(
@@ -495,11 +440,7 @@
     }
 
     // Test: proveWithdrawalTransaction succeeds and emits the WithdrawalProven event.
-<<<<<<< HEAD
-    function test_proveWithdrawalTransaction_validWithdrawalProof_success() external {
-=======
     function test_proveWithdrawalTransaction_validWithdrawalProof_succeeds() external {
->>>>>>> 8d8219f5
         vm.expectEmit(true, true, true, true);
         emit WithdrawalProven(_withdrawalHash, alice, bob);
         op.proveWithdrawalTransaction(
@@ -511,11 +452,7 @@
     }
 
     // Test: finalizeWithdrawalTransaction succeeds and emits the WithdrawalFinalized event.
-<<<<<<< HEAD
-    function test_finalizeWithdrawalTransaction_provenWithdrawalHash_success() external {
-=======
     function test_finalizeWithdrawalTransaction_provenWithdrawalHash_succeeds() external {
->>>>>>> 8d8219f5
         uint256 bobBalanceBefore = address(bob).balance;
 
         vm.expectEmit(true, true, true, true);
@@ -539,11 +476,7 @@
     function test_finalizeWithdrawalTransaction_ifWithdrawalNotProven_reverts() external {
         uint256 bobBalanceBefore = address(bob).balance;
 
-<<<<<<< HEAD
-        vm.expectRevert("OptimismPortal: withdrawal has not been proven");
-=======
         vm.expectRevert("OptimismPortal: withdrawal has not been proven yet");
->>>>>>> 8d8219f5
         op.finalizeWithdrawalTransaction(_defaultTx);
 
         assert(address(bob).balance == bobBalanceBefore);
@@ -664,8 +597,6 @@
         op.proveWithdrawalTransaction(
             _defaultTx,
             _proposedOutputIndex,
-<<<<<<< HEAD
-=======
             _outputRootProof,
             _withdrawalProof
         );
@@ -706,54 +637,10 @@
         op.proveWithdrawalTransaction(
             _defaultTx,
             _proposedOutputIndex,
->>>>>>> 8d8219f5
-            _outputRootProof,
-            _withdrawalProof
-        );
-
-<<<<<<< HEAD
-        // Warp to after the finalization period
-        vm.warp(block.timestamp + op.FINALIZATION_PERIOD_SECONDS() + 1);
-
-        // Mock a timestamp change on the output proposal that has not passed the
-        // finalization period.
-        vm.mockCall(
-            address(op.L2_ORACLE()),
-            abi.encodeWithSelector(L2OutputOracle.getL2Output.selector),
-            abi.encode(
-                Types.OutputProposal(
-                    _outputRoot,
-                    uint128(block.timestamp + 1),
-                    uint128(_proposedBlockNumber)
-                )
-            )
-        );
-
-        // Attempt to finalize the withdrawal
-        vm.expectRevert("OptimismPortal: output proposal finalization period has not elapsed");
-        op.finalizeWithdrawalTransaction(_defaultTx);
-
-        // Ensure that bob's balance has remained the same
-        assertEq(bobBalanceBefore, address(bob).balance);
-    }
-
-    // Test: finalizeWithdrawalTransaction fails because the target reverts,
-    // and emits the WithdrawalFinalized event with success=false.
-    function test_finalizeWithdrawalTransaction_targetFails_fails() external {
-        uint256 bobBalanceBefore = address(bob).balance;
-        vm.etch(bob, hex"fe"); // Contract with just the invalid opcode.
-
-        vm.expectEmit(true, true, true, true);
-        emit WithdrawalProven(_withdrawalHash, alice, bob);
-        op.proveWithdrawalTransaction(
-            _defaultTx,
-            _proposedOutputIndex,
-            _outputRootProof,
-            _withdrawalProof
-        );
-
-=======
->>>>>>> 8d8219f5
+            _outputRootProof,
+            _withdrawalProof
+        );
+
         vm.warp(block.timestamp + op.FINALIZATION_PERIOD_SECONDS() + 1);
         vm.expectEmit(true, true, true, true);
         emit WithdrawalFinalized(_withdrawalHash, false);
@@ -991,11 +878,7 @@
         proxy = Proxy(payable(address(op)));
     }
 
-<<<<<<< HEAD
-    function test_params_initValuesOnProxy_success() external {
-=======
     function test_params_initValuesOnProxy_succeeds() external {
->>>>>>> 8d8219f5
         (uint128 prevBaseFee, uint64 prevBoughtGas, uint64 prevBlockNum) = OptimismPortal(
             payable(address(proxy))
         ).params();
@@ -1014,11 +897,7 @@
         OptimismPortal(opImpl).initialize();
     }
 
-<<<<<<< HEAD
-    function test_upgradeToAndCall_upgrading_success() external {
-=======
     function test_upgradeToAndCall_upgrading_succeeds() external {
->>>>>>> 8d8219f5
         // Check an unused slot before upgrading.
         bytes32 slot21Before = vm.load(address(op), bytes32(uint256(21)));
         assertEq(bytes32(0), slot21Before);
