--- conflicted
+++ resolved
@@ -48,15 +48,6 @@
             _l1FeeOverhead: l1FeeOverhead,
             _l1FeeScalar: l1FeeScalar
         });
-<<<<<<< HEAD
-    }
-
-    function test_l1BaseFee() external {
-        assertEq(gasOracle.l1BaseFee(), basefee);
-    }
-
-    function test_gasPrice() external {
-=======
     }
 
     function test_l1BaseFee_succeeds() external {
@@ -64,7 +55,6 @@
     }
 
     function test_gasPrice_succeeds() external {
->>>>>>> 8d8219f5
         vm.fee(100);
         uint256 gasPrice = gasOracle.gasPrice();
         assertEq(gasPrice, 100);
@@ -76,17 +66,6 @@
         assertEq(gasPrice, 64);
     }
 
-<<<<<<< HEAD
-    function test_scalar() external {
-        assertEq(gasOracle.scalar(), l1FeeScalar);
-    }
-
-    function test_overhead() external {
-        assertEq(gasOracle.overhead(), l1FeeOverhead);
-    }
-
-    function test_setGasPriceReverts() external {
-=======
     function test_scalar_succeeds() external {
         assertEq(gasOracle.scalar(), l1FeeScalar);
     }
@@ -97,7 +76,6 @@
 
     // Removed in bedrock
     function test_setGasPrice_doesNotExist_reverts() external {
->>>>>>> 8d8219f5
         (bool success, bytes memory returndata) = address(gasOracle).call(
             abi.encodeWithSignature("setGasPrice(uint256)", 1)
         );
@@ -106,12 +84,8 @@
         assertEq(returndata, hex"");
     }
 
-<<<<<<< HEAD
-    function test_setL1BaseFeeReverts() external {
-=======
     // Removed in bedrock
     function test_setL1BaseFee_doesNotExist_reverts() external {
->>>>>>> 8d8219f5
         (bool success, bytes memory returndata) = address(gasOracle).call(
             abi.encodeWithSignature("setL1BaseFee(uint256)", 1)
         );
