// SPDX-License-Identifier: MIT
pragma solidity 0.8.15;

// Testing
import { console2 as console } from "forge-std/console2.sol";
import { Vm } from "forge-std/Vm.sol";

// Scripts
import { Deploy } from "scripts/deploy/Deploy.s.sol";
import { Fork, LATEST_FORK } from "scripts/libraries/Config.sol";
import { L2Genesis, L1Dependencies } from "scripts/L2Genesis.s.sol";
import { OutputMode, Fork, ForkUtils } from "scripts/libraries/Config.sol";

// Libraries
import { Predeploys } from "src/libraries/Predeploys.sol";
import { Preinstalls } from "src/libraries/Preinstalls.sol";
import { AddressAliasHelper } from "src/vendor/AddressAliasHelper.sol";
import { Constants } from "src/libraries/Constants.sol";
import { Encoding } from "src/libraries/Encoding.sol";
import { Types } from "src/libraries/Types.sol";

// Interfaces
import { IOptimismPortal } from "src/L1/interfaces/IOptimismPortal.sol";
import { IOptimismPortal2 } from "src/L1/interfaces/IOptimismPortal2.sol";
import { IL1CrossDomainMessenger } from "src/L1/interfaces/IL1CrossDomainMessenger.sol";
import { IL2OutputOracle } from "src/L1/interfaces/IL2OutputOracle.sol";
import { ISystemConfig } from "src/L1/interfaces/ISystemConfig.sol";
import { ISuperchainConfig } from "src/L1/interfaces/ISuperchainConfig.sol";
import { IDataAvailabilityChallenge } from "src/L1/interfaces/IDataAvailabilityChallenge.sol";
import { IL1StandardBridge } from "src/L1/interfaces/IL1StandardBridge.sol";
import { IProtocolVersions } from "src/L1/interfaces/IProtocolVersions.sol";
import { IL1ERC721Bridge } from "src/L1/interfaces/IL1ERC721Bridge.sol";
import { IOptimismMintableERC721Factory } from "src/L2/interfaces/IOptimismMintableERC721Factory.sol";
import { IDisputeGameFactory } from "src/dispute/interfaces/IDisputeGameFactory.sol";
import { IDelayedWETH } from "src/dispute/interfaces/IDelayedWETH.sol";
import { IAnchorStateRegistry } from "src/dispute/interfaces/IAnchorStateRegistry.sol";
import { IL2CrossDomainMessenger } from "src/L2/interfaces/IL2CrossDomainMessenger.sol";
import { IL2StandardBridgeInterop } from "src/L2/interfaces/IL2StandardBridgeInterop.sol";
import { IL2ToL1MessagePasser } from "src/L2/interfaces/IL2ToL1MessagePasser.sol";
import { IL2ERC721Bridge } from "src/L2/interfaces/IL2ERC721Bridge.sol";
import { IL1OptimismMintableERC20Factory } from "src/L1/interfaces/IL1OptimismMintableERC20Factory.sol";
import { IL2OptimismMintableERC20Factory } from "src/L2/interfaces/IL2OptimismMintableERC20Factory.sol";
import { IAddressManager } from "src/legacy/interfaces/IAddressManager.sol";
import { IOptimismSuperchainERC20Factory } from "src/L2/interfaces/IOptimismSuperchainERC20Factory.sol";
import { IBaseFeeVault } from "src/L2/interfaces/IBaseFeeVault.sol";
import { ISequencerFeeVault } from "src/L2/interfaces/ISequencerFeeVault.sol";
import { IL1FeeVault } from "src/L2/interfaces/IL1FeeVault.sol";
import { IGasPriceOracle } from "src/L2/interfaces/IGasPriceOracle.sol";
import { IL1Block } from "src/L2/interfaces/IL1Block.sol";
import { ISuperchainWETH } from "src/L2/interfaces/ISuperchainWETH.sol";
import { IETHLiquidity } from "src/L2/interfaces/IETHLiquidity.sol";
import { IWETH } from "src/universal/interfaces/IWETH.sol";
import { IGovernanceToken } from "src/governance/interfaces/IGovernanceToken.sol";
import { ILegacyMessagePasser } from "src/legacy/interfaces/ILegacyMessagePasser.sol";
<<<<<<< HEAD
import { IFeeVault } from "src/L2/interfaces/IFeeVault.sol";
=======
import { ISuperchainTokenBridge } from "src/L2/interfaces/ISuperchainTokenBridge.sol";
>>>>>>> 87722247

/// @title Setup
/// @dev This contact is responsible for setting up the contracts in state. It currently
///      sets the L2 contracts directly at the predeploy addresses instead of setting them
///      up behind proxies. In the future we will migrate to importing the genesis JSON
///      file that is created to set up the L2 contracts instead of setting them up manually.
contract Setup {
    using ForkUtils for Fork;

    /// @notice The address of the foundry Vm contract.
    Vm private constant vm = Vm(0x7109709ECfa91a80626fF3989D68f67F5b1DD12D);

    /// @notice The address of the Deploy contract. Set into state with `etch` to avoid
    ///         mutating any nonces. MUST not have constructor logic.
    Deploy internal constant deploy = Deploy(address(uint160(uint256(keccak256(abi.encode("optimism.deploy"))))));

    L2Genesis internal constant l2Genesis =
        L2Genesis(address(uint160(uint256(keccak256(abi.encode("optimism.l2genesis"))))));

    // @notice Allows users of Setup to override what L2 genesis is being created.
    Fork l2Fork = LATEST_FORK;

    // L1 contracts
    IDisputeGameFactory disputeGameFactory;
    IAnchorStateRegistry anchorStateRegistry;
    IDelayedWETH delayedWeth;
    IOptimismPortal optimismPortal;
    IOptimismPortal2 optimismPortal2;
    IL2OutputOracle l2OutputOracle;
    ISystemConfig systemConfig;
    IL1StandardBridge l1StandardBridge;
    IL1CrossDomainMessenger l1CrossDomainMessenger;
    IAddressManager addressManager;
    IL1ERC721Bridge l1ERC721Bridge;
    IL1OptimismMintableERC20Factory l1OptimismMintableERC20Factory;
    IProtocolVersions protocolVersions;
    ISuperchainConfig superchainConfig;
    IDataAvailabilityChallenge dataAvailabilityChallenge;

    // L2 contracts
    IL2CrossDomainMessenger l2CrossDomainMessenger =
        IL2CrossDomainMessenger(payable(Predeploys.L2_CROSS_DOMAIN_MESSENGER));
    IL2StandardBridgeInterop l2StandardBridge = IL2StandardBridgeInterop(payable(Predeploys.L2_STANDARD_BRIDGE));
    IL2ToL1MessagePasser l2ToL1MessagePasser = IL2ToL1MessagePasser(payable(Predeploys.L2_TO_L1_MESSAGE_PASSER));
    IL2OptimismMintableERC20Factory l2OptimismMintableERC20Factory =
        IL2OptimismMintableERC20Factory(Predeploys.OPTIMISM_MINTABLE_ERC20_FACTORY);
    IL2ERC721Bridge l2ERC721Bridge = IL2ERC721Bridge(Predeploys.L2_ERC721_BRIDGE);
    IOptimismMintableERC721Factory l2OptimismMintableERC721Factory =
        IOptimismMintableERC721Factory(Predeploys.OPTIMISM_MINTABLE_ERC721_FACTORY);
    IBaseFeeVault baseFeeVault = IBaseFeeVault(payable(Predeploys.BASE_FEE_VAULT));
    ISequencerFeeVault sequencerFeeVault = ISequencerFeeVault(payable(Predeploys.SEQUENCER_FEE_WALLET));
    IL1FeeVault l1FeeVault = IL1FeeVault(payable(Predeploys.L1_FEE_VAULT));
    IGasPriceOracle gasPriceOracle = IGasPriceOracle(Predeploys.GAS_PRICE_ORACLE);
    IL1Block l1Block = IL1Block(Predeploys.L1_BLOCK_ATTRIBUTES);
    IGovernanceToken governanceToken = IGovernanceToken(Predeploys.GOVERNANCE_TOKEN);
    ILegacyMessagePasser legacyMessagePasser = ILegacyMessagePasser(Predeploys.LEGACY_MESSAGE_PASSER);
    IWETH weth = IWETH(payable(Predeploys.WETH));
    ISuperchainWETH superchainWeth = ISuperchainWETH(payable(Predeploys.SUPERCHAIN_WETH));
    IETHLiquidity ethLiquidity = IETHLiquidity(Predeploys.ETH_LIQUIDITY);
    ISuperchainTokenBridge superchainTokenBridge = ISuperchainTokenBridge(Predeploys.SUPERCHAIN_TOKEN_BRIDGE);
    IOptimismSuperchainERC20Factory l2OptimismSuperchainERC20Factory =
        IOptimismSuperchainERC20Factory(Predeploys.OPTIMISM_SUPERCHAIN_ERC20_FACTORY);

    /// @dev Deploys the Deploy contract without including its bytecode in the bytecode
    ///      of this contract by fetching the bytecode dynamically using `vm.getCode()`.
    ///      If the Deploy bytecode is included in this contract, then it will double
    ///      the compile time and bloat all of the test contract artifacts since they
    ///      will also need to include the bytecode for the Deploy contract.
    ///      This is a hack as we are pushing solidity to the edge.
    function setUp() public virtual {
        console.log("L1 setup start!");
        vm.etch(address(deploy), vm.getDeployedCode("Deploy.s.sol:Deploy"));
        vm.allowCheatcodes(address(deploy));
        deploy.setUp();
        console.log("L1 setup done!");

        console.log("L2 setup start!");
        vm.etch(address(l2Genesis), vm.getDeployedCode("L2Genesis.s.sol:L2Genesis"));
        vm.allowCheatcodes(address(l2Genesis));
        l2Genesis.setUp();
        console.log("L2 setup done!");
    }

    /// @dev Sets up the L1 contracts.
    function L1() public {
        console.log("Setup: creating L1 deployments");
        // Set the deterministic deployer in state to ensure that it is there
        vm.etch(
            0x4e59b44847b379578588920cA78FbF26c0B4956C,
            hex"7fffffffffffffffffffffffffffffffffffffffffffffffffffffffffffffffe03601600081602082378035828234f58015156039578182fd5b8082525050506014600cf3"
        );

        deploy.run();
        console.log("Setup: completed L1 deployment, registering addresses now");

        optimismPortal = IOptimismPortal(deploy.mustGetAddress("OptimismPortalProxy"));
        optimismPortal2 = IOptimismPortal2(deploy.mustGetAddress("OptimismPortalProxy"));
        disputeGameFactory = IDisputeGameFactory(deploy.mustGetAddress("DisputeGameFactoryProxy"));
        delayedWeth = IDelayedWETH(deploy.mustGetAddress("DelayedWETHProxy"));
        systemConfig = ISystemConfig(deploy.mustGetAddress("SystemConfigProxy"));
        l1StandardBridge = IL1StandardBridge(deploy.mustGetAddress("L1StandardBridgeProxy"));
        l1CrossDomainMessenger = IL1CrossDomainMessenger(deploy.mustGetAddress("L1CrossDomainMessengerProxy"));
        addressManager = IAddressManager(deploy.mustGetAddress("AddressManager"));
        l1ERC721Bridge = IL1ERC721Bridge(deploy.mustGetAddress("L1ERC721BridgeProxy"));
        // TODO: change the string name to "L1OptimismMintableERC20FactoryProxy"
        l1OptimismMintableERC20Factory =
            IL1OptimismMintableERC20Factory(deploy.mustGetAddress("OptimismMintableERC20FactoryProxy"));
        protocolVersions = IProtocolVersions(deploy.mustGetAddress("ProtocolVersionsProxy"));
        superchainConfig = ISuperchainConfig(deploy.mustGetAddress("SuperchainConfigProxy"));
        anchorStateRegistry = IAnchorStateRegistry(deploy.mustGetAddress("AnchorStateRegistryProxy"));

        vm.label(address(optimismPortal), "OptimismPortal");
        vm.label(deploy.mustGetAddress("OptimismPortalProxy"), "OptimismPortalProxy");
        vm.label(address(disputeGameFactory), "DisputeGameFactory");
        vm.label(deploy.mustGetAddress("DisputeGameFactoryProxy"), "DisputeGameFactoryProxy");
        vm.label(address(delayedWeth), "DelayedWETH");
        vm.label(deploy.mustGetAddress("DelayedWETHProxy"), "DelayedWETHProxy");
        vm.label(address(systemConfig), "SystemConfig");
        vm.label(deploy.mustGetAddress("SystemConfigProxy"), "SystemConfigProxy");
        vm.label(address(l1StandardBridge), "L1StandardBridge");
        vm.label(deploy.mustGetAddress("L1StandardBridgeProxy"), "L1StandardBridgeProxy");
        vm.label(address(l1CrossDomainMessenger), "L1CrossDomainMessenger");
        vm.label(deploy.mustGetAddress("L1CrossDomainMessengerProxy"), "L1CrossDomainMessengerProxy");
        vm.label(address(addressManager), "AddressManager");
        vm.label(address(l1ERC721Bridge), "L1ERC721Bridge");
        vm.label(deploy.mustGetAddress("L1ERC721BridgeProxy"), "L1ERC721BridgeProxy");
        vm.label(address(l1OptimismMintableERC20Factory), "OptimismMintableERC20Factory");
        vm.label(deploy.mustGetAddress("OptimismMintableERC20FactoryProxy"), "OptimismMintableERC20FactoryProxy");
        vm.label(address(protocolVersions), "ProtocolVersions");
        vm.label(deploy.mustGetAddress("ProtocolVersionsProxy"), "ProtocolVersionsProxy");
        vm.label(address(superchainConfig), "SuperchainConfig");
        vm.label(deploy.mustGetAddress("SuperchainConfigProxy"), "SuperchainConfigProxy");
        vm.label(AddressAliasHelper.applyL1ToL2Alias(address(l1CrossDomainMessenger)), "L1CrossDomainMessenger_aliased");

        if (!deploy.cfg().useFaultProofs()) {
            l2OutputOracle = IL2OutputOracle(deploy.mustGetAddress("L2OutputOracleProxy"));
            vm.label(address(l2OutputOracle), "L2OutputOracle");
            vm.label(deploy.mustGetAddress("L2OutputOracleProxy"), "L2OutputOracleProxy");
        }

        if (deploy.cfg().useAltDA()) {
            dataAvailabilityChallenge =
                IDataAvailabilityChallenge(deploy.mustGetAddress("DataAvailabilityChallengeProxy"));
            vm.label(address(dataAvailabilityChallenge), "DataAvailabilityChallengeProxy");
            vm.label(deploy.mustGetAddress("DataAvailabilityChallenge"), "DataAvailabilityChallenge");
        }
        console.log("Setup: registered L1 deployments");
    }

    /// @dev Sets up the L2 contracts. Depends on `L1()` being called first.
    function L2() public {
        console.log("Setup: creating L2 genesis with fork %s", l2Fork.toString());
        l2Genesis.runWithOptions(OutputMode.NONE, l2Fork);

        // TODO: Prank using depositor address to set the L2 network specific config

        // Set the governance token's owner to be the final system owner
        address finalSystemOwner = deploy.cfg().finalSystemOwner();
        vm.startPrank(governanceToken.owner());
        governanceToken.transferOwnership(finalSystemOwner);
        vm.stopPrank();

        // These calls by the depositor account simulate the SystemConfig setting setting the
        // network specific configuration into L2. Ideally there is a library that automatically
        // translates TransactionDeposited and ConfigUpdate events into the appropriate calls
        // TODO: sort out using StaticTypes library vs abi.encode
        vm.startPrank(Constants.DEPOSITOR_ACCOUNT);
        l1Block.setConfig(Types.ConfigType.SET_L1_ERC_721_BRIDGE_ADDRESS, abi.encode(l1ERC721Bridge));
        l1Block.setConfig(Types.ConfigType.SET_REMOTE_CHAIN_ID, abi.encode(deploy.cfg().l1ChainID()));
        l1Block.setConfig(Types.ConfigType.SET_L1_CROSS_DOMAIN_MESSENGER_ADDRESS, abi.encode(l1CrossDomainMessenger));
        l1Block.setConfig(Types.ConfigType.SET_L1_STANDARD_BRIDGE_ADDRESS, abi.encode(l1StandardBridge));

        bytes32 sequencerFeeVaultConfig = Encoding.encodeFeeVaultConfig({
            _recipient: deploy.cfg().sequencerFeeVaultRecipient(),
            _amount: deploy.cfg().sequencerFeeVaultMinimumWithdrawalAmount(),
            _network: Types.WithdrawalNetwork(deploy.cfg().sequencerFeeVaultWithdrawalNetwork())
        });
        l1Block.setConfig(Types.ConfigType.SET_SEQUENCER_FEE_VAULT_CONFIG, abi.encode(sequencerFeeVaultConfig));

        bytes32 baseFeeVaultConfig = Encoding.encodeFeeVaultConfig({
            _recipient: deploy.cfg().baseFeeVaultRecipient(),
            _amount: deploy.cfg().baseFeeVaultMinimumWithdrawalAmount(),
            _network: Types.WithdrawalNetwork(deploy.cfg().baseFeeVaultWithdrawalNetwork())
        });
        l1Block.setConfig(Types.ConfigType.SET_BASE_FEE_VAULT_CONFIG, abi.encode(baseFeeVaultConfig));

        bytes32 l1FeeVaultConfig = Encoding.encodeFeeVaultConfig({
            _recipient: deploy.cfg().l1FeeVaultRecipient(),
            _amount: deploy.cfg().l1FeeVaultMinimumWithdrawalAmount(),
            _network: Types.WithdrawalNetwork(deploy.cfg().l1FeeVaultWithdrawalNetwork())
        });
        l1Block.setConfig(Types.ConfigType.SET_L1_FEE_VAULT_CONFIG, abi.encode(l1FeeVaultConfig));
        vm.stopPrank();

        // Reset the ResourceConfig gas used to 0
        bytes32 slot = vm.load(address(optimismPortal), bytes32(uint256(1)));
        slot = bytes32(uint256(slot) & ~(uint256(type(uint64).max) << 128));
        vm.store(address(optimismPortal), bytes32(uint256(1)), slot);
        vm.store(address(optimismPortal2), bytes32(uint256(1)), slot);

        // L2 predeploys
        labelPredeploy(Predeploys.L2_STANDARD_BRIDGE);
        labelPredeploy(Predeploys.OPTIMISM_MINTABLE_ERC721_FACTORY);
        labelPredeploy(Predeploys.L2_CROSS_DOMAIN_MESSENGER);
        labelPredeploy(Predeploys.L2_TO_L1_MESSAGE_PASSER);
        labelPredeploy(Predeploys.SEQUENCER_FEE_WALLET);
        labelPredeploy(Predeploys.L2_ERC721_BRIDGE);
        labelPredeploy(Predeploys.OPTIMISM_MINTABLE_ERC721_FACTORY);
        labelPredeploy(Predeploys.BASE_FEE_VAULT);
        labelPredeploy(Predeploys.L1_FEE_VAULT);
        labelPredeploy(Predeploys.L1_BLOCK_ATTRIBUTES);
        labelPredeploy(Predeploys.GAS_PRICE_ORACLE);
        labelPredeploy(Predeploys.LEGACY_MESSAGE_PASSER);
        labelPredeploy(Predeploys.GOVERNANCE_TOKEN);
        labelPredeploy(Predeploys.EAS);
        labelPredeploy(Predeploys.SCHEMA_REGISTRY);
        labelPredeploy(Predeploys.WETH);
        labelPredeploy(Predeploys.L2_ERC721_BRIDGE);
        labelPredeploy(Predeploys.SUPERCHAIN_WETH);
        labelPredeploy(Predeploys.ETH_LIQUIDITY);
        labelPredeploy(Predeploys.OPTIMISM_SUPERCHAIN_ERC20_FACTORY);
        labelPredeploy(Predeploys.OPTIMISM_SUPERCHAIN_ERC20_BEACON);
        labelPredeploy(Predeploys.SUPERCHAIN_TOKEN_BRIDGE);

        // L2 Preinstalls
        labelPreinstall(Preinstalls.MultiCall3);
        labelPreinstall(Preinstalls.Create2Deployer);
        labelPreinstall(Preinstalls.Safe_v130);
        labelPreinstall(Preinstalls.SafeL2_v130);
        labelPreinstall(Preinstalls.MultiSendCallOnly_v130);
        labelPreinstall(Preinstalls.SafeSingletonFactory);
        labelPreinstall(Preinstalls.DeterministicDeploymentProxy);
        labelPreinstall(Preinstalls.MultiSend_v130);
        labelPreinstall(Preinstalls.Permit2);
        labelPreinstall(Preinstalls.SenderCreator_v060);
        labelPreinstall(Preinstalls.EntryPoint_v060);
        labelPreinstall(Preinstalls.SenderCreator_v070);
        labelPreinstall(Preinstalls.EntryPoint_v070);
        labelPreinstall(Preinstalls.BeaconBlockRoots);
        labelPreinstall(Preinstalls.CreateX);

        console.log("Setup: completed L2 genesis");
    }

    function labelPredeploy(address _addr) internal {
        string memory name = Predeploys.getName(_addr);
        vm.label(_addr, name);
        if (!Predeploys.notProxied(_addr)) {
            vm.label(Predeploys.predeployToCodeNamespace(_addr), string.concat(name, "Implementation"));
        }
    }

    function labelPreinstall(address _addr) internal {
        vm.label(_addr, Preinstalls.getName(_addr));
    }
}<|MERGE_RESOLUTION|>--- conflicted
+++ resolved
@@ -52,11 +52,8 @@
 import { IWETH } from "src/universal/interfaces/IWETH.sol";
 import { IGovernanceToken } from "src/governance/interfaces/IGovernanceToken.sol";
 import { ILegacyMessagePasser } from "src/legacy/interfaces/ILegacyMessagePasser.sol";
-<<<<<<< HEAD
 import { IFeeVault } from "src/L2/interfaces/IFeeVault.sol";
-=======
 import { ISuperchainTokenBridge } from "src/L2/interfaces/ISuperchainTokenBridge.sol";
->>>>>>> 87722247
 
 /// @title Setup
 /// @dev This contact is responsible for setting up the contracts in state. It currently
