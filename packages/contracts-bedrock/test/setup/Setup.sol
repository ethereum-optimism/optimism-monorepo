// SPDX-License-Identifier: MIT
pragma solidity 0.8.15;

// Testing
import { console2 as console } from "forge-std/console2.sol";
import { Vm } from "forge-std/Vm.sol";

// Scripts
import { Deploy } from "scripts/deploy/Deploy.s.sol";
import { ForkLive } from "test/setup/ForkLive.s.sol";
import { Fork, LATEST_FORK } from "scripts/libraries/Config.sol";
import { L2Genesis, L1Dependencies } from "scripts/L2Genesis.s.sol";
import { OutputMode, Fork, ForkUtils } from "scripts/libraries/Config.sol";
import { Artifacts } from "scripts/Artifacts.s.sol";
import { DeployUtils } from "scripts/libraries/DeployUtils.sol";

// Libraries
import { Predeploys } from "src/libraries/Predeploys.sol";
import { Preinstalls } from "src/libraries/Preinstalls.sol";
import { AddressAliasHelper } from "src/vendor/AddressAliasHelper.sol";
import { Chains } from "scripts/libraries/Chains.sol";

// Interfaces
import { IOPContractsManager } from "interfaces/L1/IOPContractsManager.sol";
import { IOptimismPortal2 } from "interfaces/L1/IOptimismPortal2.sol";
import { IL1CrossDomainMessenger } from "interfaces/L1/IL1CrossDomainMessenger.sol";
import { ISystemConfig } from "interfaces/L1/ISystemConfig.sol";
import { ISuperchainConfig } from "interfaces/L1/ISuperchainConfig.sol";
import { ISharedLockbox } from "interfaces/L1/ISharedLockbox.sol";
import { IDataAvailabilityChallenge } from "interfaces/L1/IDataAvailabilityChallenge.sol";
import { IL1StandardBridge } from "interfaces/L1/IL1StandardBridge.sol";
import { IProtocolVersions } from "interfaces/L1/IProtocolVersions.sol";
import { IL1ERC721Bridge } from "interfaces/L1/IL1ERC721Bridge.sol";
import { IOptimismMintableERC721Factory } from "interfaces/L2/IOptimismMintableERC721Factory.sol";
import { IDisputeGameFactory } from "interfaces/dispute/IDisputeGameFactory.sol";
import { IDelayedWETH } from "interfaces/dispute/IDelayedWETH.sol";
import { IAnchorStateRegistry } from "interfaces/dispute/IAnchorStateRegistry.sol";
import { IL2CrossDomainMessenger } from "interfaces/L2/IL2CrossDomainMessenger.sol";
import { IL2StandardBridgeInterop } from "interfaces/L2/IL2StandardBridgeInterop.sol";
import { IL2ToL1MessagePasser } from "interfaces/L2/IL2ToL1MessagePasser.sol";
import { IL2ERC721Bridge } from "interfaces/L2/IL2ERC721Bridge.sol";
import { IOptimismMintableERC20Factory } from "interfaces/universal/IOptimismMintableERC20Factory.sol";
import { IAddressManager } from "interfaces/legacy/IAddressManager.sol";
import { IOptimismSuperchainERC20Factory } from "interfaces/L2/IOptimismSuperchainERC20Factory.sol";
import { IBaseFeeVault } from "interfaces/L2/IBaseFeeVault.sol";
import { ISequencerFeeVault } from "interfaces/L2/ISequencerFeeVault.sol";
import { IL1FeeVault } from "interfaces/L2/IL1FeeVault.sol";
import { IGasPriceOracle } from "interfaces/L2/IGasPriceOracle.sol";
import { IL1Block } from "interfaces/L2/IL1Block.sol";
import { ISuperchainWETH } from "interfaces/L2/ISuperchainWETH.sol";
import { IETHLiquidity } from "interfaces/L2/IETHLiquidity.sol";
import { IWETH98 } from "interfaces/universal/IWETH98.sol";
import { IGovernanceToken } from "interfaces/governance/IGovernanceToken.sol";
import { ILegacyMessagePasser } from "interfaces/legacy/ILegacyMessagePasser.sol";
import { ISuperchainTokenBridge } from "interfaces/L2/ISuperchainTokenBridge.sol";
<<<<<<< HEAD
import { IDependencyManager } from "interfaces/L2/IDependencyManager.sol";
=======
import { IPermissionedDisputeGame } from "interfaces/dispute/IPermissionedDisputeGame.sol";
import { IFaultDisputeGame } from "interfaces/dispute/IFaultDisputeGame.sol";
>>>>>>> 969382a3

/// @title Setup
/// @dev This contact is responsible for setting up the contracts in state. It currently
///      sets the L2 contracts directly at the predeploy addresses instead of setting them
///      up behind proxies. In the future we will migrate to importing the genesis JSON
///      file that is created to set up the L2 contracts instead of setting them up manually.
contract Setup {
    using ForkUtils for Fork;

    /// @notice The address of the foundry Vm contract.
    Vm private constant vm = Vm(0x7109709ECfa91a80626fF3989D68f67F5b1DD12D);

    /// @notice The address of the Deploy contract. Set into state with `etch` to avoid
    ///         mutating any nonces. MUST not have constructor logic.
    Deploy internal constant deploy = Deploy(address(uint160(uint256(keccak256(abi.encode("optimism.deploy"))))));

    /// @notice The address of the ForkLive contract. Set into state with `etch` to avoid
    ///         mutating any nonces. MUST not have constructor logic.
    ForkLive internal constant forkLive =
        ForkLive(address(uint160(uint256(keccak256(abi.encode("optimism.forklive"))))));

    /// @notice The address of the Artifacts contract. Set into state by Deployer.setUp() with `etch` to avoid
    ///         mutating any nonces. MUST not have constructor logic.
    Artifacts public constant artifacts =
        Artifacts(address(uint160(uint256(keccak256(abi.encode("optimism.artifacts"))))));

    L2Genesis internal constant l2Genesis =
        L2Genesis(address(uint160(uint256(keccak256(abi.encode("optimism.l2genesis"))))));

    /// @notice Allows users of Setup to override what L2 genesis is being created.
    Fork l2Fork = LATEST_FORK;

    // L1 contracts - dispute
    IDisputeGameFactory disputeGameFactory;
    IAnchorStateRegistry anchorStateRegistry;
    IFaultDisputeGame faultDisputeGame;
    IDelayedWETH delayedWeth;
    IPermissionedDisputeGame permissionedDisputeGame;
    IDelayedWETH delayedWETHPermissionedGameProxy;

    // L1 contracts - core
    IOptimismPortal2 optimismPortal2;
    ISystemConfig systemConfig;
    IL1StandardBridge l1StandardBridge;
    IL1CrossDomainMessenger l1CrossDomainMessenger;
    IAddressManager addressManager;
    IL1ERC721Bridge l1ERC721Bridge;
    IOptimismMintableERC20Factory l1OptimismMintableERC20Factory;
    IProtocolVersions protocolVersions;
    ISuperchainConfig superchainConfig;
    IDataAvailabilityChallenge dataAvailabilityChallenge;
<<<<<<< HEAD
    ISharedLockbox sharedLockbox;
=======
    IOPContractsManager opcm;
>>>>>>> 969382a3

    // L2 contracts
    IL2CrossDomainMessenger l2CrossDomainMessenger =
        IL2CrossDomainMessenger(payable(Predeploys.L2_CROSS_DOMAIN_MESSENGER));
    IL2StandardBridgeInterop l2StandardBridge = IL2StandardBridgeInterop(payable(Predeploys.L2_STANDARD_BRIDGE));
    IL2ToL1MessagePasser l2ToL1MessagePasser = IL2ToL1MessagePasser(payable(Predeploys.L2_TO_L1_MESSAGE_PASSER));
    IOptimismMintableERC20Factory l2OptimismMintableERC20Factory =
        IOptimismMintableERC20Factory(Predeploys.OPTIMISM_MINTABLE_ERC20_FACTORY);
    IL2ERC721Bridge l2ERC721Bridge = IL2ERC721Bridge(Predeploys.L2_ERC721_BRIDGE);
    IOptimismMintableERC721Factory l2OptimismMintableERC721Factory =
        IOptimismMintableERC721Factory(Predeploys.OPTIMISM_MINTABLE_ERC721_FACTORY);
    IBaseFeeVault baseFeeVault = IBaseFeeVault(payable(Predeploys.BASE_FEE_VAULT));
    ISequencerFeeVault sequencerFeeVault = ISequencerFeeVault(payable(Predeploys.SEQUENCER_FEE_WALLET));
    IL1FeeVault l1FeeVault = IL1FeeVault(payable(Predeploys.L1_FEE_VAULT));
    IGasPriceOracle gasPriceOracle = IGasPriceOracle(Predeploys.GAS_PRICE_ORACLE);
    IL1Block l1Block = IL1Block(Predeploys.L1_BLOCK_ATTRIBUTES);
    IGovernanceToken governanceToken = IGovernanceToken(Predeploys.GOVERNANCE_TOKEN);
    ILegacyMessagePasser legacyMessagePasser = ILegacyMessagePasser(Predeploys.LEGACY_MESSAGE_PASSER);
    IWETH98 weth = IWETH98(payable(Predeploys.WETH));
    ISuperchainWETH superchainWeth = ISuperchainWETH(payable(Predeploys.SUPERCHAIN_WETH));
    IETHLiquidity ethLiquidity = IETHLiquidity(Predeploys.ETH_LIQUIDITY);
    ISuperchainTokenBridge superchainTokenBridge = ISuperchainTokenBridge(Predeploys.SUPERCHAIN_TOKEN_BRIDGE);
    IOptimismSuperchainERC20Factory l2OptimismSuperchainERC20Factory =
        IOptimismSuperchainERC20Factory(Predeploys.OPTIMISM_SUPERCHAIN_ERC20_FACTORY);
    IDependencyManager dependencyManager = IDependencyManager(Predeploys.DEPENDENCY_MANAGER);

    /// @notice Indicates whether a test is running against a forked production network.
    function isForkTest() public view returns (bool) {
        return vm.envOr("FORK_TEST", false);
    }

    /// @dev Deploys either the Deploy.s.sol or Fork.s.sol contract, by fetching the bytecode dynamically using
    ///      `vm.getDeployedCode()` and etching it into the state.
    ///      This enables us to avoid including the bytecode of those contracts in the bytecode of this contract.
    ///      If the bytecode of those contracts was included in this contract, then it will double
    ///      the compile time and bloat all of the test contract artifacts since they
    ///      will also need to include the bytecode for the Deploy contract.
    ///      This is a hack as we are pushing solidity to the edge.
    function setUp() public virtual {
        console.log("Setup: L1 setup start!");

        if (isForkTest()) {
            vm.createSelectFork(vm.envString("FORK_RPC_URL"), vm.envUint("FORK_BLOCK_NUMBER"));
            require(
                block.chainid == Chains.Sepolia || block.chainid == Chains.Mainnet,
                "Setup: ETH_RPC_URL must be set to a production (Sepolia or Mainnet) RPC URL"
            );
        }

        // Etch the contracts used to setup the test environment
        DeployUtils.etchLabelAndAllowCheatcodes({ _etchTo: address(deploy), _cname: "Deploy" });
        DeployUtils.etchLabelAndAllowCheatcodes({ _etchTo: address(forkLive), _cname: "ForkLive" });

        deploy.setUp();
        forkLive.setUp();
        console.log("Setup: L1 setup done!");

        if (isForkTest()) {
            // Return early if this is a fork test as we don't need to setup L2
            console.log("Setup: fork test detected, skipping L2 genesis generation");
            return;
        }

        console.log("Setup: L2 setup start!");
        vm.etch(address(l2Genesis), vm.getDeployedCode("L2Genesis.s.sol:L2Genesis"));
        vm.allowCheatcodes(address(l2Genesis));
        l2Genesis.setUp();
        console.log("Setup: L2 setup done!");
    }

    /// @dev Skips tests when running against a forked production network.
    function skipIfForkTest(string memory message) public {
        if (isForkTest()) {
            vm.skip(true);
            console.log(string.concat("Skipping fork test: ", message));
        }
    }

    /// @dev Returns early when running against a forked production network. Useful for allowing a portion of a test
    ///      to run.
    function returnIfForkTest(string memory message) public view {
        if (isForkTest()) {
            console.log(string.concat("Returning early from fork test: ", message));
            assembly {
                return(0, 0)
            }
        }
    }

    /// @dev Sets up the L1 contracts.
    function L1() public {
        console.log("Setup: creating L1 deployments");
        // Set the deterministic deployer in state to ensure that it is there
        vm.etch(
            0x4e59b44847b379578588920cA78FbF26c0B4956C,
            hex"7fffffffffffffffffffffffffffffffffffffffffffffffffffffffffffffffe03601600081602082378035828234f58015156039578182fd5b8082525050506014600cf3"
        );

        if (isForkTest()) {
            forkLive.run();
        } else {
            deploy.run();
        }

        console.log("Setup: completed L1 deployment, registering addresses now");

        optimismPortal2 = IOptimismPortal2(artifacts.mustGetAddress("OptimismPortalProxy"));
        systemConfig = ISystemConfig(artifacts.mustGetAddress("SystemConfigProxy"));
        l1StandardBridge = IL1StandardBridge(artifacts.mustGetAddress("L1StandardBridgeProxy"));
        l1CrossDomainMessenger = IL1CrossDomainMessenger(artifacts.mustGetAddress("L1CrossDomainMessengerProxy"));
        vm.label(
            AddressAliasHelper.applyL1ToL2Alias(address(l1CrossDomainMessenger)), "L1CrossDomainMessengerProxy_aliased"
        );
        addressManager = IAddressManager(artifacts.mustGetAddress("AddressManager"));
        l1ERC721Bridge = IL1ERC721Bridge(artifacts.mustGetAddress("L1ERC721BridgeProxy"));
        l1OptimismMintableERC20Factory =
            IOptimismMintableERC20Factory(artifacts.mustGetAddress("OptimismMintableERC20FactoryProxy"));
        protocolVersions = IProtocolVersions(artifacts.mustGetAddress("ProtocolVersionsProxy"));
        superchainConfig = ISuperchainConfig(artifacts.mustGetAddress("SuperchainConfigProxy"));
        anchorStateRegistry = IAnchorStateRegistry(artifacts.mustGetAddress("AnchorStateRegistryProxy"));
        disputeGameFactory = IDisputeGameFactory(artifacts.mustGetAddress("DisputeGameFactoryProxy"));
        delayedWeth = IDelayedWETH(artifacts.mustGetAddress("DelayedWETHProxy"));
        opcm = IOPContractsManager(artifacts.mustGetAddress("OPContractsManager"));

        if (deploy.cfg().useInterop()) {
            sharedLockbox = ISharedLockbox(artifacts.mustGetAddress("SharedLockboxProxy"));
        }

        if (deploy.cfg().useAltDA()) {
            dataAvailabilityChallenge =
                IDataAvailabilityChallenge(artifacts.mustGetAddress("DataAvailabilityChallengeProxy"));
        }
        console.log("Setup: registered L1 deployments");
    }

    /// @dev Sets up the L2 contracts. Depends on `L1()` being called first.
    function L2() public {
        // Fork tests focus on L1 contracts so there is no need to do all the work of setting up L2.
        if (isForkTest()) {
            console.log("Setup: fork test detected, skipping L2 setup");
            return;
        }

        console.log("Setup: creating L2 genesis with fork %s", l2Fork.toString());
        l2Genesis.runWithOptions(
            OutputMode.NONE,
            l2Fork,
            L1Dependencies({
                l1CrossDomainMessengerProxy: payable(address(l1CrossDomainMessenger)),
                l1StandardBridgeProxy: payable(address(l1StandardBridge)),
                l1ERC721BridgeProxy: payable(address(l1ERC721Bridge))
            })
        );

        // Set the governance token's owner to be the final system owner
        address finalSystemOwner = deploy.cfg().finalSystemOwner();
        vm.startPrank(governanceToken.owner());
        governanceToken.transferOwnership(finalSystemOwner);
        vm.stopPrank();

        // L2 predeploys
        labelPredeploy(Predeploys.L2_STANDARD_BRIDGE);
        labelPredeploy(Predeploys.L2_CROSS_DOMAIN_MESSENGER);
        labelPredeploy(Predeploys.L2_TO_L1_MESSAGE_PASSER);
        labelPredeploy(Predeploys.SEQUENCER_FEE_WALLET);
        labelPredeploy(Predeploys.L2_ERC721_BRIDGE);
        labelPredeploy(Predeploys.OPTIMISM_MINTABLE_ERC721_FACTORY);
        labelPredeploy(Predeploys.BASE_FEE_VAULT);
        labelPredeploy(Predeploys.L1_FEE_VAULT);
        labelPredeploy(Predeploys.L1_BLOCK_ATTRIBUTES);
        labelPredeploy(Predeploys.GAS_PRICE_ORACLE);
        labelPredeploy(Predeploys.LEGACY_MESSAGE_PASSER);
        labelPredeploy(Predeploys.GOVERNANCE_TOKEN);
        labelPredeploy(Predeploys.EAS);
        labelPredeploy(Predeploys.SCHEMA_REGISTRY);
        labelPredeploy(Predeploys.WETH);
        labelPredeploy(Predeploys.SUPERCHAIN_WETH);
        labelPredeploy(Predeploys.ETH_LIQUIDITY);
        labelPredeploy(Predeploys.OPTIMISM_SUPERCHAIN_ERC20_FACTORY);
        labelPredeploy(Predeploys.OPTIMISM_SUPERCHAIN_ERC20_BEACON);
        labelPredeploy(Predeploys.SUPERCHAIN_TOKEN_BRIDGE);
        labelPredeploy(Predeploys.DEPENDENCY_MANAGER);

        // L2 Preinstalls
        labelPreinstall(Preinstalls.MultiCall3);
        labelPreinstall(Preinstalls.Create2Deployer);
        labelPreinstall(Preinstalls.Safe_v130);
        labelPreinstall(Preinstalls.SafeL2_v130);
        labelPreinstall(Preinstalls.MultiSendCallOnly_v130);
        labelPreinstall(Preinstalls.SafeSingletonFactory);
        labelPreinstall(Preinstalls.DeterministicDeploymentProxy);
        labelPreinstall(Preinstalls.MultiSend_v130);
        labelPreinstall(Preinstalls.Permit2);
        labelPreinstall(Preinstalls.SenderCreator_v060);
        labelPreinstall(Preinstalls.EntryPoint_v060);
        labelPreinstall(Preinstalls.SenderCreator_v070);
        labelPreinstall(Preinstalls.EntryPoint_v070);
        labelPreinstall(Preinstalls.BeaconBlockRoots);
        labelPreinstall(Preinstalls.CreateX);

        console.log("Setup: completed L2 genesis");
    }

    function labelPredeploy(address _addr) internal {
        vm.label(_addr, Predeploys.getName(_addr));
    }

    function labelPreinstall(address _addr) internal {
        vm.label(_addr, Preinstalls.getName(_addr));
    }
}<|MERGE_RESOLUTION|>--- conflicted
+++ resolved
@@ -53,12 +53,9 @@
 import { IGovernanceToken } from "interfaces/governance/IGovernanceToken.sol";
 import { ILegacyMessagePasser } from "interfaces/legacy/ILegacyMessagePasser.sol";
 import { ISuperchainTokenBridge } from "interfaces/L2/ISuperchainTokenBridge.sol";
-<<<<<<< HEAD
 import { IDependencyManager } from "interfaces/L2/IDependencyManager.sol";
-=======
 import { IPermissionedDisputeGame } from "interfaces/dispute/IPermissionedDisputeGame.sol";
 import { IFaultDisputeGame } from "interfaces/dispute/IFaultDisputeGame.sol";
->>>>>>> 969382a3
 
 /// @title Setup
 /// @dev This contact is responsible for setting up the contracts in state. It currently
@@ -110,11 +107,8 @@
     IProtocolVersions protocolVersions;
     ISuperchainConfig superchainConfig;
     IDataAvailabilityChallenge dataAvailabilityChallenge;
-<<<<<<< HEAD
     ISharedLockbox sharedLockbox;
-=======
     IOPContractsManager opcm;
->>>>>>> 969382a3
 
     // L2 contracts
     IL2CrossDomainMessenger l2CrossDomainMessenger =
