// SPDX-License-Identifier: MIT
pragma solidity 0.8.15;

// Testing
import { console2 as console } from "forge-std/console2.sol";
import { Vm } from "forge-std/Vm.sol";

// Scripts
import { Deploy } from "scripts/deploy/Deploy.s.sol";
import { ForkLive } from "test/setup/ForkLive.s.sol";
import { Fork, LATEST_FORK } from "scripts/libraries/Config.sol";
import { L2Genesis, L1Dependencies } from "scripts/L2Genesis.s.sol";
import { OutputMode, Fork, ForkUtils } from "scripts/libraries/Config.sol";

// Libraries
import { Predeploys } from "src/libraries/Predeploys.sol";
import { Preinstalls } from "src/libraries/Preinstalls.sol";
import { AddressAliasHelper } from "src/vendor/AddressAliasHelper.sol";
import { Chains } from "scripts/libraries/Chains.sol";

// Interfaces
import { IOptimismPortal2 } from "interfaces/L1/IOptimismPortal2.sol";
import { IL1CrossDomainMessenger } from "interfaces/L1/IL1CrossDomainMessenger.sol";
import { ISystemConfig } from "interfaces/L1/ISystemConfig.sol";
import { ISuperchainConfig } from "interfaces/L1/ISuperchainConfig.sol";
import { ISharedLockbox } from "interfaces/L1/ISharedLockbox.sol";
import { ILiquidityMigrator } from "interfaces/L1/ILiquidityMigrator.sol";
import { IDataAvailabilityChallenge } from "interfaces/L1/IDataAvailabilityChallenge.sol";
import { IL1StandardBridge } from "interfaces/L1/IL1StandardBridge.sol";
import { IProtocolVersions } from "interfaces/L1/IProtocolVersions.sol";
import { IL1ERC721Bridge } from "interfaces/L1/IL1ERC721Bridge.sol";
import { IOptimismMintableERC721Factory } from "interfaces/L2/IOptimismMintableERC721Factory.sol";
import { IDisputeGameFactory } from "interfaces/dispute/IDisputeGameFactory.sol";
import { IDelayedWETH } from "interfaces/dispute/IDelayedWETH.sol";
import { IAnchorStateRegistry } from "interfaces/dispute/IAnchorStateRegistry.sol";
import { IL2CrossDomainMessenger } from "interfaces/L2/IL2CrossDomainMessenger.sol";
import { IL2StandardBridgeInterop } from "interfaces/L2/IL2StandardBridgeInterop.sol";
import { IL2ToL1MessagePasser } from "interfaces/L2/IL2ToL1MessagePasser.sol";
import { IL2ERC721Bridge } from "interfaces/L2/IL2ERC721Bridge.sol";
import { IOptimismMintableERC20Factory } from "interfaces/universal/IOptimismMintableERC20Factory.sol";
import { IAddressManager } from "interfaces/legacy/IAddressManager.sol";
import { IOptimismSuperchainERC20Factory } from "interfaces/L2/IOptimismSuperchainERC20Factory.sol";
import { IBaseFeeVault } from "interfaces/L2/IBaseFeeVault.sol";
import { ISequencerFeeVault } from "interfaces/L2/ISequencerFeeVault.sol";
import { IL1FeeVault } from "interfaces/L2/IL1FeeVault.sol";
import { IGasPriceOracle } from "interfaces/L2/IGasPriceOracle.sol";
import { IL1Block } from "interfaces/L2/IL1Block.sol";
import { ISuperchainWETH } from "interfaces/L2/ISuperchainWETH.sol";
import { IETHLiquidity } from "interfaces/L2/IETHLiquidity.sol";
import { IWETH98 } from "interfaces/universal/IWETH98.sol";
import { IGovernanceToken } from "interfaces/governance/IGovernanceToken.sol";
import { ILegacyMessagePasser } from "interfaces/legacy/ILegacyMessagePasser.sol";
import { ISuperchainTokenBridge } from "interfaces/L2/ISuperchainTokenBridge.sol";

/// @title Setup
/// @dev This contact is responsible for setting up the contracts in state. It currently
///      sets the L2 contracts directly at the predeploy addresses instead of setting them
///      up behind proxies. In the future we will migrate to importing the genesis JSON
///      file that is created to set up the L2 contracts instead of setting them up manually.
contract Setup {
    using ForkUtils for Fork;

    /// @notice The address of the foundry Vm contract.
    Vm private constant vm = Vm(0x7109709ECfa91a80626fF3989D68f67F5b1DD12D);

    /// @notice The address of the Deploy contract. Set into state with `etch` to avoid
    ///         mutating any nonces. MUST not have constructor logic.
    Deploy internal constant deploy = Deploy(address(uint160(uint256(keccak256(abi.encode("optimism.deploy"))))));

    L2Genesis internal constant l2Genesis =
        L2Genesis(address(uint160(uint256(keccak256(abi.encode("optimism.l2genesis"))))));

    /// @notice Allows users of Setup to override what L2 genesis is being created.
    Fork l2Fork = LATEST_FORK;

    /// @notice Indicates whether a test is running against a forked production network.
    bool private _isForkTest;

    // L1 contracts
    IDisputeGameFactory disputeGameFactory;
    IAnchorStateRegistry anchorStateRegistry;
    IDelayedWETH delayedWeth;
    IOptimismPortal2 optimismPortal2;
    ISystemConfig systemConfig;
    IL1StandardBridge l1StandardBridge;
    IL1CrossDomainMessenger l1CrossDomainMessenger;
    IAddressManager addressManager;
    IL1ERC721Bridge l1ERC721Bridge;
    IOptimismMintableERC20Factory l1OptimismMintableERC20Factory;
    IProtocolVersions protocolVersions;
    ISuperchainConfig superchainConfig;
    IDataAvailabilityChallenge dataAvailabilityChallenge;
    ISharedLockbox sharedLockbox;
    ILiquidityMigrator liquidityMigrator;

    // L2 contracts
    IL2CrossDomainMessenger l2CrossDomainMessenger =
        IL2CrossDomainMessenger(payable(Predeploys.L2_CROSS_DOMAIN_MESSENGER));
    IL2StandardBridgeInterop l2StandardBridge = IL2StandardBridgeInterop(payable(Predeploys.L2_STANDARD_BRIDGE));
    IL2ToL1MessagePasser l2ToL1MessagePasser = IL2ToL1MessagePasser(payable(Predeploys.L2_TO_L1_MESSAGE_PASSER));
    IOptimismMintableERC20Factory l2OptimismMintableERC20Factory =
        IOptimismMintableERC20Factory(Predeploys.OPTIMISM_MINTABLE_ERC20_FACTORY);
    IL2ERC721Bridge l2ERC721Bridge = IL2ERC721Bridge(Predeploys.L2_ERC721_BRIDGE);
    IOptimismMintableERC721Factory l2OptimismMintableERC721Factory =
        IOptimismMintableERC721Factory(Predeploys.OPTIMISM_MINTABLE_ERC721_FACTORY);
    IBaseFeeVault baseFeeVault = IBaseFeeVault(payable(Predeploys.BASE_FEE_VAULT));
    ISequencerFeeVault sequencerFeeVault = ISequencerFeeVault(payable(Predeploys.SEQUENCER_FEE_WALLET));
    IL1FeeVault l1FeeVault = IL1FeeVault(payable(Predeploys.L1_FEE_VAULT));
    IGasPriceOracle gasPriceOracle = IGasPriceOracle(Predeploys.GAS_PRICE_ORACLE);
    IL1Block l1Block = IL1Block(Predeploys.L1_BLOCK_ATTRIBUTES);
    IGovernanceToken governanceToken = IGovernanceToken(Predeploys.GOVERNANCE_TOKEN);
    ILegacyMessagePasser legacyMessagePasser = ILegacyMessagePasser(Predeploys.LEGACY_MESSAGE_PASSER);
    IWETH98 weth = IWETH98(payable(Predeploys.WETH));
    ISuperchainWETH superchainWeth = ISuperchainWETH(payable(Predeploys.SUPERCHAIN_WETH));
    IETHLiquidity ethLiquidity = IETHLiquidity(Predeploys.ETH_LIQUIDITY);
    ISuperchainTokenBridge superchainTokenBridge = ISuperchainTokenBridge(Predeploys.SUPERCHAIN_TOKEN_BRIDGE);
    IOptimismSuperchainERC20Factory l2OptimismSuperchainERC20Factory =
        IOptimismSuperchainERC20Factory(Predeploys.OPTIMISM_SUPERCHAIN_ERC20_FACTORY);

    /// @notice Indicates whether a test is running against a forked production network.
    function isForkTest() public view returns (bool) {
        return _isForkTest;
    }

    /// @dev Deploys either the Deploy.s.sol or Fork.s.sol contract, by fetching the bytecode dynamically using
    ///      `vm.getDeployedCode()` and etching it into the state.
    ///      This enables us to avoid including the bytecode of those contracts in the bytecode of this contract.
    ///      If the bytecode of those contracts was included in this contract, then it will double
    ///      the compile time and bloat all of the test contract artifacts since they
    ///      will also need to include the bytecode for the Deploy contract.
    ///      This is a hack as we are pushing solidity to the edge.
    function setUp() public virtual {
        console.log("Setup: L1 setup start!");

        // Optimistically etch, label and allow cheatcodes for the Deploy.s.sol contract
        vm.etch(address(deploy), vm.getDeployedCode("Deploy.s.sol:Deploy"));
        vm.label(address(deploy), "Deploy");
        vm.allowCheatcodes(address(deploy));

        _isForkTest = vm.envOr("FORK_TEST", false);
        if (_isForkTest) {
            vm.createSelectFork(vm.envString("FORK_RPC_URL"), vm.envUint("FORK_BLOCK_NUMBER"));
            require(
                block.chainid == Chains.Sepolia || block.chainid == Chains.Mainnet,
                "Setup: ETH_RPC_URL must be set to a production (Sepolia or Mainnet) RPC URL"
            );

            // Overwrite the Deploy.s.sol contract with the ForkLive.s.sol contract
            vm.etch(address(deploy), vm.getDeployedCode("ForkLive.s.sol:ForkLive"));
            vm.label(address(deploy), "ForkLive");
        }

        // deploy.setUp() will either:
        // 1. deploy a fresh system or
        // 2. fork from L1
        // It will then save the appropriate name/address pairs to disk using Artifacts.save()
        deploy.setUp();
        console.log("Setup: L1 setup done!");

        // Return early if this is a fork test
        if (_isForkTest) {
            console.log("Setup: fork test detected, skipping L2 genesis generation");
            return;
        }

        console.log("Setup: L2 setup start!");
        vm.etch(address(l2Genesis), vm.getDeployedCode("L2Genesis.s.sol:L2Genesis"));
        vm.allowCheatcodes(address(l2Genesis));
        l2Genesis.setUp();
        console.log("Setup: L2 setup done!");
    }

    /// @dev Skips tests when running against a forked production network.
    function skipIfForkTest(string memory message) public {
        if (_isForkTest) {
            vm.skip(true);
            console.log(string.concat("Skipping fork test: ", message));
        }
    }

    /// @dev Returns early when running against a forked production network. Useful for allowing a portion of a test
    ///      to run.
    function returnIfForkTest(string memory message) public view {
        if (_isForkTest) {
            console.log(string.concat("Returning early from fork test: ", message));
            assembly {
                return(0, 0)
            }
        }
    }

    /// @dev Sets up the L1 contracts.
    function L1() public {
        console.log("Setup: creating L1 deployments");
        // Set the deterministic deployer in state to ensure that it is there
        vm.etch(
            0x4e59b44847b379578588920cA78FbF26c0B4956C,
            hex"7fffffffffffffffffffffffffffffffffffffffffffffffffffffffffffffffe03601600081602082378035828234f58015156039578182fd5b8082525050506014600cf3"
        );

        deploy.run();
        console.log("Setup: completed L1 deployment, registering addresses now");

        optimismPortal2 = IOptimismPortal2(deploy.mustGetAddress("OptimismPortalProxy"));
        systemConfig = ISystemConfig(deploy.mustGetAddress("SystemConfigProxy"));
        l1StandardBridge = IL1StandardBridge(deploy.mustGetAddress("L1StandardBridgeProxy"));
        l1CrossDomainMessenger = IL1CrossDomainMessenger(deploy.mustGetAddress("L1CrossDomainMessengerProxy"));
        vm.label(
            AddressAliasHelper.applyL1ToL2Alias(address(l1CrossDomainMessenger)), "L1CrossDomainMessengerProxy_aliased"
        );
        addressManager = IAddressManager(deploy.mustGetAddress("AddressManager"));
        l1ERC721Bridge = IL1ERC721Bridge(deploy.mustGetAddress("L1ERC721BridgeProxy"));
        l1OptimismMintableERC20Factory =
            IOptimismMintableERC20Factory(deploy.mustGetAddress("OptimismMintableERC20FactoryProxy"));
        protocolVersions = IProtocolVersions(deploy.mustGetAddress("ProtocolVersionsProxy"));
        superchainConfig = ISuperchainConfig(deploy.mustGetAddress("SuperchainConfigProxy"));
        anchorStateRegistry = IAnchorStateRegistry(deploy.mustGetAddress("AnchorStateRegistryProxy"));
<<<<<<< HEAD
        sharedLockbox = ISharedLockbox(deploy.mustGetAddress("SharedLockboxProxy"));
        liquidityMigrator = ILiquidityMigrator(deploy.mustGetAddress("LiquidityMigrator"));

        vm.label(deploy.mustGetAddress("OptimismPortalProxy"), "OptimismPortalProxy");
        vm.label(address(disputeGameFactory), "DisputeGameFactory");
        vm.label(deploy.mustGetAddress("DisputeGameFactoryProxy"), "DisputeGameFactoryProxy");
        vm.label(address(delayedWeth), "DelayedWETH");
        vm.label(deploy.mustGetAddress("DelayedWETHProxy"), "DelayedWETHProxy");
        vm.label(address(systemConfig), "SystemConfig");
        vm.label(deploy.mustGetAddress("SystemConfigProxy"), "SystemConfigProxy");
        vm.label(address(l1StandardBridge), "L1StandardBridge");
        vm.label(deploy.mustGetAddress("L1StandardBridgeProxy"), "L1StandardBridgeProxy");
        vm.label(address(l1CrossDomainMessenger), "L1CrossDomainMessenger");
        vm.label(deploy.mustGetAddress("L1CrossDomainMessengerProxy"), "L1CrossDomainMessengerProxy");
        vm.label(address(addressManager), "AddressManager");
        vm.label(address(l1ERC721Bridge), "L1ERC721Bridge");
        vm.label(deploy.mustGetAddress("L1ERC721BridgeProxy"), "L1ERC721BridgeProxy");
        vm.label(address(l1OptimismMintableERC20Factory), "OptimismMintableERC20Factory");
        vm.label(deploy.mustGetAddress("OptimismMintableERC20FactoryProxy"), "OptimismMintableERC20FactoryProxy");
        vm.label(address(protocolVersions), "ProtocolVersions");
        vm.label(deploy.mustGetAddress("ProtocolVersionsProxy"), "ProtocolVersionsProxy");
        vm.label(address(superchainConfig), "SuperchainConfig");
        vm.label(deploy.mustGetAddress("SuperchainConfigProxy"), "SuperchainConfigProxy");
        vm.label(address(sharedLockbox), "SharedLockbox");
        vm.label(deploy.mustGetAddress("SharedLockboxProxy"), "SharedLockboxProxy");
        vm.label(address(liquidityMigrator), "LiquidtyMigrator");
        vm.label(address(anchorStateRegistry), "AnchorStateRegistryProxy");
        vm.label(AddressAliasHelper.applyL1ToL2Alias(address(l1CrossDomainMessenger)), "L1CrossDomainMessenger_aliased");
=======
        disputeGameFactory = IDisputeGameFactory(deploy.mustGetAddress("DisputeGameFactoryProxy"));
        delayedWeth = IDelayedWETH(deploy.mustGetAddress("DelayedWETHProxy"));
>>>>>>> f4092a85

        if (deploy.cfg().useAltDA()) {
            dataAvailabilityChallenge =
                IDataAvailabilityChallenge(deploy.mustGetAddress("DataAvailabilityChallengeProxy"));
        }
        console.log("Setup: registered L1 deployments");
    }

    /// @dev Sets up the L2 contracts. Depends on `L1()` being called first.
    function L2() public {
        // Fork tests focus on L1 contracts so there is no need to do all the work of setting up L2.
        if (_isForkTest) {
            console.log("Setup: fork test detected, skipping L2 setup");
            return;
        }

        console.log("Setup: creating L2 genesis with fork %s", l2Fork.toString());
        l2Genesis.runWithOptions(
            OutputMode.NONE,
            l2Fork,
            L1Dependencies({
                l1CrossDomainMessengerProxy: payable(address(l1CrossDomainMessenger)),
                l1StandardBridgeProxy: payable(address(l1StandardBridge)),
                l1ERC721BridgeProxy: payable(address(l1ERC721Bridge))
            })
        );

        // Set the governance token's owner to be the final system owner
        address finalSystemOwner = deploy.cfg().finalSystemOwner();
        vm.startPrank(governanceToken.owner());
        governanceToken.transferOwnership(finalSystemOwner);
        vm.stopPrank();

        // L2 predeploys
        labelPredeploy(Predeploys.L2_STANDARD_BRIDGE);
        labelPredeploy(Predeploys.L2_CROSS_DOMAIN_MESSENGER);
        labelPredeploy(Predeploys.L2_TO_L1_MESSAGE_PASSER);
        labelPredeploy(Predeploys.SEQUENCER_FEE_WALLET);
        labelPredeploy(Predeploys.L2_ERC721_BRIDGE);
        labelPredeploy(Predeploys.OPTIMISM_MINTABLE_ERC721_FACTORY);
        labelPredeploy(Predeploys.BASE_FEE_VAULT);
        labelPredeploy(Predeploys.L1_FEE_VAULT);
        labelPredeploy(Predeploys.L1_BLOCK_ATTRIBUTES);
        labelPredeploy(Predeploys.GAS_PRICE_ORACLE);
        labelPredeploy(Predeploys.LEGACY_MESSAGE_PASSER);
        labelPredeploy(Predeploys.GOVERNANCE_TOKEN);
        labelPredeploy(Predeploys.EAS);
        labelPredeploy(Predeploys.SCHEMA_REGISTRY);
        labelPredeploy(Predeploys.WETH);
        labelPredeploy(Predeploys.SUPERCHAIN_WETH);
        labelPredeploy(Predeploys.ETH_LIQUIDITY);
        labelPredeploy(Predeploys.OPTIMISM_SUPERCHAIN_ERC20_FACTORY);
        labelPredeploy(Predeploys.OPTIMISM_SUPERCHAIN_ERC20_BEACON);
        labelPredeploy(Predeploys.SUPERCHAIN_TOKEN_BRIDGE);

        // L2 Preinstalls
        labelPreinstall(Preinstalls.MultiCall3);
        labelPreinstall(Preinstalls.Create2Deployer);
        labelPreinstall(Preinstalls.Safe_v130);
        labelPreinstall(Preinstalls.SafeL2_v130);
        labelPreinstall(Preinstalls.MultiSendCallOnly_v130);
        labelPreinstall(Preinstalls.SafeSingletonFactory);
        labelPreinstall(Preinstalls.DeterministicDeploymentProxy);
        labelPreinstall(Preinstalls.MultiSend_v130);
        labelPreinstall(Preinstalls.Permit2);
        labelPreinstall(Preinstalls.SenderCreator_v060);
        labelPreinstall(Preinstalls.EntryPoint_v060);
        labelPreinstall(Preinstalls.SenderCreator_v070);
        labelPreinstall(Preinstalls.EntryPoint_v070);
        labelPreinstall(Preinstalls.BeaconBlockRoots);
        labelPreinstall(Preinstalls.CreateX);

        console.log("Setup: completed L2 genesis");
    }

    function labelPredeploy(address _addr) internal {
        vm.label(_addr, Predeploys.getName(_addr));
    }

    function labelPreinstall(address _addr) internal {
        vm.label(_addr, Preinstalls.getName(_addr));
    }
}<|MERGE_RESOLUTION|>--- conflicted
+++ resolved
@@ -215,39 +215,10 @@
         protocolVersions = IProtocolVersions(deploy.mustGetAddress("ProtocolVersionsProxy"));
         superchainConfig = ISuperchainConfig(deploy.mustGetAddress("SuperchainConfigProxy"));
         anchorStateRegistry = IAnchorStateRegistry(deploy.mustGetAddress("AnchorStateRegistryProxy"));
-<<<<<<< HEAD
         sharedLockbox = ISharedLockbox(deploy.mustGetAddress("SharedLockboxProxy"));
         liquidityMigrator = ILiquidityMigrator(deploy.mustGetAddress("LiquidityMigrator"));
-
-        vm.label(deploy.mustGetAddress("OptimismPortalProxy"), "OptimismPortalProxy");
-        vm.label(address(disputeGameFactory), "DisputeGameFactory");
-        vm.label(deploy.mustGetAddress("DisputeGameFactoryProxy"), "DisputeGameFactoryProxy");
-        vm.label(address(delayedWeth), "DelayedWETH");
-        vm.label(deploy.mustGetAddress("DelayedWETHProxy"), "DelayedWETHProxy");
-        vm.label(address(systemConfig), "SystemConfig");
-        vm.label(deploy.mustGetAddress("SystemConfigProxy"), "SystemConfigProxy");
-        vm.label(address(l1StandardBridge), "L1StandardBridge");
-        vm.label(deploy.mustGetAddress("L1StandardBridgeProxy"), "L1StandardBridgeProxy");
-        vm.label(address(l1CrossDomainMessenger), "L1CrossDomainMessenger");
-        vm.label(deploy.mustGetAddress("L1CrossDomainMessengerProxy"), "L1CrossDomainMessengerProxy");
-        vm.label(address(addressManager), "AddressManager");
-        vm.label(address(l1ERC721Bridge), "L1ERC721Bridge");
-        vm.label(deploy.mustGetAddress("L1ERC721BridgeProxy"), "L1ERC721BridgeProxy");
-        vm.label(address(l1OptimismMintableERC20Factory), "OptimismMintableERC20Factory");
-        vm.label(deploy.mustGetAddress("OptimismMintableERC20FactoryProxy"), "OptimismMintableERC20FactoryProxy");
-        vm.label(address(protocolVersions), "ProtocolVersions");
-        vm.label(deploy.mustGetAddress("ProtocolVersionsProxy"), "ProtocolVersionsProxy");
-        vm.label(address(superchainConfig), "SuperchainConfig");
-        vm.label(deploy.mustGetAddress("SuperchainConfigProxy"), "SuperchainConfigProxy");
-        vm.label(address(sharedLockbox), "SharedLockbox");
-        vm.label(deploy.mustGetAddress("SharedLockboxProxy"), "SharedLockboxProxy");
-        vm.label(address(liquidityMigrator), "LiquidtyMigrator");
-        vm.label(address(anchorStateRegistry), "AnchorStateRegistryProxy");
-        vm.label(AddressAliasHelper.applyL1ToL2Alias(address(l1CrossDomainMessenger)), "L1CrossDomainMessenger_aliased");
-=======
         disputeGameFactory = IDisputeGameFactory(deploy.mustGetAddress("DisputeGameFactoryProxy"));
         delayedWeth = IDelayedWETH(deploy.mustGetAddress("DelayedWETHProxy"));
->>>>>>> f4092a85
 
         if (deploy.cfg().useAltDA()) {
             dataAvailabilityChallenge =
