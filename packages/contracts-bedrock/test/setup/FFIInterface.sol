// SPDX-License-Identifier: MIT
pragma solidity 0.8.15;

import { Types } from "src/libraries/Types.sol";
import { Vm } from "forge-std/Vm.sol";
import { Strings } from "@openzeppelin/contracts/utils/Strings.sol";
import { Process } from "scripts/libraries/Process.sol";

/// @title FFIInterface
/// @notice This contract is set into state using `etch` and therefore must not have constructor logic.
///         It also MUST be compiled with `0.8.15` because `vm.getDeployedCode` will break if there
///         are multiple artifacts for different compiler versions.
contract FFIInterface {
    Vm internal constant vm = Vm(0x7109709ECfa91a80626fF3989D68f67F5b1DD12D);

    function getProveWithdrawalTransactionInputs(Types.WithdrawalTransaction memory _tx)
        external
        returns (bytes32, bytes32, bytes32, bytes32, bytes[] memory)
    {
        string[] memory cmds = new string[](9);
        cmds[0] = "scripts/go-ffi/go-ffi";
        cmds[1] = "diff";
        cmds[2] = "getProveWithdrawalTransactionInputs";
        cmds[3] = vm.toString(_tx.nonce);
        cmds[4] = vm.toString(_tx.sender);
        cmds[5] = vm.toString(_tx.target);
        cmds[6] = vm.toString(_tx.value);
        cmds[7] = vm.toString(_tx.gasLimit);
        cmds[8] = vm.toString(_tx.data);

        bytes memory result = Process.run(cmds);
        (
            bytes32 stateRoot,
            bytes32 storageRoot,
            bytes32 outputRoot,
            bytes32 withdrawalHash,
            bytes[] memory withdrawalProof
        ) = abi.decode(result, (bytes32, bytes32, bytes32, bytes32, bytes[]));

        return (stateRoot, storageRoot, outputRoot, withdrawalHash, withdrawalProof);
    }

    function hashCrossDomainMessage(
        uint256 _nonce,
        address _sender,
        address _target,
        uint256 _value,
        uint256 _gasLimit,
        bytes memory _data
    )
        external
        returns (bytes32)
    {
        string[] memory cmds = new string[](9);
        cmds[0] = "scripts/go-ffi/go-ffi";
        cmds[1] = "diff";
        cmds[2] = "hashCrossDomainMessage";
        cmds[3] = vm.toString(_nonce);
        cmds[4] = vm.toString(_sender);
        cmds[5] = vm.toString(_target);
        cmds[6] = vm.toString(_value);
        cmds[7] = vm.toString(_gasLimit);
        cmds[8] = vm.toString(_data);

        bytes memory result = Process.run(cmds);
        return abi.decode(result, (bytes32));
    }

    function hashWithdrawal(
        uint256 _nonce,
        address _sender,
        address _target,
        uint256 _value,
        uint256 _gasLimit,
        bytes memory _data
    )
        external
        returns (bytes32)
    {
        string[] memory cmds = new string[](9);
        cmds[0] = "scripts/go-ffi/go-ffi";
        cmds[1] = "diff";
        cmds[2] = "hashWithdrawal";
        cmds[3] = vm.toString(_nonce);
        cmds[4] = vm.toString(_sender);
        cmds[5] = vm.toString(_target);
        cmds[6] = vm.toString(_value);
        cmds[7] = vm.toString(_gasLimit);
        cmds[8] = vm.toString(_data);

        bytes memory result = Process.run(cmds);
        return abi.decode(result, (bytes32));
    }

    function hashOutputRootProof(
        bytes32 _version,
        bytes32 _stateRoot,
        bytes32 _messagePasserStorageRoot,
        bytes32 _latestBlockhash
    )
        external
        returns (bytes32)
    {
        string[] memory cmds = new string[](7);
        cmds[0] = "scripts/go-ffi/go-ffi";
        cmds[1] = "diff";
        cmds[2] = "hashOutputRootProof";
        cmds[3] = Strings.toHexString(uint256(_version));
        cmds[4] = Strings.toHexString(uint256(_stateRoot));
        cmds[5] = Strings.toHexString(uint256(_messagePasserStorageRoot));
        cmds[6] = Strings.toHexString(uint256(_latestBlockhash));

        bytes memory result = Process.run(cmds);
        return abi.decode(result, (bytes32));
    }

    function hashDepositTransaction(
        address _from,
        address _to,
        uint256 _mint,
        uint256 _value,
        uint64 _gas,
        bytes memory _data,
        uint64 _logIndex
    )
        external
        returns (bytes32)
    {
        string[] memory cmds = new string[](11);
        cmds[0] = "scripts/go-ffi/go-ffi";
        cmds[1] = "diff";
        cmds[2] = "hashDepositTransaction";
        cmds[3] = "0x0000000000000000000000000000000000000000000000000000000000000000";
        cmds[4] = vm.toString(_logIndex);
        cmds[5] = vm.toString(_from);
        cmds[6] = vm.toString(_to);
        cmds[7] = vm.toString(_mint);
        cmds[8] = vm.toString(_value);
        cmds[9] = vm.toString(_gas);
        cmds[10] = vm.toString(_data);

        bytes memory result = Process.run(cmds);
        return abi.decode(result, (bytes32));
    }

    function encodeDepositTransaction(Types.UserDepositTransaction calldata txn) external returns (bytes memory) {
        string[] memory cmds = new string[](12);
        cmds[0] = "scripts/go-ffi/go-ffi";
        cmds[1] = "diff";
        cmds[2] = "encodeDepositTransaction";
        cmds[3] = vm.toString(txn.from);
        cmds[4] = vm.toString(txn.to);
        cmds[5] = vm.toString(txn.value);
        cmds[6] = vm.toString(txn.mint);
        cmds[7] = vm.toString(txn.gasLimit);
        cmds[8] = vm.toString(txn.isCreation);
        cmds[9] = vm.toString(txn.data);
        cmds[10] = vm.toString(txn.l1BlockHash);
        cmds[11] = vm.toString(txn.logIndex);

        bytes memory result = Process.run(cmds);
        return abi.decode(result, (bytes));
    }

    function encodeCrossDomainMessage(
        uint256 _nonce,
        address _sender,
        address _target,
        uint256 _value,
        uint256 _gasLimit,
        bytes memory _data
    )
        external
        returns (bytes memory)
    {
        string[] memory cmds = new string[](9);
        cmds[0] = "scripts/go-ffi/go-ffi";
        cmds[1] = "diff";
        cmds[2] = "encodeCrossDomainMessage";
        cmds[3] = vm.toString(_nonce);
        cmds[4] = vm.toString(_sender);
        cmds[5] = vm.toString(_target);
        cmds[6] = vm.toString(_value);
        cmds[7] = vm.toString(_gasLimit);
        cmds[8] = vm.toString(_data);

        bytes memory result = Process.run(cmds);
        return abi.decode(result, (bytes));
    }

    function decodeVersionedNonce(uint256 nonce) external returns (uint256, uint256) {
        string[] memory cmds = new string[](4);
        cmds[0] = "scripts/go-ffi/go-ffi";
        cmds[1] = "diff";
        cmds[2] = "decodeVersionedNonce";
        cmds[3] = vm.toString(nonce);

        bytes memory result = Process.run(cmds);
        return abi.decode(result, (uint256, uint256));
    }

    function getMerkleTrieFuzzCase(string memory variant)
        external
        returns (bytes32, bytes memory, bytes memory, bytes[] memory)
    {
        string[] memory cmds = new string[](6);
        cmds[0] = "./scripts/go-ffi/go-ffi";
        cmds[1] = "trie";
        cmds[2] = variant;

        return abi.decode(Process.run(cmds), (bytes32, bytes, bytes, bytes[]));
    }

    function getCannonMemoryProof(uint32 pc, uint32 insn) external returns (bytes32, bytes memory) {
        string[] memory cmds = new string[](5);
        cmds[0] = "scripts/go-ffi/go-ffi";
        cmds[1] = "diff";
        cmds[2] = "cannonMemoryProof";
        cmds[3] = vm.toString(pc);
        cmds[4] = vm.toString(insn);
        bytes memory result = Process.run(cmds);
        (bytes32 memRoot, bytes memory proof) = abi.decode(result, (bytes32, bytes));
        return (memRoot, proof);
    }

    function getCannonMemoryProof(
        uint32 pc,
        uint32 insn,
        uint32 memAddr,
        uint32 memVal
    )
        external
        returns (bytes32, bytes memory)
    {
        string[] memory cmds = new string[](7);
        cmds[0] = "scripts/go-ffi/go-ffi";
        cmds[1] = "diff";
        cmds[2] = "cannonMemoryProof";
        cmds[3] = vm.toString(pc);
        cmds[4] = vm.toString(insn);
        cmds[5] = vm.toString(memAddr);
        cmds[6] = vm.toString(memVal);
        bytes memory result = Process.run(cmds);
        (bytes32 memRoot, bytes memory proof) = abi.decode(result, (bytes32, bytes));
        return (memRoot, proof);
    }

    function getCannonMemoryProof(
        uint32 pc,
        uint32 insn,
        uint32 memAddr,
        uint32 memVal,
        uint32 memAddr2,
        uint32 memVal2
    )
        external
        returns (bytes32, bytes memory)
    {
        string[] memory cmds = new string[](9);
        cmds[0] = "scripts/go-ffi/go-ffi";
        cmds[1] = "diff";
        cmds[2] = "cannonMemoryProof";
        cmds[3] = vm.toString(pc);
        cmds[4] = vm.toString(insn);
        cmds[5] = vm.toString(memAddr);
        cmds[6] = vm.toString(memVal);
        cmds[7] = vm.toString(memAddr2);
        cmds[8] = vm.toString(memVal2);
        bytes memory result = Process.run(cmds);
        (bytes32 memRoot, bytes memory proof) = abi.decode(result, (bytes32, bytes));
        return (memRoot, proof);
    }

    function getCannonMemoryProof2(
        uint32 pc,
        uint32 insn,
        uint32 memAddr,
        uint32 memVal,
        uint32 memAddrForProof
    )
        external
        returns (bytes32, bytes memory)
    {
        string[] memory cmds = new string[](8);
        cmds[0] = "scripts/go-ffi/go-ffi";
        cmds[1] = "diff";
        cmds[2] = "cannonMemoryProof2";
        cmds[3] = vm.toString(pc);
        cmds[4] = vm.toString(insn);
        cmds[5] = vm.toString(memAddr);
        cmds[6] = vm.toString(memVal);
        cmds[7] = vm.toString(memAddrForProof);
        bytes memory result = Process.run(cmds);
        (bytes32 memRoot, bytes memory proof) = abi.decode(result, (bytes32, bytes));
        return (memRoot, proof);
    }

    function getCannonMemoryProofWrongLeaf(
        uint32 pc,
        uint32 insn,
        uint32 memAddr,
        uint32 memVal
    )
        external
        returns (bytes32, bytes memory)
    {
        string[] memory cmds = new string[](7);
        cmds[0] = "scripts/go-ffi/go-ffi";
        cmds[1] = "diff";
        cmds[2] = "cannonMemoryProofWrongLeaf";
        cmds[3] = vm.toString(pc);
        cmds[4] = vm.toString(insn);
        cmds[5] = vm.toString(memAddr);
        cmds[6] = vm.toString(memVal);
        bytes memory result = Process.run(cmds);
        (bytes32 memRoot, bytes memory proof) = abi.decode(result, (bytes32, bytes));
        return (memRoot, proof);
    }

<<<<<<< HEAD
    function getCannonMemory64Proof(uint64 pc, uint64 insn) external returns (bytes32, bytes memory) {
=======
    function getCannonMemory64Proof(uint64 addr, uint64 value) external returns (bytes32, bytes memory) {
>>>>>>> 79ec1833
        string[] memory cmds = new string[](5);
        cmds[0] = "scripts/go-ffi/go-ffi-cannon64";
        cmds[1] = "diff";
        cmds[2] = "cannonMemoryProof";
<<<<<<< HEAD
        cmds[3] = vm.toString(pc);
        cmds[4] = vm.toString(insn);
=======
        cmds[3] = vm.toString(addr);
        cmds[4] = vm.toString(value);
>>>>>>> 79ec1833
        bytes memory result = Process.run(cmds);
        (bytes32 memRoot, bytes memory proof) = abi.decode(result, (bytes32, bytes));
        return (memRoot, proof);
    }

    function getCannonMemory64Proof(
<<<<<<< HEAD
        uint64 pc,
        uint64 insn,
        uint64 memAddr,
        uint64 memVal
=======
        uint64 addr0,
        uint64 value0,
        uint64 addr1,
        uint64 value1
>>>>>>> 79ec1833
    )
        external
        returns (bytes32, bytes memory)
    {
        string[] memory cmds = new string[](7);
        cmds[0] = "scripts/go-ffi/go-ffi-cannon64";
        cmds[1] = "diff";
        cmds[2] = "cannonMemoryProof";
<<<<<<< HEAD
        cmds[3] = vm.toString(pc);
        cmds[4] = vm.toString(insn);
        cmds[5] = vm.toString(memAddr);
        cmds[6] = vm.toString(memVal);
=======
        cmds[3] = vm.toString(addr0);
        cmds[4] = vm.toString(value0);
        cmds[5] = vm.toString(addr1);
        cmds[6] = vm.toString(value1);
>>>>>>> 79ec1833
        bytes memory result = Process.run(cmds);
        (bytes32 memRoot, bytes memory proof) = abi.decode(result, (bytes32, bytes));
        return (memRoot, proof);
    }

    function getCannonMemory64Proof(
<<<<<<< HEAD
        uint64 pc,
        uint64 insn,
        uint64 memAddr,
        uint64 memVal,
=======
        uint64 addr0,
        uint64 value0,
        uint64 addr1,
        uint64 value1,
>>>>>>> 79ec1833
        uint64 memAddr2,
        uint64 memVal2
    )
        external
        returns (bytes32, bytes memory)
    {
        string[] memory cmds = new string[](9);
        cmds[0] = "scripts/go-ffi/go-ffi-cannon64";
        cmds[1] = "diff";
        cmds[2] = "cannonMemoryProof";
<<<<<<< HEAD
        cmds[3] = vm.toString(pc);
        cmds[4] = vm.toString(insn);
        cmds[5] = vm.toString(memAddr);
        cmds[6] = vm.toString(memVal);
=======
        cmds[3] = vm.toString(addr0);
        cmds[4] = vm.toString(value0);
        cmds[5] = vm.toString(addr1);
        cmds[6] = vm.toString(value1);
>>>>>>> 79ec1833
        cmds[7] = vm.toString(memAddr2);
        cmds[8] = vm.toString(memVal2);
        bytes memory result = Process.run(cmds);
        (bytes32 memRoot, bytes memory proof) = abi.decode(result, (bytes32, bytes));
        return (memRoot, proof);
    }

    function getCannonMemory64Proof2(
<<<<<<< HEAD
        uint64 pc,
        uint64 insn,
        uint64 memAddr,
        uint64 memVal,
=======
        uint64 addr0,
        uint64 value0,
        uint64 addr1,
        uint64 value1,
>>>>>>> 79ec1833
        uint64 memAddrForProof
    )
        external
        returns (bytes32, bytes memory)
    {
        string[] memory cmds = new string[](8);
        cmds[0] = "scripts/go-ffi/go-ffi-cannon64";
        cmds[1] = "diff";
        cmds[2] = "cannonMemoryProof2";
<<<<<<< HEAD
        cmds[3] = vm.toString(pc);
        cmds[4] = vm.toString(insn);
        cmds[5] = vm.toString(memAddr);
        cmds[6] = vm.toString(memVal);
=======
        cmds[3] = vm.toString(addr0);
        cmds[4] = vm.toString(value0);
        cmds[5] = vm.toString(addr1);
        cmds[6] = vm.toString(value1);
>>>>>>> 79ec1833
        cmds[7] = vm.toString(memAddrForProof);
        bytes memory result = Process.run(cmds);
        (bytes32 memRoot, bytes memory proof) = abi.decode(result, (bytes32, bytes));
        return (memRoot, proof);
    }

    function encodeScalarEcotone(uint32 _basefeeScalar, uint32 _blobbasefeeScalar) external returns (bytes32) {
        string[] memory cmds = new string[](5);
        cmds[0] = "scripts/go-ffi/go-ffi";
        cmds[1] = "diff";
        cmds[2] = "encodeScalarEcotone";
        cmds[3] = vm.toString(_basefeeScalar);
        cmds[4] = vm.toString(_blobbasefeeScalar);
        bytes memory result = Process.run(cmds);
        return abi.decode(result, (bytes32));
    }

    function decodeScalarEcotone(bytes32 _scalar) external returns (uint32, uint32) {
        string[] memory cmds = new string[](4);
        cmds[0] = "scripts/go-ffi/go-ffi";
        cmds[1] = "diff";
        cmds[2] = "decodeScalarEcotone";
        cmds[3] = vm.toString(_scalar);
        bytes memory result = Process.run(cmds);
        return abi.decode(result, (uint32, uint32));
    }

    function encodeGasPayingToken(
        address _token,
        uint8 _decimals,
        bytes32 _name,
        bytes32 _symbol
    )
        external
        returns (bytes memory)
    {
        string[] memory cmds = new string[](7);
        cmds[0] = "scripts/go-ffi/go-ffi";
        cmds[1] = "diff";
        cmds[2] = "encodeGasPayingToken";
        cmds[3] = vm.toString(_token);
        cmds[4] = vm.toString(_decimals);
        cmds[5] = vm.toString(_name);
        cmds[6] = vm.toString(_symbol);

        bytes memory result = Process.run(cmds);
        return abi.decode(result, (bytes));
    }

    function encodeDependency(uint256 _chainId) external returns (bytes memory) {
        string[] memory cmds = new string[](4);
        cmds[0] = "scripts/go-ffi/go-ffi";
        cmds[1] = "diff";
        cmds[2] = "encodeDependency";
        cmds[3] = vm.toString(_chainId);

        bytes memory result = Process.run(cmds);
        return abi.decode(result, (bytes));
    }
}<|MERGE_RESOLUTION|>--- conflicted
+++ resolved
@@ -317,39 +317,23 @@
         return (memRoot, proof);
     }
 
-<<<<<<< HEAD
-    function getCannonMemory64Proof(uint64 pc, uint64 insn) external returns (bytes32, bytes memory) {
-=======
     function getCannonMemory64Proof(uint64 addr, uint64 value) external returns (bytes32, bytes memory) {
->>>>>>> 79ec1833
         string[] memory cmds = new string[](5);
         cmds[0] = "scripts/go-ffi/go-ffi-cannon64";
         cmds[1] = "diff";
         cmds[2] = "cannonMemoryProof";
-<<<<<<< HEAD
-        cmds[3] = vm.toString(pc);
-        cmds[4] = vm.toString(insn);
-=======
         cmds[3] = vm.toString(addr);
         cmds[4] = vm.toString(value);
->>>>>>> 79ec1833
         bytes memory result = Process.run(cmds);
         (bytes32 memRoot, bytes memory proof) = abi.decode(result, (bytes32, bytes));
         return (memRoot, proof);
     }
 
     function getCannonMemory64Proof(
-<<<<<<< HEAD
-        uint64 pc,
-        uint64 insn,
-        uint64 memAddr,
-        uint64 memVal
-=======
         uint64 addr0,
         uint64 value0,
         uint64 addr1,
         uint64 value1
->>>>>>> 79ec1833
     )
         external
         returns (bytes32, bytes memory)
@@ -358,34 +342,20 @@
         cmds[0] = "scripts/go-ffi/go-ffi-cannon64";
         cmds[1] = "diff";
         cmds[2] = "cannonMemoryProof";
-<<<<<<< HEAD
-        cmds[3] = vm.toString(pc);
-        cmds[4] = vm.toString(insn);
-        cmds[5] = vm.toString(memAddr);
-        cmds[6] = vm.toString(memVal);
-=======
         cmds[3] = vm.toString(addr0);
         cmds[4] = vm.toString(value0);
         cmds[5] = vm.toString(addr1);
         cmds[6] = vm.toString(value1);
->>>>>>> 79ec1833
         bytes memory result = Process.run(cmds);
         (bytes32 memRoot, bytes memory proof) = abi.decode(result, (bytes32, bytes));
         return (memRoot, proof);
     }
 
     function getCannonMemory64Proof(
-<<<<<<< HEAD
-        uint64 pc,
-        uint64 insn,
-        uint64 memAddr,
-        uint64 memVal,
-=======
         uint64 addr0,
         uint64 value0,
         uint64 addr1,
         uint64 value1,
->>>>>>> 79ec1833
         uint64 memAddr2,
         uint64 memVal2
     )
@@ -396,17 +366,10 @@
         cmds[0] = "scripts/go-ffi/go-ffi-cannon64";
         cmds[1] = "diff";
         cmds[2] = "cannonMemoryProof";
-<<<<<<< HEAD
-        cmds[3] = vm.toString(pc);
-        cmds[4] = vm.toString(insn);
-        cmds[5] = vm.toString(memAddr);
-        cmds[6] = vm.toString(memVal);
-=======
         cmds[3] = vm.toString(addr0);
         cmds[4] = vm.toString(value0);
         cmds[5] = vm.toString(addr1);
         cmds[6] = vm.toString(value1);
->>>>>>> 79ec1833
         cmds[7] = vm.toString(memAddr2);
         cmds[8] = vm.toString(memVal2);
         bytes memory result = Process.run(cmds);
@@ -415,17 +378,10 @@
     }
 
     function getCannonMemory64Proof2(
-<<<<<<< HEAD
-        uint64 pc,
-        uint64 insn,
-        uint64 memAddr,
-        uint64 memVal,
-=======
         uint64 addr0,
         uint64 value0,
         uint64 addr1,
         uint64 value1,
->>>>>>> 79ec1833
         uint64 memAddrForProof
     )
         external
@@ -435,17 +391,10 @@
         cmds[0] = "scripts/go-ffi/go-ffi-cannon64";
         cmds[1] = "diff";
         cmds[2] = "cannonMemoryProof2";
-<<<<<<< HEAD
-        cmds[3] = vm.toString(pc);
-        cmds[4] = vm.toString(insn);
-        cmds[5] = vm.toString(memAddr);
-        cmds[6] = vm.toString(memVal);
-=======
         cmds[3] = vm.toString(addr0);
         cmds[4] = vm.toString(value0);
         cmds[5] = vm.toString(addr1);
         cmds[6] = vm.toString(value1);
->>>>>>> 79ec1833
         cmds[7] = vm.toString(memAddrForProof);
         bytes memory result = Process.run(cmds);
         (bytes32 memRoot, bytes memory proof) = abi.decode(result, (bytes32, bytes));
