// SPDX-License-Identifier: MIT
pragma solidity 0.8.15;

// Testing
import { Test, stdStorage, StdStorage } from "forge-std/Test.sol";
import { CommonTest } from "test/setup/CommonTest.sol";
import { DeployOPChain_TestBase } from "test/opcm/DeployOPChain.t.sol";
import { DelegateCaller } from "test/mocks/Callers.sol";
import { SafeTestTools, SafeTestLib, SafeInstance } from "test/safe-tools/SafeTestTools.sol";

// Scripts
import { DeployOPChainInput } from "scripts/deploy/DeployOPChain.s.sol";
import { DeployUtils } from "scripts/libraries/DeployUtils.sol";

// Libraries
import { EIP1967Helper } from "test/mocks/EIP1967Helper.sol";
import { Blueprint } from "src/libraries/Blueprint.sol";
import { ForgeArtifacts } from "scripts/libraries/ForgeArtifacts.sol";
import { Bytes } from "src/libraries/Bytes.sol";

// Interfaces
import { IProxyAdmin } from "interfaces/universal/IProxyAdmin.sol";
import { ISuperchainConfig } from "interfaces/L1/ISuperchainConfig.sol";
import { IProtocolVersions } from "interfaces/L1/IProtocolVersions.sol";
import { IPreimageOracle } from "interfaces/cannon/IPreimageOracle.sol";
import { IPermissionedDisputeGame } from "interfaces/dispute/IPermissionedDisputeGame.sol";
import { IDelayedWETH } from "interfaces/dispute/IDelayedWETH.sol";
import { IFaultDisputeGame } from "interfaces/dispute/IFaultDisputeGame.sol";
import { ISystemConfig } from "interfaces/L1/ISystemConfig.sol";
import { IOPContractsManager } from "interfaces/L1/IOPContractsManager.sol";
import { ISemver } from "interfaces/universal/ISemver.sol";

// Contracts
import { OPContractsManager } from "src/L1/OPContractsManager.sol";
import { Blueprint } from "src/libraries/Blueprint.sol";
import { IBigStepper } from "interfaces/dispute/IBigStepper.sol";
import { GameType, Duration, Hash, Claim } from "src/dispute/lib/LibUDT.sol";
import { OutputRoot, GameTypes } from "src/dispute/lib/Types.sol";
import { Enum } from "safe-contracts/common/Enum.sol";

// Exposes internal functions for testing.
contract OPContractsManager_Harness is OPContractsManager {
    constructor(
        ISuperchainConfig _superchainConfig,
        IProtocolVersions _protocolVersions,
        IProxyAdmin _superchainProxyAdmin,
        string memory _l1ContractsRelease,
        Blueprints memory _blueprints,
        Implementations memory _implementations,
        address _upgradeController
    )
        OPContractsManager(
            _superchainConfig,
            _protocolVersions,
            _superchainProxyAdmin,
            _l1ContractsRelease,
            _blueprints,
            _implementations,
            _upgradeController
        )
    { }

    function chainIdToBatchInboxAddress_exposed(uint256 l2ChainId) public pure returns (address) {
        return super.chainIdToBatchInboxAddress(l2ChainId);
    }
}

// Unlike other test suites, we intentionally do not inherit from CommonTest or Setup. This is
// because OPContractsManager acts as a deploy script, so we start from a clean slate here and
// work OPContractsManager's deployment into the existing test setup, instead of using the existing
// test setup to deploy OPContractsManager. We do however inherit from DeployOPChain_TestBase so
// we can use its setup to deploy the implementations similarly to how a real deployment would
// happen.
contract OPContractsManager_Deploy_Test is DeployOPChain_TestBase {
    using stdStorage for StdStorage;

    event Deployed(uint256 indexed l2ChainId, address indexed deployer, bytes deployOutput);

    function setUp() public override {
        DeployOPChain_TestBase.setUp();

        doi.set(doi.opChainProxyAdminOwner.selector, opChainProxyAdminOwner);
        doi.set(doi.systemConfigOwner.selector, systemConfigOwner);
        doi.set(doi.batcher.selector, batcher);
        doi.set(doi.unsafeBlockSigner.selector, unsafeBlockSigner);
        doi.set(doi.proposer.selector, proposer);
        doi.set(doi.challenger.selector, challenger);
        doi.set(doi.basefeeScalar.selector, basefeeScalar);
        doi.set(doi.blobBaseFeeScalar.selector, blobBaseFeeScalar);
        doi.set(doi.l2ChainId.selector, l2ChainId);
        doi.set(doi.opcm.selector, address(opcm));
        doi.set(doi.gasLimit.selector, gasLimit);

        doi.set(doi.disputeGameType.selector, disputeGameType);
        doi.set(doi.disputeAbsolutePrestate.selector, disputeAbsolutePrestate);
        doi.set(doi.disputeMaxGameDepth.selector, disputeMaxGameDepth);
        doi.set(doi.disputeSplitDepth.selector, disputeSplitDepth);
        doi.set(doi.disputeClockExtension.selector, disputeClockExtension);
        doi.set(doi.disputeMaxClockDuration.selector, disputeMaxClockDuration);
    }

    // This helper function is used to convert the input struct type defined in DeployOPChain.s.sol
    // to the input struct type defined in OPContractsManager.sol.
    function toOPCMDeployInput(DeployOPChainInput _doi)
        internal
        view
        returns (IOPContractsManager.DeployInput memory)
    {
        return IOPContractsManager.DeployInput({
            roles: IOPContractsManager.Roles({
                opChainProxyAdminOwner: _doi.opChainProxyAdminOwner(),
                systemConfigOwner: _doi.systemConfigOwner(),
                batcher: _doi.batcher(),
                unsafeBlockSigner: _doi.unsafeBlockSigner(),
                proposer: _doi.proposer(),
                challenger: _doi.challenger()
            }),
            basefeeScalar: _doi.basefeeScalar(),
            blobBasefeeScalar: _doi.blobBaseFeeScalar(),
            l2ChainId: _doi.l2ChainId(),
            startingAnchorRoot: _doi.startingAnchorRoot(),
            saltMixer: _doi.saltMixer(),
            gasLimit: _doi.gasLimit(),
            disputeGameType: _doi.disputeGameType(),
            disputeAbsolutePrestate: _doi.disputeAbsolutePrestate(),
            disputeMaxGameDepth: _doi.disputeMaxGameDepth(),
            disputeSplitDepth: _doi.disputeSplitDepth(),
            disputeClockExtension: _doi.disputeClockExtension(),
            disputeMaxClockDuration: _doi.disputeMaxClockDuration()
        });
    }

    function test_deploy_l2ChainIdEqualsZero_reverts() public {
        IOPContractsManager.DeployInput memory deployInput = toOPCMDeployInput(doi);
        deployInput.l2ChainId = 0;
        vm.expectRevert(IOPContractsManager.InvalidChainId.selector);
        opcm.deploy(deployInput);
    }

    function test_deploy_l2ChainIdEqualsCurrentChainId_reverts() public {
        IOPContractsManager.DeployInput memory deployInput = toOPCMDeployInput(doi);
        deployInput.l2ChainId = block.chainid;

        vm.expectRevert(IOPContractsManager.InvalidChainId.selector);
        opcm.deploy(deployInput);
    }

    function test_deploy_succeeds() public {
        vm.expectEmit(true, true, true, false); // TODO precompute the expected `deployOutput`.
        emit Deployed(doi.l2ChainId(), address(this), bytes(""));
        opcm.deploy(toOPCMDeployInput(doi));
    }
}

// These tests use the harness which exposes internal functions for testing.
contract OPContractsManager_InternalMethods_Test is Test {
    OPContractsManager_Harness opcmHarness;

    function setUp() public {
        ISuperchainConfig superchainConfigProxy = ISuperchainConfig(makeAddr("superchainConfig"));
        IProtocolVersions protocolVersionsProxy = IProtocolVersions(makeAddr("protocolVersions"));
        IProxyAdmin superchainProxyAdmin = IProxyAdmin(makeAddr("superchainProxyAdmin"));
        address upgradeController = makeAddr("upgradeController");
        OPContractsManager.Blueprints memory emptyBlueprints;
        OPContractsManager.Implementations memory emptyImpls;
        vm.etch(address(superchainConfigProxy), hex"01");
        vm.etch(address(protocolVersionsProxy), hex"01");

        opcmHarness = new OPContractsManager_Harness({
            _superchainConfig: superchainConfigProxy,
            _protocolVersions: protocolVersionsProxy,
            _superchainProxyAdmin: superchainProxyAdmin,
            _l1ContractsRelease: "dev",
            _blueprints: emptyBlueprints,
            _implementations: emptyImpls,
            _upgradeController: upgradeController
        });
    }

    function test_calculatesBatchInboxAddress_succeeds() public view {
        // These test vectors were calculated manually:
        //   1. Compute the bytes32 encoding of the chainId: bytes32(uint256(chainId));
        //   2. Hash it and manually take the first 19 bytes, and prefixed it with 0x00.
        uint256 chainId = 1234;
        address expected = 0x0017FA14b0d73Aa6A26D6b8720c1c84b50984f5C;
        address actual = opcmHarness.chainIdToBatchInboxAddress_exposed(chainId);
        vm.assertEq(expected, actual);

        chainId = type(uint256).max;
        expected = 0x00a9C584056064687E149968cBaB758a3376D22A;
        actual = opcmHarness.chainIdToBatchInboxAddress_exposed(chainId);
        vm.assertEq(expected, actual);
    }
}

contract OPContractsManager_Upgrade_Harness is CommonTest, SafeTestTools {
    using SafeTestLib for SafeInstance;

    // The Upgraded event emitted by the Proxy contract.
    event Upgraded(address indexed implementation);

    // The Upgraded event emitted by the OPContractsManager contract.
    event Upgraded(uint256 indexed l2ChainId, ISystemConfig indexed systemConfig, address indexed upgrader);

    // The AddressSet event emitted by the AddressManager contract.
    event AddressSet(string indexed name, address newAddress, address oldAddress);

    // The AdminChanged event emitted by the Proxy contract at init time or when the admin is changed.
    event AdminChanged(address previousAdmin, address newAdmin);

    // The ImplementationSet event emitted by the DisputeGameFactory contract.
    event ImplementationSet(address indexed impl, GameType indexed gameType);

    uint256 l2ChainId;
    IProxyAdmin proxyAdmin;
    IProxyAdmin superchainProxyAdmin;
    address upgrader;
    IOPContractsManager.OpChainConfig[] opChainConfigs;
    Claim absolutePrestate;
    SafeInstance safeInstance;

    function setUp() public virtual override {
        _initializeSafeTools();
        super.disableUpgradedFork();
        super.setUp();
        if (!isForkTest()) {
            // This test is only supported in forked tests, as we are testing the upgrade.
            vm.skip(true);
        }

<<<<<<< HEAD
        // Create a Safe with 13 owners and a threshold of 10
        (, uint256[] memory keys) = SafeTestLib.makeAddrsAndKeys("moduleTest", 10);
        safeInstance = _setupSafe(keys, 8);

        // Set the new Safe as the owner of the ProxyAdmin
=======
        skipIfOpsRepoTest(
            "OPContractsManager_Upgrade_Harness: cannot test upgrade on superchain ops repo upgrade tests"
        );

        absolutePrestate = Claim.wrap(bytes32(keccak256("absolutePrestate")));
>>>>>>> c38ebfc0
        proxyAdmin = IProxyAdmin(EIP1967Helper.getAdmin(address(systemConfig)));
        superchainProxyAdmin = IProxyAdmin(EIP1967Helper.getAdmin(address(superchainConfig)));
        vm.prank(proxyAdmin.owner());
        proxyAdmin.transferOwnership(address(safeInstance.safe));

        upgrader = address(safeInstance.safe);
        vm.label(upgrader, "ProxyAdmin Owner");

        absolutePrestate = Claim.wrap(bytes32(keccak256("absolutePrestate")));
        opChainConfigs.push(
            IOPContractsManager.OpChainConfig({
                systemConfigProxy: systemConfig,
                proxyAdmin: proxyAdmin,
                absolutePrestate: absolutePrestate
            })
        );

        // Retrieve the l2ChainId, which was read from the superchain-registry, and saved in Artifacts
        // encoded as an address.
        l2ChainId = uint256(bytes32(bytes20(address(artifacts.mustGetAddress("L2ChainId")))) >> 96);

        delayedWETHPermissionedGameProxy =
            IDelayedWETH(payable(artifacts.mustGetAddress("PermissionedDelayedWETHProxy")));
        delayedWeth = IDelayedWETH(payable(artifacts.mustGetAddress("PermissionlessDelayedWETHProxy")));
        permissionedDisputeGame = IPermissionedDisputeGame(address(artifacts.mustGetAddress("PermissionedDisputeGame")));
        faultDisputeGame = IFaultDisputeGame(address(artifacts.mustGetAddress("FaultDisputeGame")));
    }

    function expectEmitUpgraded(address impl, address proxy) public {
        vm.expectEmit(proxy);
        emit Upgraded(impl);
    }

    function runUpgradeTestAndChecks(address _delegateCaller) public {
        IOPContractsManager.Implementations memory impls = opcm.implementations();

        // Cache the old L1xDM address so we can look for it in the AddressManager's event
        address oldL1CrossDomainMessenger = addressManager.getAddress("OVM_L1CrossDomainMessenger");

        // Predict the address of the new AnchorStateRegistry proxy
        bytes32 salt = keccak256(abi.encode(l2ChainId, "v2.0.0", "AnchorStateRegistry"));
        bytes memory initCode = bytes.concat(vm.getCode("Proxy"), abi.encode(proxyAdmin));
        address newAnchorStateRegistryProxy = vm.computeCreate2Address(salt, keccak256(initCode), _delegateCaller);
        vm.label(newAnchorStateRegistryProxy, "NewAnchorStateRegistryProxy");

        expectEmitUpgraded(impls.systemConfigImpl, address(systemConfig));
        vm.expectEmit(address(addressManager));
        emit AddressSet("OVM_L1CrossDomainMessenger", impls.l1CrossDomainMessengerImpl, oldL1CrossDomainMessenger);
        // This is where we would emit an event for the L1StandardBridge however
        // the Chugsplash proxy does not emit such an event.
        expectEmitUpgraded(impls.l1ERC721BridgeImpl, address(l1ERC721Bridge));
        expectEmitUpgraded(impls.disputeGameFactoryImpl, address(disputeGameFactory));
        expectEmitUpgraded(impls.optimismPortalImpl, address(optimismPortal2));
        expectEmitUpgraded(impls.optimismMintableERC20FactoryImpl, address(l1OptimismMintableERC20Factory));
        vm.expectEmit(address(newAnchorStateRegistryProxy));
        emit AdminChanged(address(0), address(proxyAdmin));
        expectEmitUpgraded(impls.anchorStateRegistryImpl, address(newAnchorStateRegistryProxy));
        expectEmitUpgraded(impls.delayedWETHImpl, address(delayedWETHPermissionedGameProxy));

        // We don't yet know the address of the new permissionedGame which will be deployed by the
        // OPContractsManager.upgrade() call, so ignore the first topic.
        vm.expectEmit(false, true, true, true, address(disputeGameFactory));
        emit ImplementationSet(address(0), GameTypes.PERMISSIONED_CANNON);
        if (address(delayedWeth) != address(0)) {
            expectEmitUpgraded(impls.delayedWETHImpl, address(delayedWeth));

            // Ignore the first topic for the same reason as the previous comment.
            vm.expectEmit(false, true, true, true, address(disputeGameFactory));
            emit ImplementationSet(address(0), GameTypes.CANNON);
        }
        vm.expectEmit(address(_delegateCaller));
        emit Upgraded(l2ChainId, opChainConfigs[0].systemConfigProxy, address(_delegateCaller));

        if (_delegateCaller == upgrader) {
            safeInstance.execTransaction({
                to: address(opcm),
                value: 0,
                data: abi.encodeCall(IOPContractsManager.upgrade, (opChainConfigs)),
                operation: Enum.Operation.DelegateCall
            });
        } else {
            vm.etch(_delegateCaller, vm.getDeployedCode("test/mocks/Callers.sol:DelegateCaller"));
            DelegateCaller(_delegateCaller).dcForward(
                address(opcm), abi.encodeCall(IOPContractsManager.upgrade, (opChainConfigs))
            );
        }

        // Check the implementations of the core addresses
        assertEq(impls.systemConfigImpl, EIP1967Helper.getImplementation(address(systemConfig)));
        assertEq(impls.l1ERC721BridgeImpl, EIP1967Helper.getImplementation(address(l1ERC721Bridge)));
        assertEq(impls.disputeGameFactoryImpl, EIP1967Helper.getImplementation(address(disputeGameFactory)));
        assertEq(impls.optimismPortalImpl, EIP1967Helper.getImplementation(address(optimismPortal2)));
        assertEq(
            impls.optimismMintableERC20FactoryImpl,
            EIP1967Helper.getImplementation(address(l1OptimismMintableERC20Factory))
        );
        assertEq(impls.l1StandardBridgeImpl, EIP1967Helper.getImplementation(address(l1StandardBridge)));
        assertEq(impls.l1CrossDomainMessengerImpl, addressManager.getAddress("OVM_L1CrossDomainMessenger"));

        // Check the implementations of the FP contracts
        assertEq(impls.anchorStateRegistryImpl, EIP1967Helper.getImplementation(address(newAnchorStateRegistryProxy)));
        assertEq(impls.delayedWETHImpl, EIP1967Helper.getImplementation(address(delayedWETHPermissionedGameProxy)));

        // Check that the PermissionedDisputeGame is upgraded to the expected version, references
        // the correct anchor state and has the mips64impl.
        IPermissionedDisputeGame pdg =
            IPermissionedDisputeGame(address(disputeGameFactory.gameImpls(GameTypes.PERMISSIONED_CANNON)));
        assertEq(ISemver(address(pdg)).version(), "1.4.0");
        assertEq(address(pdg.anchorStateRegistry()), address(newAnchorStateRegistryProxy));
        assertEq(address(pdg.vm()), impls.mips64Impl);

        if (address(delayedWeth) != address(0)) {
            // Check that the PermissionlessDisputeGame is upgraded to the expected version, references
            // the correct anchor state and has the mips64impl.
            assertEq(impls.delayedWETHImpl, EIP1967Helper.getImplementation(address(delayedWeth)));
            // Check that the PermissionlessDisputeGame is upgraded to the expected version
            IFaultDisputeGame fdg = IFaultDisputeGame(address(disputeGameFactory.gameImpls(GameTypes.CANNON)));
            assertEq(ISemver(address(fdg)).version(), "1.4.0");
            assertEq(address(fdg.anchorStateRegistry()), address(newAnchorStateRegistryProxy));
            assertEq(address(fdg.vm()), impls.mips64Impl);
        }
    }
}

contract OPContractsManager_Upgrade_Test is OPContractsManager_Upgrade_Harness {
    function test_upgradeSuperchainAndOPChain_succeeds() public {
        vm.store(
            address(disputeGameFactory),
            bytes32(ForgeArtifacts.getSlot("DisputeGameFactory", "_owner").slot),
            bytes32(uint256(uint160(address(upgrader))))
        );

        // wrap runUpgradeTestAndChecks with additional checks for superchainConfig and protocolVersions
        IOPContractsManager.Implementations memory impls = opcm.implementations();
        expectEmitUpgraded(impls.superchainConfigImpl, address(superchainConfig));
        expectEmitUpgraded(impls.protocolVersionsImpl, address(protocolVersions));

        runUpgradeTestAndChecks(upgrader);

        assertEq(impls.superchainConfigImpl, EIP1967Helper.getImplementation(address(superchainConfig)));
        assertEq(impls.protocolVersionsImpl, EIP1967Helper.getImplementation(address(protocolVersions)));
    }

    function test_upgradeOPChainOnly_succeeds() public {
        vm.store(
            address(proxyAdmin),
            bytes32(ForgeArtifacts.getSlot("ProxyAdmin", "_owner").slot),
            bytes32(uint256(uint160(upgrader)))
        );
        vm.store(
            address(disputeGameFactory),
            bytes32(ForgeArtifacts.getSlot("DisputeGameFactory", "_owner").slot),
            bytes32(uint256(uint160(upgrader)))
        );

        // Run the upgrade test and checks
        runUpgradeTestAndChecks(upgrader);
    }

    function test_isRcFalseAfterCalledByUpgrader_works() public {
        address opcmUpgradeController = opcm.upgradeController();
        vm.store(
            address(proxyAdmin),
            bytes32(ForgeArtifacts.getSlot("ProxyAdmin", "_owner").slot),
            bytes32(uint256(uint160(opcmUpgradeController)))
        );
        vm.store(
            address(disputeGameFactory),
            bytes32(ForgeArtifacts.getSlot("DisputeGameFactory", "_owner").slot),
            bytes32(uint256(uint160(opcmUpgradeController)))
        );

        assertTrue(opcm.isRC());
        bytes memory releaseBytes = bytes(opcm.l1ContractsRelease());
        assertEq(Bytes.slice(releaseBytes, releaseBytes.length - 3, 3), "-rc", "release should end with '-rc'");

        runUpgradeTestAndChecks(opcmUpgradeController);

        assertFalse(opcm.isRC(), "isRC should be false");
        releaseBytes = bytes(opcm.l1ContractsRelease());
        assertNotEq(Bytes.slice(releaseBytes, releaseBytes.length - 3, 3), "-rc", "release should not end with '-rc'");
    }

    function testFuzz_upgrade_nonUpgradeControllerDelegatecallerShouldNotSetIsRCToFalse_works(
        address _nonUpgradeController
    )
        public
    {
        if (
            _nonUpgradeController == upgrader || _nonUpgradeController == address(0)
                || _nonUpgradeController < address(0x4200000000000000000000000000000000000000)
                || _nonUpgradeController > address(0x4200000000000000000000000000000000000800)
                || _nonUpgradeController == address(vm)
                || _nonUpgradeController == 0x000000000000000000636F6e736F6c652e6c6f67
                || _nonUpgradeController == 0x4e59b44847b379578588920cA78FbF26c0B4956C
        ) {
            _nonUpgradeController = makeAddr("nonUpgradeController");
        }

        // Set the proxy admin owner to be the non-upgrade controller
        vm.store(
            address(proxyAdmin),
            bytes32(ForgeArtifacts.getSlot("ProxyAdmin", "_owner").slot),
            bytes32(uint256(uint160(_nonUpgradeController)))
        );
        vm.store(
            address(disputeGameFactory),
            bytes32(ForgeArtifacts.getSlot("DisputeGameFactory", "_owner").slot),
            bytes32(uint256(uint160(_nonUpgradeController)))
        );

        // Run the upgrade test and checks
        runUpgradeTestAndChecks(_nonUpgradeController);

        assertTrue(opcm.isRC(), "isRC should be false");
    }
}

contract OPContractsManager_Upgrade_TestFails is OPContractsManager_Upgrade_Harness {
    function test_upgrade_notDelegateCalled_reverts() public {
        vm.prank(upgrader);
        vm.expectRevert(IOPContractsManager.OnlyDelegatecall.selector);
        opcm.upgrade(opChainConfigs);
    }

    function test_upgrade_superchainConfigMismatch_reverts() public {
        vm.etch(upgrader, vm.getDeployedCode("test/mocks/Callers.sol:DelegateCaller"));

        // Set the superchainConfig to a different address in the OptimismPortal2 contract.
        vm.store(
            address(optimismPortal2),
            bytes32(ForgeArtifacts.getSlot("OptimismPortal2", "superchainConfig").slot),
            bytes32(abi.encode(bob))
        );

        vm.expectRevert(
            abi.encodeWithSelector(IOPContractsManager.SuperchainConfigMismatch.selector, address(systemConfig))
        );
        DelegateCaller(upgrader).dcForward(address(opcm), abi.encodeCall(IOPContractsManager.upgrade, (opChainConfigs)));
    }

    function test_upgrade_notSuperchainProxyAdminOwner_reverts() public {
        address delegateCaller = makeAddr("delegateCaller");
        vm.etch(delegateCaller, vm.getDeployedCode("test/mocks/Callers.sol:DelegateCaller"));

        assertNotEq(superchainProxyAdmin.owner(), delegateCaller);
        assertNotEq(proxyAdmin.owner(), delegateCaller);

        vm.expectRevert("Ownable: caller is not the owner");
        DelegateCaller(delegateCaller).dcForward(
            address(opcm), abi.encodeCall(IOPContractsManager.upgrade, (opChainConfigs))
        );
    }

    function test_upgrade_notProxyAdminOwner_reverts() public {
        address delegateCaller = makeAddr("delegateCaller");
        vm.etch(delegateCaller, vm.getDeployedCode("test/mocks/Callers.sol:DelegateCaller"));

        assertNotEq(superchainProxyAdmin.owner(), delegateCaller);
        assertNotEq(proxyAdmin.owner(), delegateCaller);

        vm.expectRevert("Ownable: caller is not the owner");
        DelegateCaller(delegateCaller).dcForward(
            address(opcm), abi.encodeCall(IOPContractsManager.upgrade, (opChainConfigs))
        );
    }

    function test_upgrade_absolutePrestateNotSet_reverts() public {
        opChainConfigs[0].absolutePrestate = Claim.wrap(bytes32(0));
        vm.expectRevert(IOPContractsManager.PrestateNotSet.selector);

        vm.etch(upgrader, vm.getDeployedCode("test/mocks/Callers.sol:DelegateCaller"));
        DelegateCaller(upgrader).dcForward(address(opcm), abi.encodeCall(IOPContractsManager.upgrade, (opChainConfigs)));
    }
}

contract OPContractsManager_SetRC_Test is OPContractsManager_Upgrade_Harness {
    /// @notice Tests the setRC function can be set by the upgrade controller.
    function test_setRC_succeeds(bool _isRC) public {
        vm.prank(opcm.upgradeController());

        opcm.setRC(_isRC);
        assertTrue(opcm.isRC() == _isRC, "isRC should be true");
        bytes memory releaseBytes = bytes(opcm.l1ContractsRelease());
        if (_isRC) {
            assertEq(Bytes.slice(releaseBytes, releaseBytes.length - 3, 3), "-rc", "release should end with '-rc'");
        } else {
            assertNotEq(
                Bytes.slice(releaseBytes, releaseBytes.length - 3, 3), "-rc", "release should not end with '-rc'"
            );
        }
    }

    /// @notice Tests the setRC function can not be set by non-upgrade controller.
    function test_setRC_nonUpgradeController_reverts(address _nonUpgradeController) public {
        if (
            _nonUpgradeController == upgrader || _nonUpgradeController == address(0)
                || _nonUpgradeController < address(0x4200000000000000000000000000000000000000)
                || _nonUpgradeController > address(0x4200000000000000000000000000000000000800)
                || _nonUpgradeController == address(vm)
                || _nonUpgradeController == 0x000000000000000000636F6e736F6c652e6c6f67
                || _nonUpgradeController == 0x4e59b44847b379578588920cA78FbF26c0B4956C
        ) {
            _nonUpgradeController = makeAddr("nonUpgradeController");
        }

        vm.store(
            address(proxyAdmin),
            bytes32(ForgeArtifacts.getSlot("ProxyAdmin", "_owner").slot),
            bytes32(uint256(uint160(_nonUpgradeController)))
        );

        vm.prank(_nonUpgradeController);

        vm.expectRevert(IOPContractsManager.OnlyUpgradeController.selector);
        opcm.setRC(true);
    }
}

contract OPContractsManager_AddGameType_Test is Test {
    IOPContractsManager internal opcm;

    IOPContractsManager.DeployOutput internal chainDeployOutput;

    function setUp() public {
        ISuperchainConfig superchainConfigProxy = ISuperchainConfig(makeAddr("superchainConfig"));
        IProtocolVersions protocolVersionsProxy = IProtocolVersions(makeAddr("protocolVersions"));
        IProxyAdmin superchainProxyAdmin = IProxyAdmin(makeAddr("superchainProxyAdmin"));
        bytes32 salt = hex"01";
        IOPContractsManager.Blueprints memory blueprints;
        (blueprints.addressManager,) = Blueprint.create(vm.getCode("AddressManager"), salt);
        (blueprints.proxy,) = Blueprint.create(vm.getCode("Proxy"), salt);
        (blueprints.proxyAdmin,) = Blueprint.create(vm.getCode("ProxyAdmin"), salt);
        (blueprints.l1ChugSplashProxy,) = Blueprint.create(vm.getCode("L1ChugSplashProxy"), salt);
        (blueprints.resolvedDelegateProxy,) = Blueprint.create(vm.getCode("ResolvedDelegateProxy"), salt);
        (blueprints.permissionedDisputeGame1, blueprints.permissionedDisputeGame2) =
            Blueprint.create(vm.getCode("PermissionedDisputeGame"), salt);
        (blueprints.permissionlessDisputeGame1, blueprints.permissionlessDisputeGame2) =
            Blueprint.create(vm.getCode("FaultDisputeGame"), salt);

        IPreimageOracle oracle = IPreimageOracle(DeployUtils.create1("PreimageOracle", abi.encode(126000, 86400)));

        IOPContractsManager.Implementations memory impls = IOPContractsManager.Implementations({
            superchainConfigImpl: DeployUtils.create1("SuperchainConfig"),
            protocolVersionsImpl: DeployUtils.create1("ProtocolVersions"),
            l1ERC721BridgeImpl: DeployUtils.create1("L1ERC721Bridge"),
            optimismPortalImpl: DeployUtils.create1("OptimismPortal2", abi.encode(1, 1)),
            systemConfigImpl: DeployUtils.create1("SystemConfig"),
            optimismMintableERC20FactoryImpl: DeployUtils.create1("OptimismMintableERC20Factory"),
            l1CrossDomainMessengerImpl: DeployUtils.create1("L1CrossDomainMessenger"),
            l1StandardBridgeImpl: DeployUtils.create1("L1StandardBridge"),
            disputeGameFactoryImpl: DeployUtils.create1("DisputeGameFactory"),
            anchorStateRegistryImpl: DeployUtils.create1("AnchorStateRegistry"),
            delayedWETHImpl: DeployUtils.create1("DelayedWETH", abi.encode(3)),
            mips64Impl: DeployUtils.create1("MIPS64", abi.encode(oracle))
        });

        vm.etch(address(superchainConfigProxy), hex"01");
        vm.etch(address(protocolVersionsProxy), hex"01");

        opcm = IOPContractsManager(
            DeployUtils.createDeterministic({
                _name: "OPContractsManager",
                _args: DeployUtils.encodeConstructor(
                    abi.encodeCall(
                        IOPContractsManager.__constructor__,
                        (
                            superchainConfigProxy,
                            protocolVersionsProxy,
                            superchainProxyAdmin,
                            "dev",
                            blueprints,
                            impls,
                            address(this)
                        )
                    )
                ),
                _salt: DeployUtils.DEFAULT_SALT
            })
        );

        chainDeployOutput = opcm.deploy(
            IOPContractsManager.DeployInput({
                roles: IOPContractsManager.Roles({
                    opChainProxyAdminOwner: address(this),
                    systemConfigOwner: address(this),
                    batcher: address(this),
                    unsafeBlockSigner: address(this),
                    proposer: address(this),
                    challenger: address(this)
                }),
                basefeeScalar: 1,
                blobBasefeeScalar: 1,
                startingAnchorRoot: abi.encode(
                    OutputRoot({
                        root: Hash.wrap(0xdeadbeefdeadbeefdeadbeefdeadbeefdeadbeefdeadbeefdeadbeefdeadbeef),
                        l2BlockNumber: 0
                    })
                ),
                l2ChainId: 100,
                saltMixer: "hello",
                gasLimit: 30_000_000,
                disputeGameType: GameType.wrap(1),
                disputeAbsolutePrestate: Claim.wrap(
                    bytes32(hex"038512e02c4c3f7bdaec27d00edf55b7155e0905301e1a88083e4e0a6764d54c")
                ),
                disputeMaxGameDepth: 73,
                disputeSplitDepth: 30,
                disputeClockExtension: Duration.wrap(10800),
                disputeMaxClockDuration: Duration.wrap(302400)
            })
        );
    }

    function test_addGameType_permissioned_succeeds() public {
        IOPContractsManager.AddGameInput memory input = newGameInputFactory(true);
        IOPContractsManager.AddGameOutput memory output = addGameType(input);
        assertValidGameType(input, output);
        IPermissionedDisputeGame newPDG = IPermissionedDisputeGame(address(output.faultDisputeGame));
        IPermissionedDisputeGame oldPDG = chainDeployOutput.permissionedDisputeGame;
        assertEq(newPDG.proposer(), oldPDG.proposer(), "proposer mismatch");
        assertEq(newPDG.challenger(), oldPDG.challenger(), "challenger mismatch");
    }

    function test_addGameType_permissionless_succeeds() public {
        IOPContractsManager.AddGameInput memory input = newGameInputFactory(false);
        IOPContractsManager.AddGameOutput memory output = addGameType(input);
        assertValidGameType(input, output);
        IPermissionedDisputeGame notPDG = IPermissionedDisputeGame(address(output.faultDisputeGame));
        vm.expectRevert(); // nosemgrep: sol-safety-expectrevert-no-args
        notPDG.proposer();
    }

    function test_addGameType_reusedDelayedWETH_succeeds() public {
        IDelayedWETH delayedWETH = IDelayedWETH(payable(address(DeployUtils.create1("DelayedWETH", abi.encode(1)))));
        vm.etch(address(delayedWETH), hex"01");
        IOPContractsManager.AddGameInput memory input = newGameInputFactory(false);
        input.delayedWETH = delayedWETH;
        IOPContractsManager.AddGameOutput memory output = addGameType(input);
        assertValidGameType(input, output);
        assertEq(address(output.delayedWETH), address(delayedWETH), "delayedWETH address mismatch");
    }

    function test_addGameType_outOfOrderInputs_reverts() public {
        IOPContractsManager.AddGameInput memory input1 = newGameInputFactory(false);
        input1.disputeGameType = GameType.wrap(2);
        IOPContractsManager.AddGameInput memory input2 = newGameInputFactory(false);
        input2.disputeGameType = GameType.wrap(1);
        IOPContractsManager.AddGameInput[] memory inputs = new IOPContractsManager.AddGameInput[](2);
        inputs[0] = input1;
        inputs[1] = input2;

        // For the sake of completeness, we run the call again to validate the success behavior.
        (bool success,) = address(opcm).delegatecall(abi.encodeCall(IOPContractsManager.addGameType, (inputs)));
        assertFalse(success, "addGameType should have failed");
    }

    function test_addGameType_duplicateGameType_reverts() public {
        IOPContractsManager.AddGameInput memory input = newGameInputFactory(false);
        IOPContractsManager.AddGameInput[] memory inputs = new IOPContractsManager.AddGameInput[](2);
        inputs[0] = input;
        inputs[1] = input;

        // See test above for why we run the call twice.
        (bool success, bytes memory revertData) =
            address(opcm).delegatecall(abi.encodeCall(IOPContractsManager.addGameType, (inputs)));
        assertFalse(success, "addGameType should have failed");
        assertEq(bytes4(revertData), IOPContractsManager.InvalidGameConfigs.selector, "revertData mismatch");
    }

    function test_addGameType_zeroLengthInput_reverts() public {
        IOPContractsManager.AddGameInput[] memory inputs = new IOPContractsManager.AddGameInput[](0);

        (bool success, bytes memory revertData) =
            address(opcm).delegatecall(abi.encodeCall(IOPContractsManager.addGameType, (inputs)));
        assertFalse(success, "addGameType should have failed");
        assertEq(bytes4(revertData), IOPContractsManager.InvalidGameConfigs.selector, "revertData mismatch");
    }

    function test_addGameType_notDelegateCall_reverts() public {
        IOPContractsManager.AddGameInput memory input = newGameInputFactory(true);
        IOPContractsManager.AddGameInput[] memory inputs = new IOPContractsManager.AddGameInput[](1);
        inputs[0] = input;

        vm.expectRevert(IOPContractsManager.OnlyDelegatecall.selector);
        opcm.addGameType(inputs);
    }

    function addGameType(IOPContractsManager.AddGameInput memory input)
        internal
        returns (IOPContractsManager.AddGameOutput memory)
    {
        IOPContractsManager.AddGameInput[] memory inputs = new IOPContractsManager.AddGameInput[](1);
        inputs[0] = input;

        (bool success, bytes memory rawGameOut) =
            address(opcm).delegatecall(abi.encodeCall(IOPContractsManager.addGameType, (inputs)));
        assertTrue(success, "addGameType failed");

        IOPContractsManager.AddGameOutput[] memory addGameOutAll =
            abi.decode(rawGameOut, (IOPContractsManager.AddGameOutput[]));
        return addGameOutAll[0];
    }

    function newGameInputFactory(bool permissioned) internal view returns (IOPContractsManager.AddGameInput memory) {
        return IOPContractsManager.AddGameInput({
            saltMixer: "hello",
            systemConfig: chainDeployOutput.systemConfigProxy,
            proxyAdmin: chainDeployOutput.opChainProxyAdmin,
            delayedWETH: IDelayedWETH(payable(address(0))),
            disputeGameType: GameType.wrap(2000),
            disputeAbsolutePrestate: Claim.wrap(bytes32(hex"deadbeef1234")),
            disputeMaxGameDepth: 73,
            disputeSplitDepth: 30,
            disputeClockExtension: Duration.wrap(10800),
            disputeMaxClockDuration: Duration.wrap(302400),
            initialBond: 1 ether,
            vm: IBigStepper(address(opcm.implementations().mips64Impl)),
            permissioned: permissioned
        });
    }

    function assertValidGameType(
        IOPContractsManager.AddGameInput memory agi,
        IOPContractsManager.AddGameOutput memory ago
    )
        internal
        view
    {
        // Check the config for the game itself
        assertEq(ago.faultDisputeGame.gameType().raw(), agi.disputeGameType.raw(), "gameType mismatch");
        assertEq(
            ago.faultDisputeGame.absolutePrestate().raw(),
            agi.disputeAbsolutePrestate.raw(),
            "absolutePrestate mismatch"
        );
        assertEq(ago.faultDisputeGame.maxGameDepth(), agi.disputeMaxGameDepth, "maxGameDepth mismatch");
        assertEq(ago.faultDisputeGame.splitDepth(), agi.disputeSplitDepth, "splitDepth mismatch");
        assertEq(
            ago.faultDisputeGame.clockExtension().raw(), agi.disputeClockExtension.raw(), "clockExtension mismatch"
        );
        assertEq(
            ago.faultDisputeGame.maxClockDuration().raw(),
            agi.disputeMaxClockDuration.raw(),
            "maxClockDuration mismatch"
        );
        assertEq(address(ago.faultDisputeGame.vm()), address(agi.vm), "vm address mismatch");
        assertEq(address(ago.faultDisputeGame.weth()), address(ago.delayedWETH), "delayedWETH address mismatch");
        assertEq(
            address(ago.faultDisputeGame.anchorStateRegistry()),
            address(chainDeployOutput.anchorStateRegistryProxy),
            "ASR address mismatch"
        );

        // Check the DGF
        assertEq(
            chainDeployOutput.disputeGameFactoryProxy.gameImpls(agi.disputeGameType).gameType().raw(),
            agi.disputeGameType.raw(),
            "gameType mismatch"
        );
        assertEq(
            address(chainDeployOutput.disputeGameFactoryProxy.gameImpls(agi.disputeGameType)),
            address(ago.faultDisputeGame),
            "gameImpl address mismatch"
        );
        assertEq(address(ago.faultDisputeGame.weth()), address(ago.delayedWETH), "weth address mismatch");
        assertEq(
            chainDeployOutput.disputeGameFactoryProxy.initBonds(agi.disputeGameType), agi.initialBond, "bond mismatch"
        );
    }
}<|MERGE_RESOLUTION|>--- conflicted
+++ resolved
@@ -228,19 +228,16 @@
             vm.skip(true);
         }
 
-<<<<<<< HEAD
         // Create a Safe with 13 owners and a threshold of 10
         (, uint256[] memory keys) = SafeTestLib.makeAddrsAndKeys("moduleTest", 10);
         safeInstance = _setupSafe(keys, 8);
 
         // Set the new Safe as the owner of the ProxyAdmin
-=======
         skipIfOpsRepoTest(
             "OPContractsManager_Upgrade_Harness: cannot test upgrade on superchain ops repo upgrade tests"
         );
 
         absolutePrestate = Claim.wrap(bytes32(keccak256("absolutePrestate")));
->>>>>>> c38ebfc0
         proxyAdmin = IProxyAdmin(EIP1967Helper.getAdmin(address(systemConfig)));
         superchainProxyAdmin = IProxyAdmin(EIP1967Helper.getAdmin(address(superchainConfig)));
         vm.prank(proxyAdmin.owner());
