--- conflicted
+++ resolved
@@ -159,7 +159,9 @@
 
     /// @dev Tests that `receive` successdully deposits ETH.
     function testFuzz_receive_succeeds(uint256 _value) external {
-        uint256 balanceBefore = address(optimismPortal2).balance;
+        uint256 portalBalanceBefore = address(optimismPortal2).balance;
+        uint256 lockboxBalanceBefore = address(sharedLockbox).balance;
+
         _value = bound(_value, 0, type(uint256).max - balanceBefore);
 
         vm.expectEmit(address(optimismPortal2));
@@ -182,12 +184,8 @@
         (bool s,) = address(optimismPortal2).call{ value: _value }(hex"");
 
         assertTrue(s);
-<<<<<<< HEAD
-        assertEq(address(optimismPortal2).balance, 0);
-        assertEq(address(sharedLockbox).balance, _value);
-=======
-        assertEq(address(optimismPortal2).balance, balanceBefore + _value);
->>>>>>> 92513ea8
+        assertEq(address(optimismPortal2).balance, portalBalanceBefore);
+        assertEq(address(sharedLockbox).balance, lockboxBalanceBefore + _value);
     }
 
     /// @dev Tests that `depositTransaction` reverts when the destination address is non-zero
@@ -266,7 +264,8 @@
         );
         if (_isCreation) _to = address(0);
 
-        uint256 balanceBefore = address(optimismPortal2).balance;
+        uint256 portalBalanceBefore = address(optimismPortal2).balance;
+        uint256 lockboxBalanceBefore = address(sharedLockbox).balance;
         _mint = bound(_mint, 0, type(uint256).max - balanceBefore);
 
         // EOA emulation
@@ -293,13 +292,9 @@
             _isCreation: _isCreation,
             _data: _data
         });
-<<<<<<< HEAD
-
-        assertEq(address(optimismPortal2).balance, 0);
-        assertEq(address(sharedLockbox).balance, _mint);
-=======
-        assertEq(address(optimismPortal2).balance, balanceBefore + _mint);
->>>>>>> 92513ea8
+
+        assertEq(address(optimismPortal2).balance, portalBalanceBefore);
+        assertEq(address(sharedLockbox).balance, lockboxBalanceBefore + _mint);
     }
 
     /// @dev Tests that `depositTransaction` succeeds for a contract.
@@ -322,7 +317,8 @@
         );
         if (_isCreation) _to = address(0);
 
-        uint256 balanceBefore = address(optimismPortal2).balance;
+        uint256 portalBalanceBefore = address(optimismPortal2).balance;
+        uint256 lockboxBalanceBefore = address(sharedLockbox).balance;
         _mint = bound(_mint, 0, type(uint256).max - balanceBefore);
 
         vm.expectEmit(address(optimismPortal2));
@@ -348,13 +344,9 @@
             _isCreation: _isCreation,
             _data: _data
         });
-<<<<<<< HEAD
-
-        assertEq(address(optimismPortal2).balance, 0);
-        assertEq(address(sharedLockbox).balance, _mint);
-=======
-        assertEq(address(optimismPortal2).balance, balanceBefore + _mint);
->>>>>>> 92513ea8
+
+        assertEq(address(optimismPortal2).balance, portalBalanceBefore);
+        assertEq(address(sharedLockbox).balance, lockboxBalanceBefore + _mint);
     }
 
     /// @dev Tests that the gas paying token can be set.
