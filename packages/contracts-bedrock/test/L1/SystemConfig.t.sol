// SPDX-License-Identifier: MIT
pragma solidity 0.8.15;

// Testing
import { CommonTest } from "test/setup/CommonTest.sol";

// Libraries
import { Constants } from "src/libraries/Constants.sol";
<<<<<<< HEAD
=======
import { Predeploys } from "src/libraries/Predeploys.sol";
import { GasPayingToken } from "src/libraries/GasPayingToken.sol";
import { EIP1967Helper } from "test/mocks/EIP1967Helper.sol";
>>>>>>> 3a970424

// Interfaces
import { IResourceMetering } from "interfaces/L1/IResourceMetering.sol";
import { ISystemConfig } from "interfaces/L1/ISystemConfig.sol";

contract SystemConfig_Init is CommonTest {
    event ConfigUpdate(uint256 indexed version, ISystemConfig.UpdateType indexed updateType, bytes data);
}

contract SystemConfig_Initialize_Test is SystemConfig_Init {
    address batchInbox;
    address owner;
    bytes32 batcherHash;
    uint64 gasLimit;
    address unsafeBlockSigner;
    address systemConfigImpl;
    address optimismMintableERC20Factory;
    uint32 basefeeScalar;
    uint32 blobbasefeeScalar;

    function setUp() public virtual override {
        super.setUp();
        skipIfForkTest("SystemConfig_Initialize_Test: cannot test initialization on forked network");
        batchInbox = deploy.cfg().batchInboxAddress();
        owner = deploy.cfg().finalSystemOwner();
        basefeeScalar = deploy.cfg().basefeeScalar();
        blobbasefeeScalar = deploy.cfg().blobbasefeeScalar();
        batcherHash = bytes32(uint256(uint160(deploy.cfg().batchSenderAddress())));
        gasLimit = uint64(deploy.cfg().l2GenesisBlockGasLimit());
        unsafeBlockSigner = deploy.cfg().p2pSequencerAddress();
        systemConfigImpl = EIP1967Helper.getImplementation(address(systemConfig));
        optimismMintableERC20Factory = artifacts.mustGetAddress("OptimismMintableERC20FactoryProxy");
    }

    /// @dev Tests that constructor sets the correct values.
    function test_constructor_succeeds() external view {
        ISystemConfig impl = ISystemConfig(systemConfigImpl);
        assertEq(impl.owner(), address(0));
        assertEq(impl.overhead(), 0);
        assertEq(impl.scalar(), 0);
        assertEq(impl.batcherHash(), bytes32(0));
        assertEq(impl.gasLimit(), 0);
        assertEq(impl.unsafeBlockSigner(), address(0));
        assertEq(impl.basefeeScalar(), 0);
        assertEq(impl.blobbasefeeScalar(), 0);
        IResourceMetering.ResourceConfig memory actual = impl.resourceConfig();
        assertEq(actual.maxResourceLimit, 0);
        assertEq(actual.elasticityMultiplier, 0);
        assertEq(actual.baseFeeMaxChangeDenominator, 0);
        assertEq(actual.minimumBaseFee, 0);
        assertEq(actual.systemTxMaxGas, 0);
        assertEq(actual.maximumBaseFee, 0);
        assertEq(impl.startBlock(), type(uint256).max);
        assertEq(address(impl.batchInbox()), address(0));
        // Check addresses
        assertEq(address(impl.l1CrossDomainMessenger()), address(0));
        assertEq(address(impl.l1ERC721Bridge()), address(0));
        assertEq(address(impl.l1StandardBridge()), address(0));
        assertEq(address(impl.disputeGameFactory()), address(0));
        assertEq(address(impl.optimismPortal()), address(0));
        assertEq(address(impl.optimismMintableERC20Factory()), address(0));
    }

    /// @dev Tests that initialization sets the correct values.
    function test_initialize_succeeds() external view {
        assertEq(systemConfig.owner(), owner);
        assertEq(systemConfig.overhead(), 0);
        assertEq(systemConfig.scalar() >> 248, 1);
        assertEq(systemConfig.batcherHash(), batcherHash);
        assertEq(systemConfig.gasLimit(), gasLimit);
        assertEq(systemConfig.unsafeBlockSigner(), unsafeBlockSigner);
        assertEq(systemConfig.basefeeScalar(), basefeeScalar);
        assertEq(systemConfig.blobbasefeeScalar(), blobbasefeeScalar);
        // Depends on `initialize` being called with defaults
        IResourceMetering.ResourceConfig memory rcfg = Constants.DEFAULT_RESOURCE_CONFIG();
        IResourceMetering.ResourceConfig memory actual = systemConfig.resourceConfig();
        assertEq(actual.maxResourceLimit, rcfg.maxResourceLimit);
        assertEq(actual.elasticityMultiplier, rcfg.elasticityMultiplier);
        assertEq(actual.baseFeeMaxChangeDenominator, rcfg.baseFeeMaxChangeDenominator);
        assertEq(actual.minimumBaseFee, rcfg.minimumBaseFee);
        assertEq(actual.systemTxMaxGas, rcfg.systemTxMaxGas);
        assertEq(actual.maximumBaseFee, rcfg.maximumBaseFee);
        // Depends on start block being set to 0 in `initialize`
        uint256 cfgStartBlock = deploy.cfg().systemConfigStartBlock();
        assertEq(systemConfig.startBlock(), (cfgStartBlock == 0 ? block.number : cfgStartBlock));
        assertEq(address(systemConfig.batchInbox()), address(batchInbox));
        // Check addresses
        assertEq(address(systemConfig.l1CrossDomainMessenger()), address(l1CrossDomainMessenger));
        assertEq(address(systemConfig.l1ERC721Bridge()), address(l1ERC721Bridge));
        assertEq(address(systemConfig.l1StandardBridge()), address(l1StandardBridge));
        assertEq(address(systemConfig.disputeGameFactory()), address(disputeGameFactory));
        assertEq(address(systemConfig.optimismPortal()), address(optimismPortal2));
        assertEq(address(systemConfig.optimismMintableERC20Factory()), address(optimismMintableERC20Factory));
    }
}

contract SystemConfig_Initialize_TestFail is SystemConfig_Initialize_Test {
    /// @dev Tests that initialization reverts if the gas limit is too low.
    function test_initialize_lowGasLimit_reverts() external {
        uint64 minimumGasLimit = systemConfig.minimumGasLimit();

        // Wipe out the initialized slot so the proxy can be initialized again
        vm.store(address(systemConfig), bytes32(0), bytes32(0));

        address admin = address(uint160(uint256(vm.load(address(systemConfig), Constants.PROXY_OWNER_ADDRESS))));
        vm.prank(admin);

        vm.expectRevert("SystemConfig: gas limit too low");
        systemConfig.initialize({
            _owner: alice,
            _basefeeScalar: basefeeScalar,
            _blobbasefeeScalar: blobbasefeeScalar,
            _batcherHash: bytes32(hex"abcd"),
            _gasLimit: minimumGasLimit - 1,
            _unsafeBlockSigner: address(1),
            _config: Constants.DEFAULT_RESOURCE_CONFIG(),
            _batchInbox: address(0),
            _addresses: ISystemConfig.Addresses({
                l1CrossDomainMessenger: address(0),
                l1ERC721Bridge: address(0),
                l1StandardBridge: address(0),
                disputeGameFactory: address(0),
                optimismPortal: address(0),
                optimismMintableERC20Factory: address(0)
            })
        });
    }

    /// @dev Tests that startBlock is updated correctly when it's zero.
    function test_startBlock_update_succeeds() external {
        // Wipe out the initialized slot so the proxy can be initialized again
        vm.store(address(systemConfig), bytes32(0), bytes32(0));
        // Set slot startBlock to zero
        vm.store(address(systemConfig), systemConfig.START_BLOCK_SLOT(), bytes32(uint256(0)));

        // Initialize and check that StartBlock updates to current block number
        vm.prank(systemConfig.owner());
        systemConfig.initialize({
            _owner: alice,
            _basefeeScalar: basefeeScalar,
            _blobbasefeeScalar: blobbasefeeScalar,
            _batcherHash: bytes32(hex"abcd"),
            _gasLimit: gasLimit,
            _unsafeBlockSigner: address(1),
            _config: Constants.DEFAULT_RESOURCE_CONFIG(),
            _batchInbox: address(0),
            _addresses: ISystemConfig.Addresses({
                l1CrossDomainMessenger: address(0),
                l1ERC721Bridge: address(0),
                l1StandardBridge: address(0),
                disputeGameFactory: address(0),
                optimismPortal: address(0),
                optimismMintableERC20Factory: address(0)
            })
        });
        assertEq(systemConfig.startBlock(), block.number);
    }

    /// @dev Tests that startBlock is not updated when it's not zero.
    function test_startBlock_update_fails() external {
        // Wipe out the initialized slot so the proxy can be initialized again
        vm.store(address(systemConfig), bytes32(0), bytes32(0));
        // Set slot startBlock to non-zero value 1
        vm.store(address(systemConfig), systemConfig.START_BLOCK_SLOT(), bytes32(uint256(1)));

        // Initialize and check that StartBlock doesn't update
        vm.prank(systemConfig.owner());
        systemConfig.initialize({
            _owner: alice,
            _basefeeScalar: basefeeScalar,
            _blobbasefeeScalar: blobbasefeeScalar,
            _batcherHash: bytes32(hex"abcd"),
            _gasLimit: gasLimit,
            _unsafeBlockSigner: address(1),
            _config: Constants.DEFAULT_RESOURCE_CONFIG(),
            _batchInbox: address(0),
            _addresses: ISystemConfig.Addresses({
                l1CrossDomainMessenger: address(0),
                l1ERC721Bridge: address(0),
                l1StandardBridge: address(0),
                disputeGameFactory: address(0),
                optimismPortal: address(0),
                optimismMintableERC20Factory: address(0)
            })
        });
        assertEq(systemConfig.startBlock(), 1);
    }
}

contract SystemConfig_Init_ResourceConfig is SystemConfig_Init {
    /// @dev Tests that `setResourceConfig` reverts if the min base fee
    ///      is greater than the maximum allowed base fee.
    function test_setResourceConfig_badMinMax_reverts() external {
        IResourceMetering.ResourceConfig memory config = IResourceMetering.ResourceConfig({
            maxResourceLimit: 20_000_000,
            elasticityMultiplier: 10,
            baseFeeMaxChangeDenominator: 8,
            systemTxMaxGas: 1_000_000,
            minimumBaseFee: 2 gwei,
            maximumBaseFee: 1 gwei
        });
        _initializeWithResourceConfig(config, "SystemConfig: min base fee must be less than max base");
    }

    /// @dev Tests that `setResourceConfig` reverts if the baseFeeMaxChangeDenominator
    ///      is zero.
    function test_setResourceConfig_zeroDenominator_reverts() external {
        IResourceMetering.ResourceConfig memory config = IResourceMetering.ResourceConfig({
            maxResourceLimit: 20_000_000,
            elasticityMultiplier: 10,
            baseFeeMaxChangeDenominator: 0,
            systemTxMaxGas: 1_000_000,
            minimumBaseFee: 1 gwei,
            maximumBaseFee: 2 gwei
        });
        _initializeWithResourceConfig(config, "SystemConfig: denominator must be larger than 1");
    }

    /// @dev Tests that `setResourceConfig` reverts if the gas limit is too low.
    function test_setResourceConfig_lowGasLimit_reverts() external {
        uint64 gasLimit = systemConfig.gasLimit();

        IResourceMetering.ResourceConfig memory config = IResourceMetering.ResourceConfig({
            maxResourceLimit: uint32(gasLimit),
            elasticityMultiplier: 10,
            baseFeeMaxChangeDenominator: 8,
            systemTxMaxGas: uint32(gasLimit),
            minimumBaseFee: 1 gwei,
            maximumBaseFee: 2 gwei
        });
        _initializeWithResourceConfig(config, "SystemConfig: gas limit too low");
    }

    /// @dev Tests that `setResourceConfig` reverts if the gas limit is too low.
    function test_setResourceConfig_elasticityMultiplierIs0_reverts() external {
        IResourceMetering.ResourceConfig memory config = IResourceMetering.ResourceConfig({
            maxResourceLimit: 20_000_000,
            elasticityMultiplier: 0,
            baseFeeMaxChangeDenominator: 8,
            systemTxMaxGas: 1_000_000,
            minimumBaseFee: 1 gwei,
            maximumBaseFee: 2 gwei
        });
        _initializeWithResourceConfig(config, "SystemConfig: elasticity multiplier cannot be 0");
    }

    /// @dev Tests that `setResourceConfig` reverts if the elasticity multiplier
    ///      and max resource limit are configured such that there is a loss of precision.
    function test_setResourceConfig_badPrecision_reverts() external {
        IResourceMetering.ResourceConfig memory config = IResourceMetering.ResourceConfig({
            maxResourceLimit: 20_000_000,
            elasticityMultiplier: 11,
            baseFeeMaxChangeDenominator: 8,
            systemTxMaxGas: 1_000_000,
            minimumBaseFee: 1 gwei,
            maximumBaseFee: 2 gwei
        });
        _initializeWithResourceConfig(config, "SystemConfig: precision loss with target resource limit");
    }

    /// @dev Helper to initialize the system config with a resource config and default values, and expect a revert
    ///      with the given message.
    function _initializeWithResourceConfig(
        IResourceMetering.ResourceConfig memory config,
        string memory revertMessage
    )
        internal
    {
        // TODO(opcm upgrades): remove skip once upgrade is implemented
        skipIfForkTest("SystemConfig_Init_ResourceConfig: initialize() interface differs from mainnet.");
        // Wipe out the initialized slot so the proxy can be initialized again
        vm.store(address(systemConfig), bytes32(0), bytes32(0));
        // Fetch the current gas limit
        uint64 gasLimit = systemConfig.gasLimit();

        vm.expectRevert(bytes(revertMessage));
        systemConfig.initialize({
            _owner: address(0xdEaD),
            _basefeeScalar: 0,
            _blobbasefeeScalar: 0,
            _batcherHash: bytes32(0),
            _gasLimit: gasLimit,
            _unsafeBlockSigner: address(0),
            _config: config,
            _batchInbox: address(0),
            _addresses: ISystemConfig.Addresses({
                l1CrossDomainMessenger: address(0),
                l1ERC721Bridge: address(0),
                l1StandardBridge: address(0),
                disputeGameFactory: address(0),
                optimismPortal: address(0),
                optimismMintableERC20Factory: address(0)
            })
        });
    }
}

contract SystemConfig_Setters_TestFail is SystemConfig_Init {
    /// @dev Tests that `setBatcherHash` reverts if the caller is not the owner.
    function test_setBatcherHash_notOwner_reverts() external {
        vm.expectRevert("Ownable: caller is not the owner");
        systemConfig.setBatcherHash(bytes32(hex""));
    }

    /// @dev Tests that `setGasConfig` reverts if the caller is not the owner.
    function test_setGasConfig_notOwner_reverts() external {
        vm.expectRevert("Ownable: caller is not the owner");
        systemConfig.setGasConfig(0, 0);
    }

    /// @notice Ensures that `setGasConfig` reverts if version byte is set.
    function test_setGasConfig_badValues_reverts() external {
        // TODO(opcm upgrades): remove skip once upgrade is implemented
        skipIfForkTest("SystemConfig_Setters_TestFail: 'scalar exceeds max' check DNE on op mainnet");
        vm.prank(systemConfig.owner());
        vm.expectRevert("SystemConfig: scalar exceeds max.");
        systemConfig.setGasConfig({ _overhead: 0, _scalar: type(uint256).max });
    }

    function test_setGasConfigEcotone_notOwner_reverts() external {
        // TODO(opcm upgrades): remove skip once upgrade is implemented
        skipIfForkTest("SystemConfig_Setters_TestFail: 'setGasConfigEcotone' method DNE on op mainnet");
        vm.expectRevert("Ownable: caller is not the owner");
        systemConfig.setGasConfigEcotone({ _basefeeScalar: 0, _blobbasefeeScalar: 0 });
    }

    /// @dev Tests that `setGasLimit` reverts if the caller is not the owner.
    function test_setGasLimit_notOwner_reverts() external {
        vm.expectRevert("Ownable: caller is not the owner");
        systemConfig.setGasLimit(0);
    }

    /// @dev Tests that `setUnsafeBlockSigner` reverts if the caller is not the owner.
    function test_setUnsafeBlockSigner_notOwner_reverts() external {
        vm.expectRevert("Ownable: caller is not the owner");
        systemConfig.setUnsafeBlockSigner(address(0x20));
    }

    /// @dev Tests that `setGasLimit` reverts if the gas limit is too low.
    function test_setGasLimit_lowGasLimit_reverts() external {
        uint64 minimumGasLimit = systemConfig.minimumGasLimit();
        vm.prank(systemConfig.owner());
        vm.expectRevert("SystemConfig: gas limit too low");
        systemConfig.setGasLimit(minimumGasLimit - 1);
    }

    /// @dev Tests that `setGasLimit` reverts if the gas limit is too high.
    function test_setGasLimit_highGasLimit_reverts() external {
        uint64 maximumGasLimit = systemConfig.maximumGasLimit();
        vm.prank(systemConfig.owner());
        vm.expectRevert("SystemConfig: gas limit too high");
        systemConfig.setGasLimit(maximumGasLimit + 1);
    }

    /// @dev Tests that `setEIP1559Params` reverts if the caller is not the owner.
    function test_setEIP1559Params_notOwner_reverts(uint32 _denominator, uint32 _elasticity) external {
        // TODO(opcm upgrades): remove skip once upgrade is implemented
        skipIfForkTest("SystemConfig_Setters_TestFail: 'setEIP1559Params' method DNE on op mainnet");
        vm.expectRevert("Ownable: caller is not the owner");
        systemConfig.setEIP1559Params({ _denominator: _denominator, _elasticity: _elasticity });
    }

    /// @dev Tests that `setEIP1559Params` reverts if the denominator is zero.
    function test_setEIP1559Params_zeroDenominator_reverts(uint32 _elasticity) external {
        // TODO(opcm upgrades): remove skip once upgrade is implemented
        skipIfForkTest("SystemConfig_Setters_TestFail: 'setEIP1559Params' method DNE on op mainnet");
        vm.prank(systemConfig.owner());
        vm.expectRevert("SystemConfig: denominator must be >= 1");
        systemConfig.setEIP1559Params({ _denominator: 0, _elasticity: _elasticity });
    }

    /// @dev Tests that `setEIP1559Params` reverts if the elasticity is zero.
    function test_setEIP1559Params_zeroElasticity_reverts(uint32 _denominator) external {
        // TODO(opcm upgrades): remove skip once upgrade is implemented
        skipIfForkTest("SystemConfig_Setters_TestFail: 'setEIP1559Params' method DNE on op mainnet");
        _denominator = uint32(bound(_denominator, 1, type(uint32).max));
        vm.prank(systemConfig.owner());
        vm.expectRevert("SystemConfig: elasticity must be >= 1");
        systemConfig.setEIP1559Params({ _denominator: _denominator, _elasticity: 0 });
    }
}

contract SystemConfig_Setters_Test is SystemConfig_Init {
    /// @dev Tests that `setBatcherHash` updates the batcher hash successfully.
    function testFuzz_setBatcherHash_succeeds(bytes32 newBatcherHash) external {
        vm.expectEmit(address(systemConfig));
        emit ConfigUpdate(0, ISystemConfig.UpdateType.BATCHER, abi.encode(newBatcherHash));

        vm.prank(systemConfig.owner());
        systemConfig.setBatcherHash(newBatcherHash);
        assertEq(systemConfig.batcherHash(), newBatcherHash);
    }

    /// @dev Tests that `setGasConfig` updates the overhead and scalar successfully.
    function testFuzz_setGasConfig_succeeds(uint256 newOverhead, uint256 newScalar) external {
        // always zero out most significant byte
        newScalar = (newScalar << 16) >> 16;
        vm.expectEmit(address(systemConfig));
        emit ConfigUpdate(0, ISystemConfig.UpdateType.FEE_SCALARS, abi.encode(newOverhead, newScalar));

        vm.prank(systemConfig.owner());
        systemConfig.setGasConfig(newOverhead, newScalar);
        assertEq(systemConfig.overhead(), newOverhead);
        assertEq(systemConfig.scalar(), newScalar);
    }

    function testFuzz_setGasConfigEcotone_succeeds(uint32 _basefeeScalar, uint32 _blobbasefeeScalar) external {
        // TODO(opcm upgrades): remove skip once upgrade is implemented
        skipIfForkTest("SystemConfig_Setters_TestFail: 'setGasConfigEcotone' method DNE on op mainnet");
        bytes32 encoded =
            ffi.encodeScalarEcotone({ _basefeeScalar: _basefeeScalar, _blobbasefeeScalar: _blobbasefeeScalar });

        vm.expectEmit(address(systemConfig));
        emit ConfigUpdate(0, ISystemConfig.UpdateType.FEE_SCALARS, abi.encode(systemConfig.overhead(), encoded));

        vm.prank(systemConfig.owner());
        systemConfig.setGasConfigEcotone({ _basefeeScalar: _basefeeScalar, _blobbasefeeScalar: _blobbasefeeScalar });
        assertEq(systemConfig.basefeeScalar(), _basefeeScalar);
        assertEq(systemConfig.blobbasefeeScalar(), _blobbasefeeScalar);
        assertEq(systemConfig.scalar(), uint256(encoded));

        (uint32 basefeeScalar, uint32 blobbbasefeeScalar) = ffi.decodeScalarEcotone(encoded);
        assertEq(uint256(basefeeScalar), uint256(_basefeeScalar));
        assertEq(uint256(blobbbasefeeScalar), uint256(_blobbasefeeScalar));
    }

    /// @dev Tests that `setGasLimit` updates the gas limit successfully.
    function testFuzz_setGasLimit_succeeds(uint64 newGasLimit) external {
        uint64 minimumGasLimit = systemConfig.minimumGasLimit();
        uint64 maximumGasLimit = systemConfig.maximumGasLimit();
        newGasLimit = uint64(bound(uint256(newGasLimit), uint256(minimumGasLimit), uint256(maximumGasLimit)));

        vm.expectEmit(address(systemConfig));
        emit ConfigUpdate(0, ISystemConfig.UpdateType.GAS_LIMIT, abi.encode(newGasLimit));

        vm.prank(systemConfig.owner());
        systemConfig.setGasLimit(newGasLimit);
        assertEq(systemConfig.gasLimit(), newGasLimit);
    }

    /// @dev Tests that `setUnsafeBlockSigner` updates the block signer successfully.
    function testFuzz_setUnsafeBlockSigner_succeeds(address newUnsafeSigner) external {
        vm.expectEmit(address(systemConfig));
        emit ConfigUpdate(0, ISystemConfig.UpdateType.UNSAFE_BLOCK_SIGNER, abi.encode(newUnsafeSigner));

        vm.prank(systemConfig.owner());
        systemConfig.setUnsafeBlockSigner(newUnsafeSigner);
        assertEq(systemConfig.unsafeBlockSigner(), newUnsafeSigner);
    }

    /// @dev Tests that `setEIP1559Params` updates the EIP1559 parameters successfully.
    function testFuzz_setEIP1559Params_succeeds(uint32 _denominator, uint32 _elasticity) external {
        // TODO(opcm upgrades): remove skip once upgrade is implemented
        skipIfForkTest("SystemConfig_Setters_TestFail: 'setEIP1559Params' method DNE on op mainnet");
        _denominator = uint32(bound(_denominator, 2, type(uint32).max));
        _elasticity = uint32(bound(_elasticity, 2, type(uint32).max));

        vm.expectEmit(address(systemConfig));
        emit ConfigUpdate(
            0, ISystemConfig.UpdateType.EIP_1559_PARAMS, abi.encode(uint256(_denominator) << 32 | uint64(_elasticity))
        );

        vm.prank(systemConfig.owner());
        systemConfig.setEIP1559Params(_denominator, _elasticity);
        assertEq(systemConfig.eip1559Denominator(), _denominator);
        assertEq(systemConfig.eip1559Elasticity(), _elasticity);
    }
}<|MERGE_RESOLUTION|>--- conflicted
+++ resolved
@@ -6,12 +6,7 @@
 
 // Libraries
 import { Constants } from "src/libraries/Constants.sol";
-<<<<<<< HEAD
-=======
-import { Predeploys } from "src/libraries/Predeploys.sol";
-import { GasPayingToken } from "src/libraries/GasPayingToken.sol";
 import { EIP1967Helper } from "test/mocks/EIP1967Helper.sol";
->>>>>>> 3a970424
 
 // Interfaces
 import { IResourceMetering } from "interfaces/L1/IResourceMetering.sol";
