// SPDX-License-Identifier: MIT
pragma solidity 0.8.15;

// Testing
import { CommonTest } from "test/setup/CommonTest.sol";

// Contracts
import { ERC20 } from "@openzeppelin/contracts/token/ERC20/ERC20.sol";

// Libraries
import { Constants } from "src/libraries/Constants.sol";
import { Predeploys } from "src/libraries/Predeploys.sol";
import { GasPayingToken } from "src/libraries/GasPayingToken.sol";
import { StaticConfig } from "src/libraries/StaticConfig.sol";
import { Types } from "src/libraries/Types.sol";
import { Encoding } from "src/libraries/Encoding.sol";

// Interfaces
import { IResourceMetering } from "src/L1/interfaces/IResourceMetering.sol";
import { ISystemConfig } from "src/L1/interfaces/ISystemConfig.sol";
import { IL1Block } from "src/L2/interfaces/IL1Block.sol";

contract SystemConfig_Init is CommonTest {
    event ConfigUpdate(uint256 indexed version, ISystemConfig.UpdateType indexed updateType, bytes data);
}

contract SystemConfig_Initialize_Test is SystemConfig_Init {
    address batchInbox;
    address owner;
    bytes32 batcherHash;
    uint64 gasLimit;
    address unsafeBlockSigner;
    address systemConfigImpl;
    address optimismMintableERC20Factory;
    uint32 basefeeScalar;
    uint32 blobbasefeeScalar;

    function setUp() public virtual override {
        super.setUp();
        batchInbox = deploy.cfg().batchInboxAddress();
        owner = deploy.cfg().finalSystemOwner();
        basefeeScalar = deploy.cfg().basefeeScalar();
        blobbasefeeScalar = deploy.cfg().blobbasefeeScalar();
        batcherHash = bytes32(uint256(uint160(deploy.cfg().batchSenderAddress())));
        gasLimit = uint64(deploy.cfg().l2GenesisBlockGasLimit());
        unsafeBlockSigner = deploy.cfg().p2pSequencerAddress();
        systemConfigImpl = deploy.mustGetAddress("SystemConfig");
        optimismMintableERC20Factory = deploy.mustGetAddress("OptimismMintableERC20FactoryProxy");
    }

    /// @dev Tests that constructor sets the correct values.
    function test_constructor_succeeds() external view {
        ISystemConfig impl = ISystemConfig(systemConfigImpl);
        assertEq(impl.owner(), address(0));
        assertEq(impl.overhead(), 0);
        assertEq(impl.scalar(), 0);
        assertEq(impl.batcherHash(), bytes32(0));
        assertEq(impl.gasLimit(), 0);
        assertEq(impl.unsafeBlockSigner(), address(0));
        assertEq(impl.basefeeScalar(), 0);
        assertEq(impl.blobbasefeeScalar(), 0);
        IResourceMetering.ResourceConfig memory actual = impl.resourceConfig();
        assertEq(actual.maxResourceLimit, 0);
        assertEq(actual.elasticityMultiplier, 0);
        assertEq(actual.baseFeeMaxChangeDenominator, 0);
        assertEq(actual.minimumBaseFee, 0);
        assertEq(actual.systemTxMaxGas, 0);
        assertEq(actual.maximumBaseFee, 0);
        assertEq(impl.startBlock(), type(uint256).max);
        assertEq(address(impl.batchInbox()), address(0));
        // Check addresses
        assertEq(address(impl.l1CrossDomainMessenger()), address(0));
        assertEq(address(impl.l1ERC721Bridge()), address(0));
        assertEq(address(impl.l1StandardBridge()), address(0));
        assertEq(address(impl.disputeGameFactory()), address(0));
        assertEq(address(impl.optimismPortal()), address(0));
        assertEq(address(impl.optimismMintableERC20Factory()), address(0));
        // Check gas paying token
        (address token, uint8 decimals) = impl.gasPayingToken();
        assertEq(token, Constants.ETHER);
        assertEq(decimals, 18);
    }

    // TODO: add a reinit test to ensure calls are made to the Portal.
    /// @dev Tests that initialization sets the correct values.
    function test_initialize_succeeds() external view {
        assertEq(systemConfig.owner(), owner);
        assertEq(systemConfig.overhead(), 0);
        assertEq(systemConfig.scalar() >> 248, 1);
        assertEq(systemConfig.batcherHash(), batcherHash);
        assertEq(systemConfig.gasLimit(), gasLimit);
        assertEq(systemConfig.unsafeBlockSigner(), unsafeBlockSigner);
        assertEq(systemConfig.basefeeScalar(), basefeeScalar);
        assertEq(systemConfig.blobbasefeeScalar(), blobbasefeeScalar);
        // Depends on `initialize` being called with defaults
        IResourceMetering.ResourceConfig memory rcfg = Constants.DEFAULT_RESOURCE_CONFIG();
        IResourceMetering.ResourceConfig memory actual = systemConfig.resourceConfig();
        assertEq(actual.maxResourceLimit, rcfg.maxResourceLimit);
        assertEq(actual.elasticityMultiplier, rcfg.elasticityMultiplier);
        assertEq(actual.baseFeeMaxChangeDenominator, rcfg.baseFeeMaxChangeDenominator);
        assertEq(actual.minimumBaseFee, rcfg.minimumBaseFee);
        assertEq(actual.systemTxMaxGas, rcfg.systemTxMaxGas);
        assertEq(actual.maximumBaseFee, rcfg.maximumBaseFee);
        // Depends on start block being set to 0 in `initialize`
        uint256 cfgStartBlock = deploy.cfg().systemConfigStartBlock();
        assertEq(systemConfig.startBlock(), (cfgStartBlock == 0 ? block.number : cfgStartBlock));
        assertEq(address(systemConfig.batchInbox()), address(batchInbox));
        // Check addresses
        assertEq(address(systemConfig.l1CrossDomainMessenger()), address(l1CrossDomainMessenger));
        assertEq(address(systemConfig.l1ERC721Bridge()), address(l1ERC721Bridge));
        assertEq(address(systemConfig.l1StandardBridge()), address(l1StandardBridge));
        assertEq(address(systemConfig.disputeGameFactory()), address(disputeGameFactory));
        assertEq(address(systemConfig.optimismPortal()), address(optimismPortal));
        assertEq(address(systemConfig.optimismMintableERC20Factory()), address(optimismMintableERC20Factory));
        // Check gas paying token
        (address token, uint8 decimals) = systemConfig.gasPayingToken();
        assertEq(token, Constants.ETHER);
        assertEq(decimals, 18);
    }
}

contract SystemConfig_Initialize_TestFail is SystemConfig_Initialize_Test {
    /// @dev Tests that initialization reverts if the gas limit is too low.
    function test_initialize_lowGasLimit_reverts() external {
        uint64 minimumGasLimit = systemConfig.minimumGasLimit();

        // Wipe out the initialized slot so the proxy can be initialized again
        vm.store(address(systemConfig), bytes32(0), bytes32(0));

        address admin = address(uint160(uint256(vm.load(address(systemConfig), Constants.PROXY_OWNER_ADDRESS))));
        vm.prank(admin);

        vm.expectRevert("SystemConfig: gas limit too low");
        systemConfig.initialize({
            _roles: ISystemConfig.Roles({ owner: alice, feeAdmin: bob }),
            _basefeeScalar: basefeeScalar,
            _blobbasefeeScalar: blobbasefeeScalar,
            _batcherHash: bytes32(hex"abcd"),
            _gasLimit: minimumGasLimit - 1,
            _unsafeBlockSigner: address(1),
            _config: Constants.DEFAULT_RESOURCE_CONFIG(),
            _batchInbox: address(0),
            _addresses: ISystemConfig.Addresses({
                l1CrossDomainMessenger: address(0),
                l1ERC721Bridge: address(0),
                l1StandardBridge: address(0),
                disputeGameFactory: address(0),
                optimismPortal: address(optimismPortal),
                optimismMintableERC20Factory: address(0),
                gasPayingToken: Constants.ETHER
            })
        });
    }

    /// @dev Tests that startBlock is updated correctly when it's zero.
    function test_startBlock_update_succeeds() external {
        // Wipe out the initialized slot so the proxy can be initialized again
        vm.store(address(systemConfig), bytes32(0), bytes32(0));
        // Set slot startBlock to zero
        vm.store(address(systemConfig), systemConfig.START_BLOCK_SLOT(), bytes32(uint256(0)));

        // Initialize and check that StartBlock updates to current block number
        vm.prank(systemConfig.owner());
        systemConfig.initialize({
            _roles: ISystemConfig.Roles({ owner: alice, feeAdmin: bob }),
            _basefeeScalar: basefeeScalar,
            _blobbasefeeScalar: blobbasefeeScalar,
            _batcherHash: bytes32(hex"abcd"),
            _gasLimit: gasLimit,
            _unsafeBlockSigner: address(1),
            _config: Constants.DEFAULT_RESOURCE_CONFIG(),
            _batchInbox: address(0),
            _addresses: ISystemConfig.Addresses({
                l1CrossDomainMessenger: address(0),
                l1ERC721Bridge: address(0),
                l1StandardBridge: address(0),
                disputeGameFactory: address(0),
                optimismPortal: address(optimismPortal),
                optimismMintableERC20Factory: address(0),
                gasPayingToken: Constants.ETHER
            })
        });
        assertEq(systemConfig.startBlock(), block.number);
    }

    /// @dev Tests that startBlock is not updated when it's not zero.
    function test_startBlock_update_fails() external {
        // Wipe out the initialized slot so the proxy can be initialized again
        vm.store(address(systemConfig), bytes32(0), bytes32(0));
        // Set slot startBlock to non-zero value 1
        vm.store(address(systemConfig), systemConfig.START_BLOCK_SLOT(), bytes32(uint256(1)));

        // Initialize and check that StartBlock doesn't update
        vm.prank(systemConfig.owner());
        systemConfig.initialize({
            _roles: ISystemConfig.Roles({ owner: alice, feeAdmin: bob }),
            _basefeeScalar: basefeeScalar,
            _blobbasefeeScalar: blobbasefeeScalar,
            _batcherHash: bytes32(hex"abcd"),
            _gasLimit: gasLimit,
            _unsafeBlockSigner: address(1),
            _config: Constants.DEFAULT_RESOURCE_CONFIG(),
            _batchInbox: address(0),
            _addresses: ISystemConfig.Addresses({
                l1CrossDomainMessenger: address(0),
                l1ERC721Bridge: address(0),
                l1StandardBridge: address(0),
                disputeGameFactory: address(0),
                optimismPortal: address(optimismPortal),
                optimismMintableERC20Factory: address(0),
                gasPayingToken: Constants.ETHER
            })
        });
        assertEq(systemConfig.startBlock(), 1);
    }
}

contract SystemConfig_Init_ResourceConfig is SystemConfig_Init {
    /// @dev Tests that `setResourceConfig` reverts if the min base fee
    ///      is greater than the maximum allowed base fee.
    function test_setResourceConfig_badMinMax_reverts() external {
        IResourceMetering.ResourceConfig memory config = IResourceMetering.ResourceConfig({
            maxResourceLimit: 20_000_000,
            elasticityMultiplier: 10,
            baseFeeMaxChangeDenominator: 8,
            systemTxMaxGas: 1_000_000,
            minimumBaseFee: 2 gwei,
            maximumBaseFee: 1 gwei
        });
        _initializeWithResourceConfig(config, "SystemConfig: min base fee must be less than max base");
    }

    /// @dev Tests that `setResourceConfig` reverts if the baseFeeMaxChangeDenominator
    ///      is zero.
    function test_setResourceConfig_zeroDenominator_reverts() external {
        IResourceMetering.ResourceConfig memory config = IResourceMetering.ResourceConfig({
            maxResourceLimit: 20_000_000,
            elasticityMultiplier: 10,
            baseFeeMaxChangeDenominator: 0,
            systemTxMaxGas: 1_000_000,
            minimumBaseFee: 1 gwei,
            maximumBaseFee: 2 gwei
        });
        _initializeWithResourceConfig(config, "SystemConfig: denominator must be larger than 1");
    }

    /// @dev Tests that `setResourceConfig` reverts if the gas limit is too low.
    function test_setResourceConfig_lowGasLimit_reverts() external {
        uint64 gasLimit = systemConfig.gasLimit();

        IResourceMetering.ResourceConfig memory config = IResourceMetering.ResourceConfig({
            maxResourceLimit: uint32(gasLimit),
            elasticityMultiplier: 10,
            baseFeeMaxChangeDenominator: 8,
            systemTxMaxGas: uint32(gasLimit),
            minimumBaseFee: 1 gwei,
            maximumBaseFee: 2 gwei
        });
        _initializeWithResourceConfig(config, "SystemConfig: gas limit too low");
    }

    /// @dev Tests that `setResourceConfig` reverts if the elasticity multiplier
    ///      and max resource limit are configured such that there is a loss of precision.
    function test_setResourceConfig_badPrecision_reverts() external {
        IResourceMetering.ResourceConfig memory config = IResourceMetering.ResourceConfig({
            maxResourceLimit: 20_000_000,
            elasticityMultiplier: 11,
            baseFeeMaxChangeDenominator: 8,
            systemTxMaxGas: 1_000_000,
            minimumBaseFee: 1 gwei,
            maximumBaseFee: 2 gwei
        });
        _initializeWithResourceConfig(config, "SystemConfig: precision loss with target resource limit");
    }

    /// @dev Helper to initialize the system config with a resource config and default values, and expect a revert
    ///      with the given message.
    function _initializeWithResourceConfig(
        IResourceMetering.ResourceConfig memory config,
        string memory revertMessage
    )
        internal
    {
        // Wipe out the initialized slot so the proxy can be initialized again
        vm.store(address(systemConfig), bytes32(0), bytes32(0));
        // Fetch the current gas limit
        uint64 gasLimit = uint64(deploy.cfg().l2GenesisBlockGasLimit());

        vm.expectRevert(bytes(revertMessage));
        systemConfig.initialize({
            _roles: ISystemConfig.Roles({ owner: address(0xdEaD), feeAdmin: address(0xdEaD) }),
            _basefeeScalar: 0,
            _blobbasefeeScalar: 0,
            _batcherHash: bytes32(0),
            _gasLimit: gasLimit,
            _unsafeBlockSigner: address(0),
            _config: config,
            _batchInbox: address(0),
            _addresses: ISystemConfig.Addresses({
                l1CrossDomainMessenger: address(0),
                l1ERC721Bridge: address(0),
                l1StandardBridge: address(0),
                disputeGameFactory: address(0),
                optimismPortal: address(optimismPortal),
                optimismMintableERC20Factory: address(0),
                gasPayingToken: address(0)
            })
        });
    }
}

contract SystemConfig_Init_CustomGasToken is SystemConfig_Init {
    ERC20 token;

    function setUp() public override {
        token = new ERC20("Silly", "SIL");
        super.enableCustomGasToken(address(token));

        super.setUp();
    }

    /// @dev Helper to clean storage and then initialize the system config with an arbitrary gas token address.
    function cleanStorageAndInit(address _gasPayingToken) internal {
        vm.store(address(systemConfig), bytes32(0), bytes32(0)); // initailizer
        vm.store(address(systemConfig), GasPayingToken.GAS_PAYING_TOKEN_SLOT, bytes32(0));
        vm.store(address(systemConfig), GasPayingToken.GAS_PAYING_TOKEN_NAME_SLOT, bytes32(0));
        vm.store(address(systemConfig), GasPayingToken.GAS_PAYING_TOKEN_SYMBOL_SLOT, bytes32(0));

        systemConfig.initialize({
            _roles: ISystemConfig.Roles({ owner: alice, feeAdmin: bob }),
            _basefeeScalar: 2100,
            _blobbasefeeScalar: 1000000,
            _batcherHash: bytes32(hex"abcd"),
            _gasLimit: 30_000_000,
            _unsafeBlockSigner: address(1),
            _config: Constants.DEFAULT_RESOURCE_CONFIG(),
            _batchInbox: address(0),
            _addresses: ISystemConfig.Addresses({
                l1CrossDomainMessenger: address(0),
                l1ERC721Bridge: address(0),
                disputeGameFactory: address(0),
                l1StandardBridge: address(0),
                optimismPortal: address(optimismPortal),
                optimismMintableERC20Factory: address(0),
                gasPayingToken: _gasPayingToken
            })
        });

        // TODO
        // vm.roll(block.number + 1);
        // Reset the OptimismPortal resource config gas used
        //bytes32 slot = vm.load(address(optimismPortal), bytes32(uint256(1)));
        //vm.store(address(optimismPortal), bytes32(uint256(1)), bytes32(uint256(slot) & ~(uint256(type(uint64).max) <<
        // 64)));
    }

    /// @dev Tests that initialization sets the correct values and getters work.
    function test_initialize_customGasToken_succeeds() external view {
        (address addr, uint8 decimals) = systemConfig.gasPayingToken();
        assertEq(addr, address(token));
        assertEq(decimals, 18);

        assertEq(systemConfig.gasPayingTokenName(), token.name());
        assertEq(systemConfig.gasPayingTokenSymbol(), token.symbol());
    }

    /// @dev Tests that initialization sets the correct values and getters work.
    function testFuzz_initialize_customGasToken_succeeds(
        address _token,
        string calldata _name,
        string calldata _symbol
    )
        external
    {
        // don't use vm's address
        vm.assume(_token != address(vm));
        // don't use console's address
        vm.assume(_token != CONSOLE);
        // don't use create2 deployer's address
        vm.assume(_token != CREATE2_FACTORY);
        // don't use default test's address
        vm.assume(_token != DEFAULT_TEST_CONTRACT);
        // don't use multicall3's address
        vm.assume(_token != MULTICALL3_ADDRESS);

        vm.assume(bytes(_name).length <= 32);
        vm.assume(bytes(_symbol).length <= 32);

        vm.mockCall(_token, abi.encodeWithSelector(token.decimals.selector), abi.encode(18));
        vm.mockCall(_token, abi.encodeWithSelector(token.name.selector), abi.encode(_name));
        vm.mockCall(_token, abi.encodeWithSelector(token.symbol.selector), abi.encode(_symbol));

        cleanStorageAndInit(_token);

        (address addr, uint8 decimals) = systemConfig.gasPayingToken();
        assertEq(decimals, 18);

        if (_token == address(0) || _token == Constants.ETHER) {
            assertEq(addr, Constants.ETHER);
            assertEq(systemConfig.gasPayingTokenName(), "Ether");
            assertEq(systemConfig.gasPayingTokenSymbol(), "ETH");
        } else {
            assertEq(addr, _token);
            assertEq(systemConfig.gasPayingTokenName(), _name);
            assertEq(systemConfig.gasPayingTokenSymbol(), _symbol);
        }
    }

    /// @dev Tests that initialization sets the correct values and getters work when token address passed is 0.
    function test_initialize_customGasToken_zeroTokenAddress_succeeds() external {
        cleanStorageAndInit(address(0));

        (address addr, uint8 decimals) = systemConfig.gasPayingToken();
        assertEq(addr, address(Constants.ETHER));
        assertEq(decimals, 18);

        assertEq(systemConfig.gasPayingTokenName(), "Ether");
        assertEq(systemConfig.gasPayingTokenSymbol(), "ETH");
    }

    /// @dev Tests that initialization sets the correct values and getters work when token address is Constants.ETHER
    function test_initialize_customGasToken_etherTokenAddress_succeeds() external {
        cleanStorageAndInit(Constants.ETHER);

        (address addr, uint8 decimals) = systemConfig.gasPayingToken();
        assertEq(addr, address(Constants.ETHER));
        assertEq(decimals, 18);

        assertEq(systemConfig.gasPayingTokenName(), "Ether");
        assertEq(systemConfig.gasPayingTokenSymbol(), "ETH");
    }

    /// @dev Tests that initialization fails if decimals are not 18.
    function test_initialize_customGasToken_wrongDecimals_fails() external {
        vm.mockCall(address(token), abi.encodeWithSelector(token.decimals.selector), abi.encode(8));
        vm.expectRevert("SystemConfig: bad decimals of gas paying token");

        cleanStorageAndInit(address(token));
    }

    /// @dev Tests that initialization fails if name is too long.
    function test_initialize_customGasToken_nameTooLong_fails() external {
        string memory name = new string(32);
        name = string.concat(name, "a");

        vm.mockCall(address(token), abi.encodeWithSelector(token.name.selector), abi.encode(name));
        vm.expectRevert("GasPayingToken: string cannot be greater than 32 bytes");

        cleanStorageAndInit(address(token));
    }

    /// @dev Tests that initialization fails if symbol is too long.
    function test_initialize_customGasToken_symbolTooLong_fails() external {
        string memory symbol = new string(33);
        symbol = string.concat(symbol, "a");

        vm.mockCall(address(token), abi.encodeWithSelector(token.symbol.selector), abi.encode(symbol));
        vm.expectRevert("GasPayingToken: string cannot be greater than 32 bytes");

        cleanStorageAndInit(address(token));
    }

    /// @dev Tests that initialization works with OptimismPortal.
    function test_initialize_customGasTokenCall_succeeds() external {
        bytes memory data = StaticConfig.encodeSetGasPayingToken({
            _token: address(token),
            _decimals: 18,
            _name: bytes32("Silly"),
            _symbol: bytes32("SIL")
        });

        vm.expectCall(
            address(optimismPortal),
            abi.encodeCall(optimismPortal.setConfig, (Types.ConfigType.SET_GAS_PAYING_TOKEN, data))
        );

        vm.expectEmit(address(optimismPortal));
        emit TransactionDeposited(
            0xDeaDDEaDDeAdDeAdDEAdDEaddeAddEAdDEAd0001,
            Predeploys.L1_BLOCK_ATTRIBUTES,
            0, // deposit version
            abi.encodePacked(
                uint256(0), // mint
                uint256(0), // value
                uint64(200_000), // gasLimit
                false, // isCreation,
                abi.encodeCall(IL1Block.setConfig, (Types.ConfigType.SET_GAS_PAYING_TOKEN, data))
            )
        );

        cleanStorageAndInit(address(token));
    }
}

contract SystemConfig_Setters_TestFail is SystemConfig_Init {
    /// @dev Tests that `setBatcherHash` reverts if the caller is not the owner.
    function test_setBatcherHash_notOwner_reverts() external {
        vm.expectRevert("Ownable: caller is not the owner");
        systemConfig.setBatcherHash(bytes32(hex""));
    }

    /// @dev Tests that `setGasConfig` reverts if the caller is not the owner.
    function test_setGasConfig_notOwner_reverts() external {
        vm.expectRevert("Ownable: caller is not the owner");
        systemConfig.setGasConfig(0, 0);
    }

    /// @notice Ensures that `setGasConfig` reverts if version byte is set.
    function test_setGasConfig_badValues_reverts() external {
        vm.prank(systemConfig.owner());
        vm.expectRevert("SystemConfig: scalar exceeds max.");
        systemConfig.setGasConfig({ _overhead: 0, _scalar: type(uint256).max });
    }

    function test_setGasConfigEcotone_notOwner_reverts() external {
        vm.expectRevert("Ownable: caller is not the owner");
        systemConfig.setGasConfigEcotone({ _basefeeScalar: 0, _blobbasefeeScalar: 0 });
    }

    /// @dev Tests that `setGasLimit` reverts if the caller is not the owner.
    function test_setGasLimit_notOwner_reverts() external {
        vm.expectRevert("Ownable: caller is not the owner");
        systemConfig.setGasLimit(0);
    }

    /// @dev Tests that `setUnsafeBlockSigner` reverts if the caller is not the owner.
    function test_setUnsafeBlockSigner_notOwner_reverts() external {
        vm.expectRevert("Ownable: caller is not the owner");
        systemConfig.setUnsafeBlockSigner(address(0x20));
    }

    /// @dev Tests that `setGasLimit` reverts if the gas limit is too low.
    function test_setGasLimit_lowGasLimit_reverts() external {
        uint64 minimumGasLimit = systemConfig.minimumGasLimit();
        vm.prank(systemConfig.owner());
        vm.expectRevert("SystemConfig: gas limit too low");
        systemConfig.setGasLimit(minimumGasLimit - 1);
    }

    /// @dev Tests that `setGasLimit` reverts if the gas limit is too high.
    function test_setGasLimit_highGasLimit_reverts() external {
        uint64 maximumGasLimit = systemConfig.maximumGasLimit();
        vm.prank(systemConfig.owner());
        vm.expectRevert("SystemConfig: gas limit too high");
        systemConfig.setGasLimit(maximumGasLimit + 1);
    }

<<<<<<< HEAD
    /// @dev Tests that `setFeeVaultConfig` reverts if the config type is not a fee vault config.
    function testFuzz_setFeeVaultConfig_badType_reverts(uint8 _type) external {
        // Ensure that the config type is not a fee vault config.
        vm.assume(_type != 1 && _type != 2 && _type != 3);

        vm.prank(systemConfig.feeAdmin());
        vm.expectRevert("SystemConfig: ConfigType is is not a Fee Vault Config type");
        systemConfig.setFeeVaultConfig(Types.ConfigType(_type), address(0), 0, Types.WithdrawalNetwork.L1);
    }

    /// @dev Tests that `setFeeVaultConfig` reverts if the caller is not authorized.
    function testFuzz_setFeeVaultConfig_badAuth_reverts(address _caller) external {
        vm.assume(_caller != systemConfig.feeAdmin());
        vm.expectRevert("SystemConfig: caller is not the fee admin");

        vm.prank(_caller);
        systemConfig.setFeeVaultConfig(Types.ConfigType.SET_L1_FEE_VAULT_CONFIG, _caller, 0, Types.WithdrawalNetwork.L1);
=======
    /// @dev Tests that `setEIP1559Params` reverts if the caller is not the owner.
    function test_setEIP1559Params_notOwner_reverts(uint32 _denominator, uint32 _elasticity) external {
        vm.expectRevert("Ownable: caller is not the owner");
        systemConfig.setEIP1559Params({ _denominator: _denominator, _elasticity: _elasticity });
    }

    /// @dev Tests that `setEIP1559Params` reverts if the denominator is zero.
    function test_setEIP1559Params_zeroDenominator_reverts(uint32 _elasticity) external {
        vm.prank(systemConfig.owner());
        vm.expectRevert("SystemConfig: denominator must be >= 1");
        systemConfig.setEIP1559Params({ _denominator: 0, _elasticity: _elasticity });
    }

    /// @dev Tests that `setEIP1559Params` reverts if the elasticity is zero.
    function test_setEIP1559Params_zeroElasticity_reverts(uint32 _denominator) external {
        vm.assume(_denominator >= 1);
        vm.prank(systemConfig.owner());
        vm.expectRevert("SystemConfig: elasticity must be >= 1");
        systemConfig.setEIP1559Params({ _denominator: _denominator, _elasticity: 0 });
>>>>>>> 87722247
    }
}

contract SystemConfig_Setters_Test is SystemConfig_Init {
    /// @dev Tests that `setBatcherHash` updates the batcher hash successfully.
    function testFuzz_setBatcherHash_succeeds(bytes32 newBatcherHash) external {
        vm.expectEmit(address(systemConfig));
        emit ConfigUpdate(0, ISystemConfig.UpdateType.BATCHER, abi.encode(newBatcherHash));

        vm.prank(systemConfig.owner());
        systemConfig.setBatcherHash(newBatcherHash);
        assertEq(systemConfig.batcherHash(), newBatcherHash);
    }

    /// @dev Tests that `setGasConfig` updates the overhead and scalar successfully.
    function testFuzz_setGasConfig_succeeds(uint256 newOverhead, uint256 newScalar) external {
        // always zero out most significant byte
        newScalar = (newScalar << 16) >> 16;
        vm.expectEmit(address(systemConfig));
        emit ConfigUpdate(0, ISystemConfig.UpdateType.FEE_SCALARS, abi.encode(newOverhead, newScalar));

        vm.prank(systemConfig.owner());
        systemConfig.setGasConfig(newOverhead, newScalar);
        assertEq(systemConfig.overhead(), newOverhead);
        assertEq(systemConfig.scalar(), newScalar);
    }

    function testFuzz_setGasConfigEcotone_succeeds(uint32 _basefeeScalar, uint32 _blobbasefeeScalar) external {
        bytes32 encoded =
            ffi.encodeScalarEcotone({ _basefeeScalar: _basefeeScalar, _blobbasefeeScalar: _blobbasefeeScalar });

        vm.expectEmit(address(systemConfig));
        emit ConfigUpdate(0, ISystemConfig.UpdateType.FEE_SCALARS, abi.encode(systemConfig.overhead(), encoded));

        vm.prank(systemConfig.owner());
        systemConfig.setGasConfigEcotone({ _basefeeScalar: _basefeeScalar, _blobbasefeeScalar: _blobbasefeeScalar });
        assertEq(systemConfig.basefeeScalar(), _basefeeScalar);
        assertEq(systemConfig.blobbasefeeScalar(), _blobbasefeeScalar);
        assertEq(systemConfig.scalar(), uint256(encoded));

        (uint32 basefeeScalar, uint32 blobbbasefeeScalar) = ffi.decodeScalarEcotone(encoded);
        assertEq(uint256(basefeeScalar), uint256(_basefeeScalar));
        assertEq(uint256(blobbbasefeeScalar), uint256(_blobbasefeeScalar));
    }

    /// @dev Tests that `setGasLimit` updates the gas limit successfully.
    function testFuzz_setGasLimit_succeeds(uint64 newGasLimit) external {
        uint64 minimumGasLimit = systemConfig.minimumGasLimit();
        uint64 maximumGasLimit = systemConfig.maximumGasLimit();
        newGasLimit = uint64(bound(uint256(newGasLimit), uint256(minimumGasLimit), uint256(maximumGasLimit)));

        vm.expectEmit(address(systemConfig));
        emit ConfigUpdate(0, ISystemConfig.UpdateType.GAS_LIMIT, abi.encode(newGasLimit));

        vm.prank(systemConfig.owner());
        systemConfig.setGasLimit(newGasLimit);
        assertEq(systemConfig.gasLimit(), newGasLimit);
    }

    /// @dev Tests that `setUnsafeBlockSigner` updates the block signer successfully.
    function testFuzz_setUnsafeBlockSigner_succeeds(address newUnsafeSigner) external {
        vm.expectEmit(address(systemConfig));
        emit ConfigUpdate(0, ISystemConfig.UpdateType.UNSAFE_BLOCK_SIGNER, abi.encode(newUnsafeSigner));

        vm.prank(systemConfig.owner());
        systemConfig.setUnsafeBlockSigner(newUnsafeSigner);
        assertEq(systemConfig.unsafeBlockSigner(), newUnsafeSigner);
    }

<<<<<<< HEAD
    /// @dev Tests that `setFeeVaultConfig` emits the expected event in the OptimismPortal
    function testFuzz_setFeeVaultConfig_succeeds(
        uint8 _vaultConfig,
        address _recipient,
        uint256 _min,
        uint8 _network
    )
        external
    {
        vm.assume(_min <= type(uint88).max);
        // Bound the _vaultConfig to one of the 3 enum entries associated with Fee Vault Config.
        Types.ConfigType feeType = Types.ConfigType(uint8(bound(_vaultConfig, 1, 3)));
        // Bound the _network to one of the 2 enum entries associated with Withdrawal Network.
        Types.WithdrawalNetwork withdrawalNetwork = Types.WithdrawalNetwork(uint8(bound(_network, 0, 1)));

        bytes memory value = abi.encode(Encoding.encodeFeeVaultConfig(_recipient, _min, withdrawalNetwork));

        vm.expectEmit(address(optimismPortal2));
        emit TransactionDeposited(
            0xDeaDDEaDDeAdDeAdDEAdDEaddeAddEAdDEAd0001,
            Predeploys.L1_BLOCK_ATTRIBUTES,
            0,
            abi.encodePacked(
                uint256(0), // mint
                uint256(0), // value
                uint64(200_000), // gasLimit
                false, // isCreation,
                abi.encodeCall(IL1Block.setConfig, (feeType, value))
            )
        );

        // TODO: add new role
        vm.prank(systemConfig.owner());
        systemConfig.setFeeVaultConfig(feeType, _recipient, _min, withdrawalNetwork);
    }
}

// TODO: GasBenchmarks for initialize
=======
    /// @dev Tests that `setEIP1559Params` updates the EIP1559 parameters successfully.
    function testFuzz_setEIP1559Params_succeeds(uint32 _denominator, uint32 _elasticity) external {
        vm.assume(_denominator > 1);
        vm.assume(_elasticity > 1);

        vm.expectEmit(address(systemConfig));
        emit ConfigUpdate(
            0, ISystemConfig.UpdateType.EIP_1559_PARAMS, abi.encode(uint256(_denominator) << 32 | uint64(_elasticity))
        );

        vm.prank(systemConfig.owner());
        systemConfig.setEIP1559Params(_denominator, _elasticity);
        assertEq(systemConfig.eip1559Denominator(), _denominator);
        assertEq(systemConfig.eip1559Elasticity(), _elasticity);
    }
}
>>>>>>> 87722247
<|MERGE_RESOLUTION|>--- conflicted
+++ resolved
@@ -545,7 +545,6 @@
         systemConfig.setGasLimit(maximumGasLimit + 1);
     }
 
-<<<<<<< HEAD
     /// @dev Tests that `setFeeVaultConfig` reverts if the config type is not a fee vault config.
     function testFuzz_setFeeVaultConfig_badType_reverts(uint8 _type) external {
         // Ensure that the config type is not a fee vault config.
@@ -563,7 +562,8 @@
 
         vm.prank(_caller);
         systemConfig.setFeeVaultConfig(Types.ConfigType.SET_L1_FEE_VAULT_CONFIG, _caller, 0, Types.WithdrawalNetwork.L1);
-=======
+    }
+
     /// @dev Tests that `setEIP1559Params` reverts if the caller is not the owner.
     function test_setEIP1559Params_notOwner_reverts(uint32 _denominator, uint32 _elasticity) external {
         vm.expectRevert("Ownable: caller is not the owner");
@@ -583,7 +583,6 @@
         vm.prank(systemConfig.owner());
         vm.expectRevert("SystemConfig: elasticity must be >= 1");
         systemConfig.setEIP1559Params({ _denominator: _denominator, _elasticity: 0 });
->>>>>>> 87722247
     }
 }
 
@@ -653,7 +652,6 @@
         assertEq(systemConfig.unsafeBlockSigner(), newUnsafeSigner);
     }
 
-<<<<<<< HEAD
     /// @dev Tests that `setFeeVaultConfig` emits the expected event in the OptimismPortal
     function testFuzz_setFeeVaultConfig_succeeds(
         uint8 _vaultConfig,
@@ -689,10 +687,7 @@
         vm.prank(systemConfig.owner());
         systemConfig.setFeeVaultConfig(feeType, _recipient, _min, withdrawalNetwork);
     }
-}
-
-// TODO: GasBenchmarks for initialize
-=======
+
     /// @dev Tests that `setEIP1559Params` updates the EIP1559 parameters successfully.
     function testFuzz_setEIP1559Params_succeeds(uint32 _denominator, uint32 _elasticity) external {
         vm.assume(_denominator > 1);
@@ -709,4 +704,5 @@
         assertEq(systemConfig.eip1559Elasticity(), _elasticity);
     }
 }
->>>>>>> 87722247
+
+// TODO: GasBenchmarks for initialize