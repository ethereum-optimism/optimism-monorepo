// SPDX-License-Identifier: MIT
pragma solidity 0.8.15;

// Testing
import { stdStorage, StdStorage } from "forge-std/Test.sol";
import { CommonTest } from "test/setup/CommonTest.sol";

// Contracts
import { ERC20 } from "@openzeppelin/contracts/token/ERC20/ERC20.sol";
import { StandardBridge } from "src/universal/StandardBridge.sol";

// Libraries
import { Predeploys } from "src/libraries/Predeploys.sol";
import { AddressAliasHelper } from "src/vendor/AddressAliasHelper.sol";

// Interfaces
import { ICrossDomainMessenger } from "interfaces/universal/ICrossDomainMessenger.sol";
import { ISuperchainConfig } from "interfaces/L1/ISuperchainConfig.sol";
import { IOptimismPortal2 } from "interfaces/L1/IOptimismPortal2.sol";
import { IL1StandardBridge } from "interfaces/L1/IL1StandardBridge.sol";

contract L1StandardBridge_Getter_Test is CommonTest {
    /// @dev Test that the accessors return the correct initialized values.
    function test_getters_succeeds() external view {
        assert(l1StandardBridge.l2TokenBridge() == address(l2StandardBridge));
        assert(address(l1StandardBridge.OTHER_BRIDGE()) == address(l2StandardBridge));
        assert(address(l1StandardBridge.messenger()) == address(l1CrossDomainMessenger));
        assert(address(l1StandardBridge.MESSENGER()) == address(l1CrossDomainMessenger));
        assert(l1StandardBridge.superchainConfig() == superchainConfig);

        returnIfForkTest("L1StandardBridge_Getter_Test: systemConfig() getter DNE on op mainnet");
        assert(l1StandardBridge.systemConfig() == systemConfig);
    }
}

contract L1StandardBridge_Initialize_Test is CommonTest {
    /// @dev Test that the constructor sets the correct values.
    /// @notice Marked virtual to be overridden in
    ///         test/kontrol/deployment/DeploymentSummary.t.sol
    function test_constructor_succeeds() external virtual {
        IL1StandardBridge impl = IL1StandardBridge(deploy.mustGetAddress("L1StandardBridge"));
        assertEq(address(impl.superchainConfig()), address(0));

        // The constructor now uses _disableInitializers, whereas OP Mainnet has these values in storage
        returnIfForkTest("L1StandardBridge_Initialize_Test: impl storage differs on forked network");
        assertEq(address(impl.MESSENGER()), address(0));
        assertEq(address(impl.messenger()), address(0));
        assertEq(address(impl.OTHER_BRIDGE()), address(0));
        assertEq(address(impl.otherBridge()), address(0));
        assertEq(address(l2StandardBridge), Predeploys.L2_STANDARD_BRIDGE);
        assertEq(address(impl.systemConfig()), address(0));
    }

    /// @dev Test that the initialize function sets the correct values.
    function test_initialize_succeeds() external view {
        assertEq(address(l1StandardBridge.superchainConfig()), address(superchainConfig));
        assertEq(address(l1StandardBridge.MESSENGER()), address(l1CrossDomainMessenger));
        assertEq(address(l1StandardBridge.messenger()), address(l1CrossDomainMessenger));
        assertEq(address(l1StandardBridge.OTHER_BRIDGE()), Predeploys.L2_STANDARD_BRIDGE);
        assertEq(address(l1StandardBridge.otherBridge()), Predeploys.L2_STANDARD_BRIDGE);
        assertEq(address(l2StandardBridge), Predeploys.L2_STANDARD_BRIDGE);

        returnIfForkTest("L1StandardBridge_Initialize_Test: systemConfig() getter DNE on op mainnet");
        assertEq(address(l1StandardBridge.systemConfig()), address(systemConfig));
    }
}

contract L1StandardBridge_Pause_Test is CommonTest {
    /// @dev Verifies that the `paused` accessor returns the same value as the `paused` function of the
    ///      `superchainConfig`.
    function test_paused_succeeds() external view {
        assertEq(l1StandardBridge.paused(), superchainConfig.paused());
    }

    /// @dev Ensures that the `paused` function of the bridge contract actually calls the `paused` function of the
    ///      `superchainConfig`.
    function test_pause_callsSuperchainConfig_succeeds() external {
        vm.expectCall(address(superchainConfig), abi.encodeCall(ISuperchainConfig.paused, ()));
        l1StandardBridge.paused();
    }

    /// @dev Checks that the `paused` state of the bridge matches the `paused` state of the `superchainConfig` after
    ///      it's been changed.
    function test_pause_matchesSuperchainConfig_succeeds() external {
        assertFalse(l1StandardBridge.paused());
        assertEq(l1StandardBridge.paused(), superchainConfig.paused());

        vm.prank(superchainConfig.guardian());
        superchainConfig.pause("identifier");

        assertTrue(l1StandardBridge.paused());
        assertEq(l1StandardBridge.paused(), superchainConfig.paused());
    }
}

contract L1StandardBridge_Pause_TestFail is CommonTest {
    /// @dev Sets up the test by pausing the bridge, giving ether to the bridge and mocking
    ///      the calls to the xDomainMessageSender so that it returns the correct value.
    function setUp() public override {
        super.setUp();
        vm.prank(superchainConfig.guardian());
        superchainConfig.pause("identifier");
        assertTrue(l1StandardBridge.paused());

        vm.deal(address(l1StandardBridge.messenger()), 1 ether);

        vm.mockCall(
            address(l1StandardBridge.messenger()),
            abi.encodeCall(ICrossDomainMessenger.xDomainMessageSender, ()),
            abi.encode(address(l1StandardBridge.otherBridge()))
        );
    }

    /// @dev Confirms that the `finalizeBridgeETH` function reverts when the bridge is paused.
    function test_pause_finalizeBridgeETH_reverts() external {
        vm.prank(address(l1StandardBridge.messenger()));
        vm.expectRevert("StandardBridge: paused");
        l1StandardBridge.finalizeBridgeETH{ value: 100 }({
            _from: address(2),
            _to: address(3),
            _amount: 100,
            _extraData: hex""
        });
    }

    /// @dev Confirms that the `finalizeETHWithdrawal` function reverts when the bridge is paused.
    function test_pause_finalizeETHWithdrawal_reverts() external {
        vm.prank(address(l1StandardBridge.messenger()));
        vm.expectRevert("StandardBridge: paused");
        l1StandardBridge.finalizeETHWithdrawal{ value: 100 }({
            _from: address(2),
            _to: address(3),
            _amount: 100,
            _extraData: hex""
        });
    }

    /// @dev Confirms that the `finalizeERC20Withdrawal` function reverts when the bridge is paused.
    function test_pause_finalizeERC20Withdrawal_reverts() external {
        vm.prank(address(l1StandardBridge.messenger()));
        vm.expectRevert("StandardBridge: paused");
        l1StandardBridge.finalizeERC20Withdrawal({
            _l1Token: address(0),
            _l2Token: address(0),
            _from: address(0),
            _to: address(0),
            _amount: 0,
            _extraData: hex""
        });
    }

    /// @dev Confirms that the `finalizeBridgeERC20` function reverts when the bridge is paused.
    function test_pause_finalizeBridgeERC20_reverts() external {
        vm.prank(address(l1StandardBridge.messenger()));
        vm.expectRevert("StandardBridge: paused");
        l1StandardBridge.finalizeBridgeERC20({
            _localToken: address(0),
            _remoteToken: address(0),
            _from: address(0),
            _to: address(0),
            _amount: 0,
            _extraData: hex""
        });
    }
}

contract L1StandardBridge_Initialize_TestFail is CommonTest { }

contract L1StandardBridge_Receive_Test is CommonTest {
    /// @dev Tests receive bridges ETH successfully.
    function test_receive_succeeds() external {
<<<<<<< HEAD
        uint256 portalBalanceBefore = address(optimismPortal).balance;
        uint256 lockboxBalanceBefore = address(sharedLockbox).balance;
=======
        uint256 balanceBefore = address(optimismPortal2).balance;
>>>>>>> a1df3e12

        // The legacy event must be emitted for backwards compatibility
        vm.expectEmit(address(l1StandardBridge));
        emit ETHDepositInitiated(alice, alice, 100, hex"");

        vm.expectEmit(address(l1StandardBridge));
        emit ETHBridgeInitiated(alice, alice, 100, hex"");

        vm.expectCall(
            address(l1CrossDomainMessenger),
            abi.encodeCall(
                ICrossDomainMessenger.sendMessage,
                (
                    address(l2StandardBridge),
                    abi.encodeCall(StandardBridge.finalizeBridgeETH, (alice, alice, 100, hex"")),
                    200_000
                )
            )
        );

        vm.prank(alice, alice);
        (bool success,) = address(l1StandardBridge).call{ value: 100 }(hex"");
        assertEq(success, true);
<<<<<<< HEAD
        assertEq(address(optimismPortal).balance, portalBalanceBefore);
        assertEq(address(sharedLockbox).balance, lockboxBalanceBefore + 100);
=======
        assertEq(address(optimismPortal2).balance, balanceBefore + 100);
>>>>>>> a1df3e12
    }
}

contract L1StandardBridge_Receive_TestFail is CommonTest {
    /// @dev Tests receive function reverts with custom gas token.
    function testFuzz_receive_customGasToken_reverts(uint256 _value) external {
        // TODO(opcm upgrades): remove skip once upgrade path is implemented
        skipIfForkTest("L1StandardBridge_Receive_TestFail: gas paying token functionality DNE on op mainnet");

        vm.prank(alice, alice);
        vm.mockCall(
            address(systemConfig), abi.encodeCall(systemConfig.gasPayingToken, ()), abi.encode(address(1), uint8(18))
        );
        vm.deal(alice, _value);
        (bool success, bytes memory data) = address(l1StandardBridge).call{ value: _value }(hex"");
        assertFalse(success);
        assembly {
            data := add(data, 0x04)
        }
        assertEq(abi.decode(data, (string)), "StandardBridge: cannot bridge ETH with custom gas token");
    }
}

contract PreBridgeETH is CommonTest {
    /// @dev Asserts the expected calls and events for bridging ETH depending
    ///      on whether the bridge call is legacy or not.
    function _preBridgeETH(bool isLegacy, uint256 value) internal {
        if (!isForkTest()) {
<<<<<<< HEAD
            assertEq(address(optimismPortal).balance, 0);
            assertEq(address(sharedLockbox).balance, 0);
=======
            assertEq(address(optimismPortal2).balance, 0);
>>>>>>> a1df3e12
        }

        uint256 nonce = l1CrossDomainMessenger.messageNonce();
        uint256 version = 0; // Internal constant in the OptimismPortal: DEPOSIT_VERSION
        address l1MessengerAliased = AddressAliasHelper.applyL1ToL2Alias(address(l1CrossDomainMessenger));

        bytes memory message = abi.encodeCall(StandardBridge.finalizeBridgeETH, (alice, alice, value, hex"dead"));

        if (isLegacy) {
            vm.expectCall(
                address(l1StandardBridge), value, abi.encodeCall(l1StandardBridge.depositETH, (50000, hex"dead"))
            );
        } else {
            vm.expectCall(
                address(l1StandardBridge), value, abi.encodeCall(l1StandardBridge.bridgeETH, (50000, hex"dead"))
            );
        }
        vm.expectCall(
            address(l1CrossDomainMessenger),
            value,
            abi.encodeCall(ICrossDomainMessenger.sendMessage, (address(l2StandardBridge), message, 50000))
        );

        bytes memory innerMessage = abi.encodeCall(
            ICrossDomainMessenger.relayMessage,
            (nonce, address(l1StandardBridge), address(l2StandardBridge), value, 50000, message)
        );

        uint64 baseGas = l1CrossDomainMessenger.baseGas(message, 50000);
        vm.expectCall(
            address(optimismPortal2),
            value,
            abi.encodeCall(
                IOptimismPortal2.depositTransaction,
                (address(l2CrossDomainMessenger), value, baseGas, false, innerMessage)
            )
        );

        bytes memory opaqueData = abi.encodePacked(uint256(value), uint256(value), baseGas, false, innerMessage);

        vm.expectEmit(address(l1StandardBridge));
        emit ETHDepositInitiated(alice, alice, value, hex"dead");

        vm.expectEmit(address(l1StandardBridge));
        emit ETHBridgeInitiated(alice, alice, value, hex"dead");

        // OptimismPortal emits a TransactionDeposited event on `depositTransaction` call
        vm.expectEmit(address(optimismPortal2));
        emit TransactionDeposited(l1MessengerAliased, address(l2CrossDomainMessenger), version, opaqueData);

        // SentMessage event emitted by the CrossDomainMessenger
        vm.expectEmit(address(l1CrossDomainMessenger));
        emit SentMessage(address(l2StandardBridge), address(l1StandardBridge), message, nonce, 50000);

        // SentMessageExtension1 event emitted by the CrossDomainMessenger
        vm.expectEmit(address(l1CrossDomainMessenger));
        emit SentMessageExtension1(address(l1StandardBridge), value);

        vm.prank(alice, alice);
    }
}

contract L1StandardBridge_DepositETH_Test is PreBridgeETH {
    /// @dev Tests that depositing ETH succeeds.
    ///      Emits ETHDepositInitiated and ETHBridgeInitiated events.
    ///      Calls depositTransaction on the OptimismPortal.
    ///      Only EOA can call depositETH.
    ///      ETH ends up in the sharedLockbox.
    function test_depositETH_succeeds() external {
        _preBridgeETH({ isLegacy: true, value: 500 });
<<<<<<< HEAD
        uint256 portalBalanceBefore = address(optimismPortal).balance;
        uint256 lockboxBalanceBefore = address(sharedLockbox).balance;

        l1StandardBridge.depositETH{ value: 500 }(50000, hex"dead");

        assertEq(address(optimismPortal).balance, portalBalanceBefore);
        assertEq(address(sharedLockbox).balance, lockboxBalanceBefore + 500);
=======
        uint256 balanceBefore = address(optimismPortal2).balance;
        l1StandardBridge.depositETH{ value: 500 }(50000, hex"dead");
        assertEq(address(optimismPortal2).balance, balanceBefore + 500);
>>>>>>> a1df3e12
    }
}

contract L1StandardBridge_DepositETH_TestFail is CommonTest {
    /// @dev Tests that depositing ETH reverts if the call is not from an EOA.
    function test_depositETH_notEoa_reverts() external {
        vm.etch(alice, address(L1Token).code);
        vm.expectRevert("StandardBridge: function can only be called from an EOA");
        vm.prank(alice);
        l1StandardBridge.depositETH{ value: 1 }(300, hex"");
    }

    /// @dev Tests that depositing reverts with custom gas token.
    function test_depositETH_customGasToken_reverts() external {
        // TODO(opcm upgrades): remove skip once upgrade path is implemented
        skipIfForkTest("L1StandardBridge_DepositETH_TestFail: gas paying token functionality DNE on op mainnet");

        vm.mockCall(
            address(systemConfig), abi.encodeCall(systemConfig.gasPayingToken, ()), abi.encode(address(1), uint8(2))
        );
        vm.prank(alice, alice);
        vm.expectRevert("StandardBridge: cannot bridge ETH with custom gas token");
        l1StandardBridge.depositETH(50000, hex"dead");
    }
}

contract L1StandardBridge_BridgeETH_Test is PreBridgeETH {
    /// @dev Tests that bridging ETH succeeds.
    ///      Emits ETHDepositInitiated and ETHBridgeInitiated events.
    ///      Calls depositTransaction on the OptimismPortal.
    ///      Only EOA can call bridgeETH.
    ///      ETH ends up in the sharedLockbox.
    function test_bridgeETH_succeeds() external {
        _preBridgeETH({ isLegacy: false, value: 500 });
<<<<<<< HEAD
        uint256 portalBalanceBefore = address(optimismPortal).balance;
        uint256 lockboxBalanceBefore = address(sharedLockbox).balance;

        l1StandardBridge.bridgeETH{ value: 500 }(50000, hex"dead");

        assertEq(address(optimismPortal).balance, portalBalanceBefore);
        assertEq(address(sharedLockbox).balance, lockboxBalanceBefore + 500);
=======
        uint256 balanceBefore = address(optimismPortal2).balance;
        l1StandardBridge.bridgeETH{ value: 500 }(50000, hex"dead");
        assertEq(address(optimismPortal2).balance, balanceBefore + 500);
>>>>>>> a1df3e12
    }
}

contract L1StandardBridge_BridgeETH_TestFail is PreBridgeETH {
    /// @dev Tests that bridging eth reverts with custom gas token.
    function test_bridgeETH_customGasToken_reverts() external {
        // TODO(opcm upgrades): remove skip once upgrade path is implemented
        skipIfForkTest("L1StandardBridge_BridgeETH_TestFail: gas paying token functionality DNE on op mainnet");

        vm.prank(alice, alice);
        vm.mockCall(
            address(systemConfig), abi.encodeCall(systemConfig.gasPayingToken, ()), abi.encode(address(1), uint8(2))
        );
        vm.expectRevert("StandardBridge: cannot bridge ETH with custom gas token");

        l1StandardBridge.bridgeETH(50000, hex"dead");
    }
}

contract PreBridgeETHTo is CommonTest {
    /// @dev Asserts the expected calls and events for bridging ETH to a different
    ///      address depending on whether the bridge call is legacy or not.
    function _preBridgeETHTo(bool isLegacy, uint256 value) internal {
        uint256 nonce = l1CrossDomainMessenger.messageNonce();
        uint256 version = 0; // Internal constant in the OptimismPortal: DEPOSIT_VERSION
        address l1MessengerAliased = AddressAliasHelper.applyL1ToL2Alias(address(l1CrossDomainMessenger));

        if (isLegacy) {
            vm.expectCall(
                address(l1StandardBridge), value, abi.encodeCall(l1StandardBridge.depositETHTo, (bob, 60000, hex"dead"))
            );
        } else {
            vm.expectCall(
                address(l1StandardBridge), value, abi.encodeCall(l1StandardBridge.bridgeETHTo, (bob, 60000, hex"dead"))
            );
        }

        bytes memory message = abi.encodeCall(StandardBridge.finalizeBridgeETH, (alice, bob, value, hex"dead"));

        // the L1 bridge should call
        // L1CrossDomainMessenger.sendMessage
        vm.expectCall(
            address(l1CrossDomainMessenger),
            abi.encodeCall(ICrossDomainMessenger.sendMessage, (address(l2StandardBridge), message, 60000))
        );

        bytes memory innerMessage = abi.encodeCall(
            ICrossDomainMessenger.relayMessage,
            (nonce, address(l1StandardBridge), address(l2StandardBridge), value, 60000, message)
        );

        uint64 baseGas = l1CrossDomainMessenger.baseGas(message, 60000);
        vm.expectCall(
            address(optimismPortal2),
            abi.encodeCall(
                IOptimismPortal2.depositTransaction,
                (address(l2CrossDomainMessenger), value, baseGas, false, innerMessage)
            )
        );

        bytes memory opaqueData = abi.encodePacked(uint256(value), uint256(value), baseGas, false, innerMessage);

        vm.expectEmit(address(l1StandardBridge));
        emit ETHDepositInitiated(alice, bob, value, hex"dead");

        vm.expectEmit(address(l1StandardBridge));
        emit ETHBridgeInitiated(alice, bob, value, hex"dead");

        // OptimismPortal emits a TransactionDeposited event on `depositTransaction` call
        vm.expectEmit(address(optimismPortal2));
        emit TransactionDeposited(l1MessengerAliased, address(l2CrossDomainMessenger), version, opaqueData);

        // SentMessage event emitted by the CrossDomainMessenger
        vm.expectEmit(address(l1CrossDomainMessenger));
        emit SentMessage(address(l2StandardBridge), address(l1StandardBridge), message, nonce, 60000);

        // SentMessageExtension1 event emitted by the CrossDomainMessenger
        vm.expectEmit(address(l1CrossDomainMessenger));
        emit SentMessageExtension1(address(l1StandardBridge), value);

        // deposit eth to bob
        vm.prank(alice, alice);
    }
}

contract L1StandardBridge_DepositETHTo_Test is PreBridgeETHTo {
    /// @dev Tests that depositing ETH to a different address succeeds.
    ///      Emits ETHDepositInitiated event.
    ///      Calls depositTransaction on the OptimismPortal.
    ///      EOA or contract can call depositETHTo.
    ///      ETH ends up in the sharedLockbox.
    function test_depositETHTo_succeeds() external {
        _preBridgeETHTo({ isLegacy: true, value: 600 });
<<<<<<< HEAD
        uint256 portalBalanceBefore = address(optimismPortal).balance;
        uint256 lockboxBalanceBefore = address(sharedLockbox).balance;

        l1StandardBridge.depositETHTo{ value: 600 }(bob, 60000, hex"dead");

        assertEq(address(optimismPortal).balance, portalBalanceBefore);
        assertEq(address(sharedLockbox).balance, lockboxBalanceBefore + 600);
=======
        uint256 balanceBefore = address(optimismPortal2).balance;
        l1StandardBridge.depositETHTo{ value: 600 }(bob, 60000, hex"dead");
        assertEq(address(optimismPortal2).balance, balanceBefore + 600);
>>>>>>> a1df3e12
    }
}

contract L1StandardBridge_DepositETHTo_TestFail is CommonTest {
    /// @dev Tests that depositETHTo reverts with custom gas token.
    function testFuzz_depositETHTo_customGasToken_reverts(
        uint256 _value,
        address _to,
        uint32 _minGasLimit,
        bytes calldata _extraData
    )
        external
    {
        // TODO(opcm upgrades): remove skip once upgrade path is implemented
        skipIfForkTest("L1StandardBridge_DepositETHTo_TestFail: gas paying token functionality DNE on op mainnet");

        vm.mockCall(
            address(systemConfig), abi.encodeCall(systemConfig.gasPayingToken, ()), abi.encode(address(1), uint8(2))
        );
        vm.deal(address(this), _value);
        vm.expectRevert("StandardBridge: cannot bridge ETH with custom gas token");

        l1StandardBridge.depositETHTo{ value: _value }(_to, _minGasLimit, _extraData);
    }
}

contract L1StandardBridge_BridgeETHTo_Test is PreBridgeETHTo {
    /// @dev Tests that bridging ETH to a different address succeeds.
    ///      Emits ETHDepositInitiated and ETHBridgeInitiated events.
    ///      Calls depositTransaction on the OptimismPortal.
    ///      Only EOA can call bridgeETHTo.
    ///      ETH ends up in the sharedLockbox.
    function test_bridgeETHTo_succeeds() external {
        _preBridgeETHTo({ isLegacy: false, value: 600 });
<<<<<<< HEAD
        uint256 portalBalanceBefore = address(optimismPortal).balance;
        uint256 lockboxBalanceBefore = address(sharedLockbox).balance;

        l1StandardBridge.bridgeETHTo{ value: 600 }(bob, 60000, hex"dead");

        assertEq(address(optimismPortal).balance, portalBalanceBefore);
        assertEq(address(sharedLockbox).balance, lockboxBalanceBefore + 600);
=======
        uint256 balanceBefore = address(optimismPortal2).balance;
        l1StandardBridge.bridgeETHTo{ value: 600 }(bob, 60000, hex"dead");
        assertEq(address(optimismPortal2).balance, balanceBefore + 600);
>>>>>>> a1df3e12
    }
}

contract L1StandardBridge_BridgeETHTo_TestFail is PreBridgeETHTo {
    /// @dev Tests that bridging reverts with custom gas token.
    function testFuzz_bridgeETHTo_customGasToken_reverts(
        uint256 _value,
        uint32 _minGasLimit,
        bytes calldata _extraData
    )
        external
    {
        // TODO(opcm upgrades): remove skip once upgrade path is implemented
        skipIfForkTest("L1StandardBridge_BridgeETHTo_TestFail: gas paying token functionality DNE on op mainnet");

        vm.mockCall(
            address(systemConfig), abi.encodeCall(systemConfig.gasPayingToken, ()), abi.encode(address(1), uint8(2))
        );
        vm.deal(address(this), _value);
        vm.expectRevert("StandardBridge: cannot bridge ETH with custom gas token");

        l1StandardBridge.bridgeETHTo{ value: _value }(bob, _minGasLimit, _extraData);
    }
}

contract L1StandardBridge_DepositERC20_Test is CommonTest {
    using stdStorage for StdStorage;

    // depositERC20
    // - updates bridge.deposits
    // - emits ERC20DepositInitiated
    // - calls optimismPortal.depositTransaction
    // - only callable by EOA

    /// @dev Tests that depositing ERC20 to the bridge succeeds.
    ///      Bridge deposits are updated.
    ///      Emits ERC20DepositInitiated event.
    ///      Calls depositTransaction on the OptimismPortal.
    ///      Only EOA can call depositERC20.
    function test_depositERC20_succeeds() external {
        uint256 nonce = l1CrossDomainMessenger.messageNonce();
        uint256 version = 0; // Internal constant in the OptimismPortal: DEPOSIT_VERSION
        address l1MessengerAliased = AddressAliasHelper.applyL1ToL2Alias(address(l1CrossDomainMessenger));

        // Deal Alice's ERC20 State
        deal(address(L1Token), alice, 100000, true);
        vm.prank(alice);
        L1Token.approve(address(l1StandardBridge), type(uint256).max);

        // The l1StandardBridge should transfer alice's tokens to itself
        vm.expectCall(address(L1Token), abi.encodeCall(ERC20.transferFrom, (alice, address(l1StandardBridge), 100)));

        bytes memory message = abi.encodeCall(
            StandardBridge.finalizeBridgeERC20, (address(L2Token), address(L1Token), alice, alice, 100, hex"")
        );

        // the L1 bridge should call L1CrossDomainMessenger.sendMessage
        vm.expectCall(
            address(l1CrossDomainMessenger),
            abi.encodeCall(ICrossDomainMessenger.sendMessage, (address(l2StandardBridge), message, 10000))
        );

        bytes memory innerMessage = abi.encodeCall(
            ICrossDomainMessenger.relayMessage,
            (nonce, address(l1StandardBridge), address(l2StandardBridge), 0, 10000, message)
        );

        uint64 baseGas = l1CrossDomainMessenger.baseGas(message, 10000);
        vm.expectCall(
            address(optimismPortal2),
            abi.encodeCall(
                IOptimismPortal2.depositTransaction, (address(l2CrossDomainMessenger), 0, baseGas, false, innerMessage)
            )
        );

        bytes memory opaqueData = abi.encodePacked(uint256(0), uint256(0), baseGas, false, innerMessage);

        // Should emit both the bedrock and legacy events
        vm.expectEmit(address(l1StandardBridge));
        emit ERC20DepositInitiated(address(L1Token), address(L2Token), alice, alice, 100, hex"");

        vm.expectEmit(address(l1StandardBridge));
        emit ERC20BridgeInitiated(address(L1Token), address(L2Token), alice, alice, 100, hex"");

        // OptimismPortal emits a TransactionDeposited event on `depositTransaction` call
        vm.expectEmit(address(optimismPortal2));
        emit TransactionDeposited(l1MessengerAliased, address(l2CrossDomainMessenger), version, opaqueData);

        // SentMessage event emitted by the CrossDomainMessenger
        vm.expectEmit(address(l1CrossDomainMessenger));
        emit SentMessage(address(l2StandardBridge), address(l1StandardBridge), message, nonce, 10000);

        // SentMessageExtension1 event emitted by the CrossDomainMessenger
        vm.expectEmit(address(l1CrossDomainMessenger));
        emit SentMessageExtension1(address(l1StandardBridge), 0);

        vm.prank(alice);
        l1StandardBridge.depositERC20(address(L1Token), address(L2Token), 100, 10000, hex"");
        assertEq(l1StandardBridge.deposits(address(L1Token), address(L2Token)), 100);
    }
}

contract L1StandardBridge_DepositERC20_TestFail is CommonTest {
    /// @dev Tests that depositing an ERC20 to the bridge reverts
    ///      if the caller is not an EOA.
    function test_depositERC20_notEoa_reverts() external {
        // turn alice into a contract
        vm.etch(alice, hex"ffff");

        vm.expectRevert("StandardBridge: function can only be called from an EOA");
        vm.prank(alice, alice);
        l1StandardBridge.depositERC20(address(0), address(0), 100, 100, hex"");
    }
}

contract L1StandardBridge_DepositERC20To_Test is CommonTest {
    /// @dev Tests that depositing ERC20 to the bridge succeeds when
    ///      sent to a different address.
    ///      Bridge deposits are updated.
    ///      Emits ERC20DepositInitiated event.
    ///      Calls depositTransaction on the OptimismPortal.
    ///      Contracts can call depositERC20.
    function test_depositERC20To_succeeds() external {
        uint256 nonce = l1CrossDomainMessenger.messageNonce();
        uint256 version = 0; // Internal constant in the OptimismPortal: DEPOSIT_VERSION
        address l1MessengerAliased = AddressAliasHelper.applyL1ToL2Alias(address(l1CrossDomainMessenger));

        bytes memory message = abi.encodeCall(
            StandardBridge.finalizeBridgeERC20, (address(L2Token), address(L1Token), alice, bob, 1000, hex"")
        );

        bytes memory innerMessage = abi.encodeCall(
            ICrossDomainMessenger.relayMessage,
            (nonce, address(l1StandardBridge), address(l2StandardBridge), 0, 10000, message)
        );

        uint64 baseGas = l1CrossDomainMessenger.baseGas(message, 10000);
        bytes memory opaqueData = abi.encodePacked(uint256(0), uint256(0), baseGas, false, innerMessage);

        deal(address(L1Token), alice, 100000, true);

        vm.prank(alice);
        L1Token.approve(address(l1StandardBridge), type(uint256).max);

        // Should emit both the bedrock and legacy events
        vm.expectEmit(address(l1StandardBridge));
        emit ERC20DepositInitiated(address(L1Token), address(L2Token), alice, bob, 1000, hex"");

        vm.expectEmit(address(l1StandardBridge));
        emit ERC20BridgeInitiated(address(L1Token), address(L2Token), alice, bob, 1000, hex"");

        // OptimismPortal emits a TransactionDeposited event on `depositTransaction` call
        vm.expectEmit(address(optimismPortal2));
        emit TransactionDeposited(l1MessengerAliased, address(l2CrossDomainMessenger), version, opaqueData);

        // SentMessage event emitted by the CrossDomainMessenger
        vm.expectEmit(address(l1CrossDomainMessenger));
        emit SentMessage(address(l2StandardBridge), address(l1StandardBridge), message, nonce, 10000);

        // SentMessageExtension1 event emitted by the CrossDomainMessenger
        vm.expectEmit(address(l1CrossDomainMessenger));
        emit SentMessageExtension1(address(l1StandardBridge), 0);

        // the L1 bridge should call L1CrossDomainMessenger.sendMessage
        vm.expectCall(
            address(l1CrossDomainMessenger),
            abi.encodeCall(ICrossDomainMessenger.sendMessage, (address(l2StandardBridge), message, 10000))
        );
        // The L1 XDM should call OptimismPortal.depositTransaction
        vm.expectCall(
            address(optimismPortal2),
            abi.encodeCall(
                IOptimismPortal2.depositTransaction, (address(l2CrossDomainMessenger), 0, baseGas, false, innerMessage)
            )
        );
        vm.expectCall(address(L1Token), abi.encodeCall(ERC20.transferFrom, (alice, address(l1StandardBridge), 1000)));

        vm.prank(alice);
        l1StandardBridge.depositERC20To(address(L1Token), address(L2Token), bob, 1000, 10000, hex"");

        assertEq(l1StandardBridge.deposits(address(L1Token), address(L2Token)), 1000);
    }
}

contract L1StandardBridge_FinalizeETHWithdrawal_Test is CommonTest {
    using stdStorage for StdStorage;

    /// @dev Tests that finalizing an ETH withdrawal succeeds.
    ///      Emits ETHWithdrawalFinalized event.
    ///      Only callable by the L2 bridge.
    function test_finalizeETHWithdrawal_succeeds() external {
        uint256 aliceBalance = alice.balance;

        vm.expectEmit(address(l1StandardBridge));
        emit ETHWithdrawalFinalized(alice, alice, 100, hex"");

        vm.expectEmit(address(l1StandardBridge));
        emit ETHBridgeFinalized(alice, alice, 100, hex"");

        vm.expectCall(alice, hex"");

        vm.mockCall(
            address(l1StandardBridge.messenger()),
            abi.encodeCall(ICrossDomainMessenger.xDomainMessageSender, ()),
            abi.encode(address(l1StandardBridge.OTHER_BRIDGE()))
        );
        // ensure that the messenger has ETH to call with
        vm.deal(address(l1StandardBridge.messenger()), 100);
        vm.prank(address(l1StandardBridge.messenger()));
        l1StandardBridge.finalizeETHWithdrawal{ value: 100 }(alice, alice, 100, hex"");

        assertEq(address(l1StandardBridge.messenger()).balance, 0);
        assertEq(aliceBalance + 100, alice.balance);
    }
}

contract L1StandardBridge_FinalizeETHWithdrawal_TestFail is CommonTest {
    /// @dev Tests that finalizeETHWithdrawal reverts with custom gas token.
    function testFuzz_finalizeETHWithdrawal_customGasToken_reverts(
        uint256 _value,
        bytes calldata _extraData
    )
        external
    {
        // TODO(opcm upgrades): remove skip once upgrade path is implemented
        skipIfForkTest(
            "L1StandardBridge_FinalizeETHWithdrawal_TestFail: gas paying token functionality DNE on op mainnet"
        );

        vm.mockCall(
            address(systemConfig), abi.encodeCall(systemConfig.gasPayingToken, ()), abi.encode(address(1), uint8(2))
        );
        vm.mockCall(
            address(l1StandardBridge.messenger()),
            abi.encodeCall(ICrossDomainMessenger.xDomainMessageSender, ()),
            abi.encode(address(l1StandardBridge.OTHER_BRIDGE()))
        );
        vm.deal(address(l1StandardBridge.messenger()), _value);
        vm.prank(address(l1StandardBridge.messenger()));
        vm.expectRevert("StandardBridge: cannot bridge ETH with custom gas token");

        l1StandardBridge.finalizeETHWithdrawal{ value: _value }(alice, alice, _value, _extraData);
    }
}

contract L1StandardBridge_FinalizeERC20Withdrawal_Test is CommonTest {
    using stdStorage for StdStorage;

    /// @dev Tests that finalizing an ERC20 withdrawal succeeds.
    ///      Bridge deposits are updated.
    ///      Emits ERC20WithdrawalFinalized event.
    ///      Only callable by the L2 bridge.
    function test_finalizeERC20Withdrawal_succeeds() external {
        deal(address(L1Token), address(l1StandardBridge), 100, true);

        uint256 slot = stdstore.target(address(l1StandardBridge)).sig("deposits(address,address)").with_key(
            address(L1Token)
        ).with_key(address(L2Token)).find();

        // Give the L1 bridge some ERC20 tokens
        vm.store(address(l1StandardBridge), bytes32(slot), bytes32(uint256(100)));
        assertEq(l1StandardBridge.deposits(address(L1Token), address(L2Token)), 100);

        vm.expectEmit(address(l1StandardBridge));
        emit ERC20WithdrawalFinalized(address(L1Token), address(L2Token), alice, alice, 100, hex"");

        vm.expectEmit(address(l1StandardBridge));
        emit ERC20BridgeFinalized(address(L1Token), address(L2Token), alice, alice, 100, hex"");

        vm.expectCall(address(L1Token), abi.encodeCall(ERC20.transfer, (alice, 100)));

        vm.mockCall(
            address(l1StandardBridge.messenger()),
            abi.encodeCall(ICrossDomainMessenger.xDomainMessageSender, ()),
            abi.encode(address(l1StandardBridge.OTHER_BRIDGE()))
        );
        vm.prank(address(l1StandardBridge.messenger()));
        l1StandardBridge.finalizeERC20Withdrawal(address(L1Token), address(L2Token), alice, alice, 100, hex"");

        assertEq(L1Token.balanceOf(address(l1StandardBridge)), 0);
        assertEq(L1Token.balanceOf(address(alice)), 100);
    }
}

contract L1StandardBridge_FinalizeERC20Withdrawal_TestFail is CommonTest {
    /// @dev Tests that finalizing an ERC20 withdrawal reverts if the caller is not the L2 bridge.
    function test_finalizeERC20Withdrawal_notMessenger_reverts() external {
        vm.mockCall(
            address(l1StandardBridge.messenger()),
            abi.encodeCall(ICrossDomainMessenger.xDomainMessageSender, ()),
            abi.encode(address(l1StandardBridge.OTHER_BRIDGE()))
        );
        vm.prank(address(28));
        vm.expectRevert("StandardBridge: function can only be called from the other bridge");
        l1StandardBridge.finalizeERC20Withdrawal(address(L1Token), address(L2Token), alice, alice, 100, hex"");
    }

    /// @dev Tests that finalizing an ERC20 withdrawal reverts if the caller is not the L2 bridge.
    function test_finalizeERC20Withdrawal_notOtherBridge_reverts() external {
        vm.mockCall(
            address(l1StandardBridge.messenger()),
            abi.encodeCall(ICrossDomainMessenger.xDomainMessageSender, ()),
            abi.encode(address(address(0)))
        );
        vm.prank(address(l1StandardBridge.messenger()));
        vm.expectRevert("StandardBridge: function can only be called from the other bridge");
        l1StandardBridge.finalizeERC20Withdrawal(address(L1Token), address(L2Token), alice, alice, 100, hex"");
    }
}

contract L1StandardBridge_FinalizeBridgeETH_Test is CommonTest {
    /// @dev Tests that finalizing bridged ETH succeeds.
    function test_finalizeBridgeETH_succeeds() external {
        address messenger = address(l1StandardBridge.messenger());
        vm.mockCall(
            messenger,
            abi.encodeCall(ICrossDomainMessenger.xDomainMessageSender, ()),
            abi.encode(address(l1StandardBridge.OTHER_BRIDGE()))
        );
        vm.deal(messenger, 100);
        vm.prank(messenger);

        vm.expectEmit(address(l1StandardBridge));
        emit ETHBridgeFinalized(alice, alice, 100, hex"");

        l1StandardBridge.finalizeBridgeETH{ value: 100 }(alice, alice, 100, hex"");
    }
}

contract L1StandardBridge_FinalizeBridgeETH_TestFail is CommonTest {
    /// @dev Tests that finalizing bridged reverts with custom gas token.
    function testFuzz_finalizeBridgeETH_customGasToken_reverts(uint256 _value, bytes calldata _extraData) external {
        // TODO(opcm upgrades): remove skip once upgrade path is implemented
        skipIfForkTest("L1StandardBridge_FinalizeBridgeETH_TestFail: gas paying token functionality DNE on op mainnet");

        vm.mockCall(
            address(l1StandardBridge.messenger()),
            abi.encodeCall(ICrossDomainMessenger.xDomainMessageSender, ()),
            abi.encode(address(l1StandardBridge.OTHER_BRIDGE()))
        );
        vm.deal(address(l1CrossDomainMessenger), _value);
        vm.prank(address(l1CrossDomainMessenger));
        vm.mockCall(
            address(systemConfig), abi.encodeCall(systemConfig.gasPayingToken, ()), abi.encode(address(1), uint8(2))
        );
        vm.expectRevert("StandardBridge: cannot bridge ETH with custom gas token");

        l1StandardBridge.finalizeBridgeETH{ value: _value }(alice, alice, _value, _extraData);
    }

    /// @dev Tests that finalizing bridged ETH reverts if the amount is incorrect.
    function test_finalizeBridgeETH_incorrectValue_reverts() external {
        address messenger = address(l1StandardBridge.messenger());
        vm.mockCall(
            messenger,
            abi.encodeCall(ICrossDomainMessenger.xDomainMessageSender, ()),
            abi.encode(address(l1StandardBridge.OTHER_BRIDGE()))
        );
        vm.deal(messenger, 100);
        vm.prank(messenger);
        vm.expectRevert("StandardBridge: amount sent does not match amount required");
        l1StandardBridge.finalizeBridgeETH{ value: 50 }(alice, alice, 100, hex"");
    }

    /// @dev Tests that finalizing bridged ETH reverts if the destination is the L1 bridge.
    function test_finalizeBridgeETH_sendToSelf_reverts() external {
        address messenger = address(l1StandardBridge.messenger());
        vm.mockCall(
            messenger,
            abi.encodeCall(ICrossDomainMessenger.xDomainMessageSender, ()),
            abi.encode(address(l1StandardBridge.OTHER_BRIDGE()))
        );
        vm.deal(messenger, 100);
        vm.prank(messenger);
        vm.expectRevert("StandardBridge: cannot send to self");
        l1StandardBridge.finalizeBridgeETH{ value: 100 }(alice, address(l1StandardBridge), 100, hex"");
    }

    /// @dev Tests that finalizing bridged ETH reverts if the destination is the messenger.
    function test_finalizeBridgeETH_sendToMessenger_reverts() external {
        address messenger = address(l1StandardBridge.messenger());
        vm.mockCall(
            messenger,
            abi.encodeCall(ICrossDomainMessenger.xDomainMessageSender, ()),
            abi.encode(address(l1StandardBridge.OTHER_BRIDGE()))
        );
        vm.deal(messenger, 100);
        vm.prank(messenger);
        vm.expectRevert("StandardBridge: cannot send to messenger");
        l1StandardBridge.finalizeBridgeETH{ value: 100 }(alice, messenger, 100, hex"");
    }
}<|MERGE_RESOLUTION|>--- conflicted
+++ resolved
@@ -169,12 +169,8 @@
 contract L1StandardBridge_Receive_Test is CommonTest {
     /// @dev Tests receive bridges ETH successfully.
     function test_receive_succeeds() external {
-<<<<<<< HEAD
-        uint256 portalBalanceBefore = address(optimismPortal).balance;
+        uint256 portalBalanceBefore = address(optimismPortal2).balance;
         uint256 lockboxBalanceBefore = address(sharedLockbox).balance;
-=======
-        uint256 balanceBefore = address(optimismPortal2).balance;
->>>>>>> a1df3e12
 
         // The legacy event must be emitted for backwards compatibility
         vm.expectEmit(address(l1StandardBridge));
@@ -198,12 +194,8 @@
         vm.prank(alice, alice);
         (bool success,) = address(l1StandardBridge).call{ value: 100 }(hex"");
         assertEq(success, true);
-<<<<<<< HEAD
-        assertEq(address(optimismPortal).balance, portalBalanceBefore);
+        assertEq(address(optimismPortal2).balance, portalBalanceBefore);
         assertEq(address(sharedLockbox).balance, lockboxBalanceBefore + 100);
-=======
-        assertEq(address(optimismPortal2).balance, balanceBefore + 100);
->>>>>>> a1df3e12
     }
 }
 
@@ -232,12 +224,8 @@
     ///      on whether the bridge call is legacy or not.
     function _preBridgeETH(bool isLegacy, uint256 value) internal {
         if (!isForkTest()) {
-<<<<<<< HEAD
-            assertEq(address(optimismPortal).balance, 0);
+            assertEq(address(optimismPortal2).balance, 0);
             assertEq(address(sharedLockbox).balance, 0);
-=======
-            assertEq(address(optimismPortal2).balance, 0);
->>>>>>> a1df3e12
         }
 
         uint256 nonce = l1CrossDomainMessenger.messageNonce();
@@ -308,19 +296,13 @@
     ///      ETH ends up in the sharedLockbox.
     function test_depositETH_succeeds() external {
         _preBridgeETH({ isLegacy: true, value: 500 });
-<<<<<<< HEAD
-        uint256 portalBalanceBefore = address(optimismPortal).balance;
+        uint256 portalBalanceBefore = address(optimismPortal2).balance;
         uint256 lockboxBalanceBefore = address(sharedLockbox).balance;
 
         l1StandardBridge.depositETH{ value: 500 }(50000, hex"dead");
 
-        assertEq(address(optimismPortal).balance, portalBalanceBefore);
+        assertEq(address(optimismPortal2).balance, portalBalanceBefore);
         assertEq(address(sharedLockbox).balance, lockboxBalanceBefore + 500);
-=======
-        uint256 balanceBefore = address(optimismPortal2).balance;
-        l1StandardBridge.depositETH{ value: 500 }(50000, hex"dead");
-        assertEq(address(optimismPortal2).balance, balanceBefore + 500);
->>>>>>> a1df3e12
     }
 }
 
@@ -355,19 +337,13 @@
     ///      ETH ends up in the sharedLockbox.
     function test_bridgeETH_succeeds() external {
         _preBridgeETH({ isLegacy: false, value: 500 });
-<<<<<<< HEAD
-        uint256 portalBalanceBefore = address(optimismPortal).balance;
+        uint256 portalBalanceBefore = address(optimismPortal2).balance;
         uint256 lockboxBalanceBefore = address(sharedLockbox).balance;
 
         l1StandardBridge.bridgeETH{ value: 500 }(50000, hex"dead");
 
-        assertEq(address(optimismPortal).balance, portalBalanceBefore);
+        assertEq(address(optimismPortal2).balance, portalBalanceBefore);
         assertEq(address(sharedLockbox).balance, lockboxBalanceBefore + 500);
-=======
-        uint256 balanceBefore = address(optimismPortal2).balance;
-        l1StandardBridge.bridgeETH{ value: 500 }(50000, hex"dead");
-        assertEq(address(optimismPortal2).balance, balanceBefore + 500);
->>>>>>> a1df3e12
     }
 }
 
@@ -461,19 +437,13 @@
     ///      ETH ends up in the sharedLockbox.
     function test_depositETHTo_succeeds() external {
         _preBridgeETHTo({ isLegacy: true, value: 600 });
-<<<<<<< HEAD
-        uint256 portalBalanceBefore = address(optimismPortal).balance;
+        uint256 portalBalanceBefore = address(optimismPortal2).balance;
         uint256 lockboxBalanceBefore = address(sharedLockbox).balance;
 
         l1StandardBridge.depositETHTo{ value: 600 }(bob, 60000, hex"dead");
 
-        assertEq(address(optimismPortal).balance, portalBalanceBefore);
+        assertEq(address(optimismPortal2).balance, portalBalanceBefore);
         assertEq(address(sharedLockbox).balance, lockboxBalanceBefore + 600);
-=======
-        uint256 balanceBefore = address(optimismPortal2).balance;
-        l1StandardBridge.depositETHTo{ value: 600 }(bob, 60000, hex"dead");
-        assertEq(address(optimismPortal2).balance, balanceBefore + 600);
->>>>>>> a1df3e12
     }
 }
 
@@ -508,19 +478,13 @@
     ///      ETH ends up in the sharedLockbox.
     function test_bridgeETHTo_succeeds() external {
         _preBridgeETHTo({ isLegacy: false, value: 600 });
-<<<<<<< HEAD
-        uint256 portalBalanceBefore = address(optimismPortal).balance;
+        uint256 portalBalanceBefore = address(optimismPortal2).balance;
         uint256 lockboxBalanceBefore = address(sharedLockbox).balance;
 
         l1StandardBridge.bridgeETHTo{ value: 600 }(bob, 60000, hex"dead");
 
-        assertEq(address(optimismPortal).balance, portalBalanceBefore);
+        assertEq(address(optimismPortal2).balance, portalBalanceBefore);
         assertEq(address(sharedLockbox).balance, lockboxBalanceBefore + 600);
-=======
-        uint256 balanceBefore = address(optimismPortal2).balance;
-        l1StandardBridge.bridgeETHTo{ value: 600 }(bob, 60000, hex"dead");
-        assertEq(address(optimismPortal2).balance, balanceBefore + 600);
->>>>>>> a1df3e12
     }
 }
 
