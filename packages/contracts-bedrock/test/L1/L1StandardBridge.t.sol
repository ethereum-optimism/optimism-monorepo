// SPDX-License-Identifier: MIT
pragma solidity 0.8.15;

// Testing
import { stdStorage, StdStorage } from "forge-std/Test.sol";
import { CommonTest } from "test/setup/CommonTest.sol";

// Contracts
import { ERC20 } from "@openzeppelin/contracts/token/ERC20/ERC20.sol";
import { StandardBridge } from "src/universal/StandardBridge.sol";

// Libraries
import { Predeploys } from "src/libraries/Predeploys.sol";
import { AddressAliasHelper } from "src/vendor/AddressAliasHelper.sol";

// Interfaces
import { ICrossDomainMessenger } from "interfaces/universal/ICrossDomainMessenger.sol";
import { ISuperchainConfig } from "interfaces/L1/ISuperchainConfig.sol";
import { IOptimismPortal } from "interfaces/L1/IOptimismPortal.sol";
import { IL1StandardBridge } from "interfaces/L1/IL1StandardBridge.sol";

contract L1StandardBridge_Getter_Test is CommonTest {
    /// @dev Test that the accessors return the correct initialized values.
    function test_getters_succeeds() external view {
        assert(l1StandardBridge.l2TokenBridge() == address(l2StandardBridge));
        assert(address(l1StandardBridge.OTHER_BRIDGE()) == address(l2StandardBridge));
        assert(address(l1StandardBridge.messenger()) == address(l1CrossDomainMessenger));
        assert(address(l1StandardBridge.MESSENGER()) == address(l1CrossDomainMessenger));
        assert(l1StandardBridge.superchainConfig() == superchainConfig);

        returnIfForkTest("L1StandardBridge_Getter_Test: systemConfig() getter DNE on op mainnet");
        assert(l1StandardBridge.systemConfig() == systemConfig);
    }
}

contract L1StandardBridge_Initialize_Test is CommonTest {
    /// @dev Test that the constructor sets the correct values.
    /// @notice Marked virtual to be overridden in
    ///         test/kontrol/deployment/DeploymentSummary.t.sol
    function test_constructor_succeeds() external virtual {
        IL1StandardBridge impl = IL1StandardBridge(deploy.mustGetAddress("L1StandardBridge"));
        assertEq(address(impl.superchainConfig()), address(0));

        // The constructor now uses _disableInitializers, whereas OP Mainnet has these values in storage
        returnIfForkTest("L1StandardBridge_Initialize_Test: impl storage differs on forked network");
        assertEq(address(impl.MESSENGER()), address(0));
        assertEq(address(impl.messenger()), address(0));
        assertEq(address(impl.OTHER_BRIDGE()), address(0));
        assertEq(address(impl.otherBridge()), address(0));
        assertEq(address(l2StandardBridge), Predeploys.L2_STANDARD_BRIDGE);
        assertEq(address(impl.systemConfig()), address(0));
    }

    /// @dev Test that the initialize function sets the correct values.
    function test_initialize_succeeds() external view {
        assertEq(address(l1StandardBridge.superchainConfig()), address(superchainConfig));
        assertEq(address(l1StandardBridge.MESSENGER()), address(l1CrossDomainMessenger));
        assertEq(address(l1StandardBridge.messenger()), address(l1CrossDomainMessenger));
        assertEq(address(l1StandardBridge.OTHER_BRIDGE()), Predeploys.L2_STANDARD_BRIDGE);
        assertEq(address(l1StandardBridge.otherBridge()), Predeploys.L2_STANDARD_BRIDGE);
        assertEq(address(l2StandardBridge), Predeploys.L2_STANDARD_BRIDGE);

        returnIfForkTest("L1StandardBridge_Initialize_Test: systemConfig() getter DNE on op mainnet");
        assertEq(address(l1StandardBridge.systemConfig()), address(systemConfig));
    }
}

contract L1StandardBridge_Pause_Test is CommonTest {
    /// @dev Verifies that the `paused` accessor returns the same value as the `paused` function of the
    ///      `superchainConfig`.
    function test_paused_succeeds() external view {
        assertEq(l1StandardBridge.paused(), superchainConfig.paused());
    }

    /// @dev Ensures that the `paused` function of the bridge contract actually calls the `paused` function of the
    ///      `superchainConfig`.
    function test_pause_callsSuperchainConfig_succeeds() external {
        vm.expectCall(address(superchainConfig), abi.encodeCall(ISuperchainConfig.paused, ()));
        l1StandardBridge.paused();
    }

    /// @dev Checks that the `paused` state of the bridge matches the `paused` state of the `superchainConfig` after
    ///      it's been changed.
    function test_pause_matchesSuperchainConfig_succeeds() external {
        assertFalse(l1StandardBridge.paused());
        assertEq(l1StandardBridge.paused(), superchainConfig.paused());

        vm.prank(superchainConfig.guardian());
        superchainConfig.pause("identifier");

        assertTrue(l1StandardBridge.paused());
        assertEq(l1StandardBridge.paused(), superchainConfig.paused());
    }
}

contract L1StandardBridge_Pause_TestFail is CommonTest {
    /// @dev Sets up the test by pausing the bridge, giving ether to the bridge and mocking
    ///      the calls to the xDomainMessageSender so that it returns the correct value.
    function setUp() public override {
        super.setUp();
        vm.prank(superchainConfig.guardian());
        superchainConfig.pause("identifier");
        assertTrue(l1StandardBridge.paused());

        vm.deal(address(l1StandardBridge.messenger()), 1 ether);

        vm.mockCall(
            address(l1StandardBridge.messenger()),
            abi.encodeCall(ICrossDomainMessenger.xDomainMessageSender, ()),
            abi.encode(address(l1StandardBridge.otherBridge()))
        );
    }

    /// @dev Confirms that the `finalizeBridgeETH` function reverts when the bridge is paused.
    function test_pause_finalizeBridgeETH_reverts() external {
        vm.prank(address(l1StandardBridge.messenger()));
        vm.expectRevert("StandardBridge: paused");
        l1StandardBridge.finalizeBridgeETH{ value: 100 }({
            _from: address(2),
            _to: address(3),
            _amount: 100,
            _extraData: hex""
        });
    }

    /// @dev Confirms that the `finalizeETHWithdrawal` function reverts when the bridge is paused.
    function test_pause_finalizeETHWithdrawal_reverts() external {
        vm.prank(address(l1StandardBridge.messenger()));
        vm.expectRevert("StandardBridge: paused");
        l1StandardBridge.finalizeETHWithdrawal{ value: 100 }({
            _from: address(2),
            _to: address(3),
            _amount: 100,
            _extraData: hex""
        });
    }

    /// @dev Confirms that the `finalizeERC20Withdrawal` function reverts when the bridge is paused.
    function test_pause_finalizeERC20Withdrawal_reverts() external {
        vm.prank(address(l1StandardBridge.messenger()));
        vm.expectRevert("StandardBridge: paused");
        l1StandardBridge.finalizeERC20Withdrawal({
            _l1Token: address(0),
            _l2Token: address(0),
            _from: address(0),
            _to: address(0),
            _amount: 0,
            _extraData: hex""
        });
    }

    /// @dev Confirms that the `finalizeBridgeERC20` function reverts when the bridge is paused.
    function test_pause_finalizeBridgeERC20_reverts() external {
        vm.prank(address(l1StandardBridge.messenger()));
        vm.expectRevert("StandardBridge: paused");
        l1StandardBridge.finalizeBridgeERC20({
            _localToken: address(0),
            _remoteToken: address(0),
            _from: address(0),
            _to: address(0),
            _amount: 0,
            _extraData: hex""
        });
    }
}

contract L1StandardBridge_Initialize_TestFail is CommonTest { }

contract L1StandardBridge_Receive_Test is CommonTest {
    /// @dev Tests receive bridges ETH successfully.
    function test_receive_succeeds() external {
<<<<<<< HEAD
        assertEq(address(optimismPortal).balance, 0);
        assertEq(address(sharedLockbox).balance, 0);
=======
        uint256 balanceBefore = address(optimismPortal).balance;
>>>>>>> 92513ea8

        // The legacy event must be emitted for backwards compatibility
        vm.expectEmit(address(l1StandardBridge));
        emit ETHDepositInitiated(alice, alice, 100, hex"");

        vm.expectEmit(address(l1StandardBridge));
        emit ETHBridgeInitiated(alice, alice, 100, hex"");

        vm.expectCall(
            address(l1CrossDomainMessenger),
            abi.encodeCall(
                ICrossDomainMessenger.sendMessage,
                (
                    address(l2StandardBridge),
                    abi.encodeCall(StandardBridge.finalizeBridgeETH, (alice, alice, 100, hex"")),
                    200_000
                )
            )
        );

        vm.prank(alice, alice);
        (bool success,) = address(l1StandardBridge).call{ value: 100 }(hex"");
        assertEq(success, true);
<<<<<<< HEAD
        assertEq(address(optimismPortal).balance, 0);
        assertEq(address(sharedLockbox).balance, 100);
=======
        assertEq(address(optimismPortal).balance, balanceBefore + 100);
>>>>>>> 92513ea8
    }
}

contract L1StandardBridge_Receive_TestFail is CommonTest {
    /// @dev Tests receive function reverts with custom gas token.
    function testFuzz_receive_customGasToken_reverts(uint256 _value) external {
        // TODO(opcm upgrades): remove skip once upgrade path is implemented
        skipIfForkTest("L1StandardBridge_Receive_TestFail: gas paying token functionality DNE on op mainnet");

        vm.prank(alice, alice);
        vm.mockCall(
            address(systemConfig), abi.encodeCall(systemConfig.gasPayingToken, ()), abi.encode(address(1), uint8(18))
        );
        vm.deal(alice, _value);
        (bool success, bytes memory data) = address(l1StandardBridge).call{ value: _value }(hex"");
        assertFalse(success);
        assembly {
            data := add(data, 0x04)
        }
        assertEq(abi.decode(data, (string)), "StandardBridge: cannot bridge ETH with custom gas token");
    }
}

contract PreBridgeETH is CommonTest {
    /// @dev Asserts the expected calls and events for bridging ETH depending
    ///      on whether the bridge call is legacy or not.
    function _preBridgeETH(bool isLegacy, uint256 value) internal {
<<<<<<< HEAD
        assertEq(address(optimismPortal).balance, 0);
        assertEq(address(sharedLockbox).balance, 0);

=======
        if (!isForkTest()) {
            assertEq(address(optimismPortal).balance, 0);
        }
>>>>>>> 92513ea8
        uint256 nonce = l1CrossDomainMessenger.messageNonce();
        uint256 version = 0; // Internal constant in the OptimismPortal: DEPOSIT_VERSION
        address l1MessengerAliased = AddressAliasHelper.applyL1ToL2Alias(address(l1CrossDomainMessenger));

        bytes memory message = abi.encodeCall(StandardBridge.finalizeBridgeETH, (alice, alice, value, hex"dead"));

        if (isLegacy) {
            vm.expectCall(
                address(l1StandardBridge), value, abi.encodeCall(l1StandardBridge.depositETH, (50000, hex"dead"))
            );
        } else {
            vm.expectCall(
                address(l1StandardBridge), value, abi.encodeCall(l1StandardBridge.bridgeETH, (50000, hex"dead"))
            );
        }
        vm.expectCall(
            address(l1CrossDomainMessenger),
            value,
            abi.encodeCall(ICrossDomainMessenger.sendMessage, (address(l2StandardBridge), message, 50000))
        );

        bytes memory innerMessage = abi.encodeCall(
            ICrossDomainMessenger.relayMessage,
            (nonce, address(l1StandardBridge), address(l2StandardBridge), value, 50000, message)
        );

        uint64 baseGas = l1CrossDomainMessenger.baseGas(message, 50000);
        vm.expectCall(
            address(optimismPortal),
            value,
            abi.encodeCall(
                IOptimismPortal.depositTransaction,
                (address(l2CrossDomainMessenger), value, baseGas, false, innerMessage)
            )
        );

        bytes memory opaqueData = abi.encodePacked(uint256(value), uint256(value), baseGas, false, innerMessage);

        vm.expectEmit(address(l1StandardBridge));
        emit ETHDepositInitiated(alice, alice, value, hex"dead");

        vm.expectEmit(address(l1StandardBridge));
        emit ETHBridgeInitiated(alice, alice, value, hex"dead");

        // OptimismPortal emits a TransactionDeposited event on `depositTransaction` call
        vm.expectEmit(address(optimismPortal));
        emit TransactionDeposited(l1MessengerAliased, address(l2CrossDomainMessenger), version, opaqueData);

        // SentMessage event emitted by the CrossDomainMessenger
        vm.expectEmit(address(l1CrossDomainMessenger));
        emit SentMessage(address(l2StandardBridge), address(l1StandardBridge), message, nonce, 50000);

        // SentMessageExtension1 event emitted by the CrossDomainMessenger
        vm.expectEmit(address(l1CrossDomainMessenger));
        emit SentMessageExtension1(address(l1StandardBridge), value);

        vm.prank(alice, alice);
    }
}

contract L1StandardBridge_DepositETH_Test is PreBridgeETH {
    /// @dev Tests that depositing ETH succeeds.
    ///      Emits ETHDepositInitiated and ETHBridgeInitiated events.
    ///      Calls depositTransaction on the OptimismPortal.
    ///      Only EOA can call depositETH.
    ///      ETH ends up in the sharedLockbox.
    function test_depositETH_succeeds() external {
        _preBridgeETH({ isLegacy: true, value: 500 });
        uint256 balanceBefore = address(optimismPortal).balance;
        l1StandardBridge.depositETH{ value: 500 }(50000, hex"dead");
<<<<<<< HEAD

        assertEq(address(optimismPortal).balance, 0);
        assertEq(address(sharedLockbox).balance, 500);
=======
        assertEq(address(optimismPortal).balance, balanceBefore + 500);
>>>>>>> 92513ea8
    }
}

contract L1StandardBridge_DepositETH_TestFail is CommonTest {
    /// @dev Tests that depositing ETH reverts if the call is not from an EOA.
    function test_depositETH_notEoa_reverts() external {
        vm.etch(alice, address(L1Token).code);
        vm.expectRevert("StandardBridge: function can only be called from an EOA");
        vm.prank(alice);
        l1StandardBridge.depositETH{ value: 1 }(300, hex"");
    }

    /// @dev Tests that depositing reverts with custom gas token.
    function test_depositETH_customGasToken_reverts() external {
        // TODO(opcm upgrades): remove skip once upgrade path is implemented
        skipIfForkTest("L1StandardBridge_DepositETH_TestFail: gas paying token functionality DNE on op mainnet");

        vm.mockCall(
            address(systemConfig), abi.encodeCall(systemConfig.gasPayingToken, ()), abi.encode(address(1), uint8(2))
        );
        vm.prank(alice, alice);
        vm.expectRevert("StandardBridge: cannot bridge ETH with custom gas token");
        l1StandardBridge.depositETH(50000, hex"dead");
    }
}

contract L1StandardBridge_BridgeETH_Test is PreBridgeETH {
    /// @dev Tests that bridging ETH succeeds.
    ///      Emits ETHDepositInitiated and ETHBridgeInitiated events.
    ///      Calls depositTransaction on the OptimismPortal.
    ///      Only EOA can call bridgeETH.
    ///      ETH ends up in the sharedLockbox.
    function test_bridgeETH_succeeds() external {
        _preBridgeETH({ isLegacy: false, value: 500 });
        uint256 balanceBefore = address(optimismPortal).balance;
        l1StandardBridge.bridgeETH{ value: 500 }(50000, hex"dead");
<<<<<<< HEAD

        assertEq(address(optimismPortal).balance, 0);
        assertEq(address(sharedLockbox).balance, 500);
=======
        assertEq(address(optimismPortal).balance, balanceBefore + 500);
>>>>>>> 92513ea8
    }
}

contract L1StandardBridge_BridgeETH_TestFail is PreBridgeETH {
    /// @dev Tests that bridging eth reverts with custom gas token.
    function test_bridgeETH_customGasToken_reverts() external {
        // TODO(opcm upgrades): remove skip once upgrade path is implemented
        skipIfForkTest("L1StandardBridge_BridgeETH_TestFail: gas paying token functionality DNE on op mainnet");

        vm.prank(alice, alice);
        vm.mockCall(
            address(systemConfig), abi.encodeCall(systemConfig.gasPayingToken, ()), abi.encode(address(1), uint8(2))
        );
        vm.expectRevert("StandardBridge: cannot bridge ETH with custom gas token");

        l1StandardBridge.bridgeETH(50000, hex"dead");
    }
}

contract PreBridgeETHTo is CommonTest {
    /// @dev Asserts the expected calls and events for bridging ETH to a different
    ///      address depending on whether the bridge call is legacy or not.
    function _preBridgeETHTo(bool isLegacy, uint256 value) internal {
<<<<<<< HEAD
        assertEq(address(optimismPortal).balance, 0);
        assertEq(address(sharedLockbox).balance, 0);

=======
>>>>>>> 92513ea8
        uint256 nonce = l1CrossDomainMessenger.messageNonce();
        uint256 version = 0; // Internal constant in the OptimismPortal: DEPOSIT_VERSION
        address l1MessengerAliased = AddressAliasHelper.applyL1ToL2Alias(address(l1CrossDomainMessenger));

        if (isLegacy) {
            vm.expectCall(
                address(l1StandardBridge), value, abi.encodeCall(l1StandardBridge.depositETHTo, (bob, 60000, hex"dead"))
            );
        } else {
            vm.expectCall(
                address(l1StandardBridge), value, abi.encodeCall(l1StandardBridge.bridgeETHTo, (bob, 60000, hex"dead"))
            );
        }

        bytes memory message = abi.encodeCall(StandardBridge.finalizeBridgeETH, (alice, bob, value, hex"dead"));

        // the L1 bridge should call
        // L1CrossDomainMessenger.sendMessage
        vm.expectCall(
            address(l1CrossDomainMessenger),
            abi.encodeCall(ICrossDomainMessenger.sendMessage, (address(l2StandardBridge), message, 60000))
        );

        bytes memory innerMessage = abi.encodeCall(
            ICrossDomainMessenger.relayMessage,
            (nonce, address(l1StandardBridge), address(l2StandardBridge), value, 60000, message)
        );

        uint64 baseGas = l1CrossDomainMessenger.baseGas(message, 60000);
        vm.expectCall(
            address(optimismPortal),
            abi.encodeCall(
                IOptimismPortal.depositTransaction,
                (address(l2CrossDomainMessenger), value, baseGas, false, innerMessage)
            )
        );

        bytes memory opaqueData = abi.encodePacked(uint256(value), uint256(value), baseGas, false, innerMessage);

        vm.expectEmit(address(l1StandardBridge));
        emit ETHDepositInitiated(alice, bob, value, hex"dead");

        vm.expectEmit(address(l1StandardBridge));
        emit ETHBridgeInitiated(alice, bob, value, hex"dead");

        // OptimismPortal emits a TransactionDeposited event on `depositTransaction` call
        vm.expectEmit(address(optimismPortal));
        emit TransactionDeposited(l1MessengerAliased, address(l2CrossDomainMessenger), version, opaqueData);

        // SentMessage event emitted by the CrossDomainMessenger
        vm.expectEmit(address(l1CrossDomainMessenger));
        emit SentMessage(address(l2StandardBridge), address(l1StandardBridge), message, nonce, 60000);

        // SentMessageExtension1 event emitted by the CrossDomainMessenger
        vm.expectEmit(address(l1CrossDomainMessenger));
        emit SentMessageExtension1(address(l1StandardBridge), value);

        // deposit eth to bob
        vm.prank(alice, alice);
    }
}

contract L1StandardBridge_DepositETHTo_Test is PreBridgeETHTo {
    /// @dev Tests that depositing ETH to a different address succeeds.
    ///      Emits ETHDepositInitiated event.
    ///      Calls depositTransaction on the OptimismPortal.
    ///      EOA or contract can call depositETHTo.
    ///      ETH ends up in the sharedLockbox.
    function test_depositETHTo_succeeds() external {
        _preBridgeETHTo({ isLegacy: true, value: 600 });
        uint256 balanceBefore = address(optimismPortal).balance;
        l1StandardBridge.depositETHTo{ value: 600 }(bob, 60000, hex"dead");
<<<<<<< HEAD

        assertEq(address(optimismPortal).balance, 0);
        assertEq(address(sharedLockbox).balance, 600);
=======
        assertEq(address(optimismPortal).balance, balanceBefore + 600);
>>>>>>> 92513ea8
    }
}

contract L1StandardBridge_DepositETHTo_TestFail is CommonTest {
    /// @dev Tests that depositETHTo reverts with custom gas token.
    function testFuzz_depositETHTo_customGasToken_reverts(
        uint256 _value,
        address _to,
        uint32 _minGasLimit,
        bytes calldata _extraData
    )
        external
    {
        // TODO(opcm upgrades): remove skip once upgrade path is implemented
        skipIfForkTest("L1StandardBridge_DepositETHTo_TestFail: gas paying token functionality DNE on op mainnet");

        vm.mockCall(
            address(systemConfig), abi.encodeCall(systemConfig.gasPayingToken, ()), abi.encode(address(1), uint8(2))
        );
        vm.deal(address(this), _value);
        vm.expectRevert("StandardBridge: cannot bridge ETH with custom gas token");

        l1StandardBridge.depositETHTo{ value: _value }(_to, _minGasLimit, _extraData);
    }
}

contract L1StandardBridge_BridgeETHTo_Test is PreBridgeETHTo {
    /// @dev Tests that bridging ETH to a different address succeeds.
    ///      Emits ETHDepositInitiated and ETHBridgeInitiated events.
    ///      Calls depositTransaction on the OptimismPortal.
    ///      Only EOA can call bridgeETHTo.
    ///      ETH ends up in the sharedLockbox.
    function test_bridgeETHTo_succeeds() external {
        _preBridgeETHTo({ isLegacy: false, value: 600 });
        uint256 balanceBefore = address(optimismPortal).balance;
        l1StandardBridge.bridgeETHTo{ value: 600 }(bob, 60000, hex"dead");
<<<<<<< HEAD

        assertEq(address(optimismPortal).balance, 0);
        assertEq(address(sharedLockbox).balance, 600);
=======
        assertEq(address(optimismPortal).balance, balanceBefore + 600);
>>>>>>> 92513ea8
    }
}

contract L1StandardBridge_BridgeETHTo_TestFail is PreBridgeETHTo {
    /// @dev Tests that bridging reverts with custom gas token.
    function testFuzz_bridgeETHTo_customGasToken_reverts(
        uint256 _value,
        uint32 _minGasLimit,
        bytes calldata _extraData
    )
        external
    {
        // TODO(opcm upgrades): remove skip once upgrade path is implemented
        skipIfForkTest("L1StandardBridge_BridgeETHTo_TestFail: gas paying token functionality DNE on op mainnet");

        vm.mockCall(
            address(systemConfig), abi.encodeCall(systemConfig.gasPayingToken, ()), abi.encode(address(1), uint8(2))
        );
        vm.deal(address(this), _value);
        vm.expectRevert("StandardBridge: cannot bridge ETH with custom gas token");

        l1StandardBridge.bridgeETHTo{ value: _value }(bob, _minGasLimit, _extraData);
    }
}

contract L1StandardBridge_DepositERC20_Test is CommonTest {
    using stdStorage for StdStorage;

    // depositERC20
    // - updates bridge.deposits
    // - emits ERC20DepositInitiated
    // - calls optimismPortal.depositTransaction
    // - only callable by EOA

    /// @dev Tests that depositing ERC20 to the bridge succeeds.
    ///      Bridge deposits are updated.
    ///      Emits ERC20DepositInitiated event.
    ///      Calls depositTransaction on the OptimismPortal.
    ///      Only EOA can call depositERC20.
    function test_depositERC20_succeeds() external {
        uint256 nonce = l1CrossDomainMessenger.messageNonce();
        uint256 version = 0; // Internal constant in the OptimismPortal: DEPOSIT_VERSION
        address l1MessengerAliased = AddressAliasHelper.applyL1ToL2Alias(address(l1CrossDomainMessenger));

        // Deal Alice's ERC20 State
        deal(address(L1Token), alice, 100000, true);
        vm.prank(alice);
        L1Token.approve(address(l1StandardBridge), type(uint256).max);

        // The l1StandardBridge should transfer alice's tokens to itself
        vm.expectCall(address(L1Token), abi.encodeCall(ERC20.transferFrom, (alice, address(l1StandardBridge), 100)));

        bytes memory message = abi.encodeCall(
            StandardBridge.finalizeBridgeERC20, (address(L2Token), address(L1Token), alice, alice, 100, hex"")
        );

        // the L1 bridge should call L1CrossDomainMessenger.sendMessage
        vm.expectCall(
            address(l1CrossDomainMessenger),
            abi.encodeCall(ICrossDomainMessenger.sendMessage, (address(l2StandardBridge), message, 10000))
        );

        bytes memory innerMessage = abi.encodeCall(
            ICrossDomainMessenger.relayMessage,
            (nonce, address(l1StandardBridge), address(l2StandardBridge), 0, 10000, message)
        );

        uint64 baseGas = l1CrossDomainMessenger.baseGas(message, 10000);
        vm.expectCall(
            address(optimismPortal),
            abi.encodeCall(
                IOptimismPortal.depositTransaction, (address(l2CrossDomainMessenger), 0, baseGas, false, innerMessage)
            )
        );

        bytes memory opaqueData = abi.encodePacked(uint256(0), uint256(0), baseGas, false, innerMessage);

        // Should emit both the bedrock and legacy events
        vm.expectEmit(address(l1StandardBridge));
        emit ERC20DepositInitiated(address(L1Token), address(L2Token), alice, alice, 100, hex"");

        vm.expectEmit(address(l1StandardBridge));
        emit ERC20BridgeInitiated(address(L1Token), address(L2Token), alice, alice, 100, hex"");

        // OptimismPortal emits a TransactionDeposited event on `depositTransaction` call
        vm.expectEmit(address(optimismPortal));
        emit TransactionDeposited(l1MessengerAliased, address(l2CrossDomainMessenger), version, opaqueData);

        // SentMessage event emitted by the CrossDomainMessenger
        vm.expectEmit(address(l1CrossDomainMessenger));
        emit SentMessage(address(l2StandardBridge), address(l1StandardBridge), message, nonce, 10000);

        // SentMessageExtension1 event emitted by the CrossDomainMessenger
        vm.expectEmit(address(l1CrossDomainMessenger));
        emit SentMessageExtension1(address(l1StandardBridge), 0);

        vm.prank(alice);
        l1StandardBridge.depositERC20(address(L1Token), address(L2Token), 100, 10000, hex"");
        assertEq(l1StandardBridge.deposits(address(L1Token), address(L2Token)), 100);
    }
}

contract L1StandardBridge_DepositERC20_TestFail is CommonTest {
    /// @dev Tests that depositing an ERC20 to the bridge reverts
    ///      if the caller is not an EOA.
    function test_depositERC20_notEoa_reverts() external {
        // turn alice into a contract
        vm.etch(alice, hex"ffff");

        vm.expectRevert("StandardBridge: function can only be called from an EOA");
        vm.prank(alice, alice);
        l1StandardBridge.depositERC20(address(0), address(0), 100, 100, hex"");
    }
}

contract L1StandardBridge_DepositERC20To_Test is CommonTest {
    /// @dev Tests that depositing ERC20 to the bridge succeeds when
    ///      sent to a different address.
    ///      Bridge deposits are updated.
    ///      Emits ERC20DepositInitiated event.
    ///      Calls depositTransaction on the OptimismPortal.
    ///      Contracts can call depositERC20.
    function test_depositERC20To_succeeds() external {
        uint256 nonce = l1CrossDomainMessenger.messageNonce();
        uint256 version = 0; // Internal constant in the OptimismPortal: DEPOSIT_VERSION
        address l1MessengerAliased = AddressAliasHelper.applyL1ToL2Alias(address(l1CrossDomainMessenger));

        bytes memory message = abi.encodeCall(
            StandardBridge.finalizeBridgeERC20, (address(L2Token), address(L1Token), alice, bob, 1000, hex"")
        );

        bytes memory innerMessage = abi.encodeCall(
            ICrossDomainMessenger.relayMessage,
            (nonce, address(l1StandardBridge), address(l2StandardBridge), 0, 10000, message)
        );

        uint64 baseGas = l1CrossDomainMessenger.baseGas(message, 10000);
        bytes memory opaqueData = abi.encodePacked(uint256(0), uint256(0), baseGas, false, innerMessage);

        deal(address(L1Token), alice, 100000, true);

        vm.prank(alice);
        L1Token.approve(address(l1StandardBridge), type(uint256).max);

        // Should emit both the bedrock and legacy events
        vm.expectEmit(address(l1StandardBridge));
        emit ERC20DepositInitiated(address(L1Token), address(L2Token), alice, bob, 1000, hex"");

        vm.expectEmit(address(l1StandardBridge));
        emit ERC20BridgeInitiated(address(L1Token), address(L2Token), alice, bob, 1000, hex"");

        // OptimismPortal emits a TransactionDeposited event on `depositTransaction` call
        vm.expectEmit(address(optimismPortal));
        emit TransactionDeposited(l1MessengerAliased, address(l2CrossDomainMessenger), version, opaqueData);

        // SentMessage event emitted by the CrossDomainMessenger
        vm.expectEmit(address(l1CrossDomainMessenger));
        emit SentMessage(address(l2StandardBridge), address(l1StandardBridge), message, nonce, 10000);

        // SentMessageExtension1 event emitted by the CrossDomainMessenger
        vm.expectEmit(address(l1CrossDomainMessenger));
        emit SentMessageExtension1(address(l1StandardBridge), 0);

        // the L1 bridge should call L1CrossDomainMessenger.sendMessage
        vm.expectCall(
            address(l1CrossDomainMessenger),
            abi.encodeCall(ICrossDomainMessenger.sendMessage, (address(l2StandardBridge), message, 10000))
        );
        // The L1 XDM should call OptimismPortal.depositTransaction
        vm.expectCall(
            address(optimismPortal),
            abi.encodeCall(
                IOptimismPortal.depositTransaction, (address(l2CrossDomainMessenger), 0, baseGas, false, innerMessage)
            )
        );
        vm.expectCall(address(L1Token), abi.encodeCall(ERC20.transferFrom, (alice, address(l1StandardBridge), 1000)));

        vm.prank(alice);
        l1StandardBridge.depositERC20To(address(L1Token), address(L2Token), bob, 1000, 10000, hex"");

        assertEq(l1StandardBridge.deposits(address(L1Token), address(L2Token)), 1000);
    }
}

contract L1StandardBridge_FinalizeETHWithdrawal_Test is CommonTest {
    using stdStorage for StdStorage;

    /// @dev Tests that finalizing an ETH withdrawal succeeds.
    ///      Emits ETHWithdrawalFinalized event.
    ///      Only callable by the L2 bridge.
    function test_finalizeETHWithdrawal_succeeds() external {
        uint256 aliceBalance = alice.balance;

        vm.expectEmit(address(l1StandardBridge));
        emit ETHWithdrawalFinalized(alice, alice, 100, hex"");

        vm.expectEmit(address(l1StandardBridge));
        emit ETHBridgeFinalized(alice, alice, 100, hex"");

        vm.expectCall(alice, hex"");

        vm.mockCall(
            address(l1StandardBridge.messenger()),
            abi.encodeCall(ICrossDomainMessenger.xDomainMessageSender, ()),
            abi.encode(address(l1StandardBridge.OTHER_BRIDGE()))
        );
        // ensure that the messenger has ETH to call with
        vm.deal(address(l1StandardBridge.messenger()), 100);
        vm.prank(address(l1StandardBridge.messenger()));
        l1StandardBridge.finalizeETHWithdrawal{ value: 100 }(alice, alice, 100, hex"");

        assertEq(address(l1StandardBridge.messenger()).balance, 0);
        assertEq(aliceBalance + 100, alice.balance);
    }
}

contract L1StandardBridge_FinalizeETHWithdrawal_TestFail is CommonTest {
    /// @dev Tests that finalizeETHWithdrawal reverts with custom gas token.
    function testFuzz_finalizeETHWithdrawal_customGasToken_reverts(
        uint256 _value,
        bytes calldata _extraData
    )
        external
    {
        // TODO(opcm upgrades): remove skip once upgrade path is implemented
        skipIfForkTest(
            "L1StandardBridge_FinalizeETHWithdrawal_TestFail: gas paying token functionality DNE on op mainnet"
        );

        vm.mockCall(
            address(systemConfig), abi.encodeCall(systemConfig.gasPayingToken, ()), abi.encode(address(1), uint8(2))
        );
        vm.mockCall(
            address(l1StandardBridge.messenger()),
            abi.encodeCall(ICrossDomainMessenger.xDomainMessageSender, ()),
            abi.encode(address(l1StandardBridge.OTHER_BRIDGE()))
        );
        vm.deal(address(l1StandardBridge.messenger()), _value);
        vm.prank(address(l1StandardBridge.messenger()));
        vm.expectRevert("StandardBridge: cannot bridge ETH with custom gas token");

        l1StandardBridge.finalizeETHWithdrawal{ value: _value }(alice, alice, _value, _extraData);
    }
}

contract L1StandardBridge_FinalizeERC20Withdrawal_Test is CommonTest {
    using stdStorage for StdStorage;

    /// @dev Tests that finalizing an ERC20 withdrawal succeeds.
    ///      Bridge deposits are updated.
    ///      Emits ERC20WithdrawalFinalized event.
    ///      Only callable by the L2 bridge.
    function test_finalizeERC20Withdrawal_succeeds() external {
        deal(address(L1Token), address(l1StandardBridge), 100, true);

        uint256 slot = stdstore.target(address(l1StandardBridge)).sig("deposits(address,address)").with_key(
            address(L1Token)
        ).with_key(address(L2Token)).find();

        // Give the L1 bridge some ERC20 tokens
        vm.store(address(l1StandardBridge), bytes32(slot), bytes32(uint256(100)));
        assertEq(l1StandardBridge.deposits(address(L1Token), address(L2Token)), 100);

        vm.expectEmit(address(l1StandardBridge));
        emit ERC20WithdrawalFinalized(address(L1Token), address(L2Token), alice, alice, 100, hex"");

        vm.expectEmit(address(l1StandardBridge));
        emit ERC20BridgeFinalized(address(L1Token), address(L2Token), alice, alice, 100, hex"");

        vm.expectCall(address(L1Token), abi.encodeCall(ERC20.transfer, (alice, 100)));

        vm.mockCall(
            address(l1StandardBridge.messenger()),
            abi.encodeCall(ICrossDomainMessenger.xDomainMessageSender, ()),
            abi.encode(address(l1StandardBridge.OTHER_BRIDGE()))
        );
        vm.prank(address(l1StandardBridge.messenger()));
        l1StandardBridge.finalizeERC20Withdrawal(address(L1Token), address(L2Token), alice, alice, 100, hex"");

        assertEq(L1Token.balanceOf(address(l1StandardBridge)), 0);
        assertEq(L1Token.balanceOf(address(alice)), 100);
    }
}

contract L1StandardBridge_FinalizeERC20Withdrawal_TestFail is CommonTest {
    /// @dev Tests that finalizing an ERC20 withdrawal reverts if the caller is not the L2 bridge.
    function test_finalizeERC20Withdrawal_notMessenger_reverts() external {
        vm.mockCall(
            address(l1StandardBridge.messenger()),
            abi.encodeCall(ICrossDomainMessenger.xDomainMessageSender, ()),
            abi.encode(address(l1StandardBridge.OTHER_BRIDGE()))
        );
        vm.prank(address(28));
        vm.expectRevert("StandardBridge: function can only be called from the other bridge");
        l1StandardBridge.finalizeERC20Withdrawal(address(L1Token), address(L2Token), alice, alice, 100, hex"");
    }

    /// @dev Tests that finalizing an ERC20 withdrawal reverts if the caller is not the L2 bridge.
    function test_finalizeERC20Withdrawal_notOtherBridge_reverts() external {
        vm.mockCall(
            address(l1StandardBridge.messenger()),
            abi.encodeCall(ICrossDomainMessenger.xDomainMessageSender, ()),
            abi.encode(address(address(0)))
        );
        vm.prank(address(l1StandardBridge.messenger()));
        vm.expectRevert("StandardBridge: function can only be called from the other bridge");
        l1StandardBridge.finalizeERC20Withdrawal(address(L1Token), address(L2Token), alice, alice, 100, hex"");
    }
}

contract L1StandardBridge_FinalizeBridgeETH_Test is CommonTest {
    /// @dev Tests that finalizing bridged ETH succeeds.
    function test_finalizeBridgeETH_succeeds() external {
        address messenger = address(l1StandardBridge.messenger());
        vm.mockCall(
            messenger,
            abi.encodeCall(ICrossDomainMessenger.xDomainMessageSender, ()),
            abi.encode(address(l1StandardBridge.OTHER_BRIDGE()))
        );
        vm.deal(messenger, 100);
        vm.prank(messenger);

        vm.expectEmit(address(l1StandardBridge));
        emit ETHBridgeFinalized(alice, alice, 100, hex"");

        l1StandardBridge.finalizeBridgeETH{ value: 100 }(alice, alice, 100, hex"");
    }
}

contract L1StandardBridge_FinalizeBridgeETH_TestFail is CommonTest {
    /// @dev Tests that finalizing bridged reverts with custom gas token.
    function testFuzz_finalizeBridgeETH_customGasToken_reverts(uint256 _value, bytes calldata _extraData) external {
        // TODO(opcm upgrades): remove skip once upgrade path is implemented
        skipIfForkTest("L1StandardBridge_FinalizeBridgeETH_TestFail: gas paying token functionality DNE on op mainnet");

        vm.mockCall(
            address(l1StandardBridge.messenger()),
            abi.encodeCall(ICrossDomainMessenger.xDomainMessageSender, ()),
            abi.encode(address(l1StandardBridge.OTHER_BRIDGE()))
        );
        vm.deal(address(l1CrossDomainMessenger), _value);
        vm.prank(address(l1CrossDomainMessenger));
        vm.mockCall(
            address(systemConfig), abi.encodeCall(systemConfig.gasPayingToken, ()), abi.encode(address(1), uint8(2))
        );
        vm.expectRevert("StandardBridge: cannot bridge ETH with custom gas token");

        l1StandardBridge.finalizeBridgeETH{ value: _value }(alice, alice, _value, _extraData);
    }

    /// @dev Tests that finalizing bridged ETH reverts if the amount is incorrect.
    function test_finalizeBridgeETH_incorrectValue_reverts() external {
        address messenger = address(l1StandardBridge.messenger());
        vm.mockCall(
            messenger,
            abi.encodeCall(ICrossDomainMessenger.xDomainMessageSender, ()),
            abi.encode(address(l1StandardBridge.OTHER_BRIDGE()))
        );
        vm.deal(messenger, 100);
        vm.prank(messenger);
        vm.expectRevert("StandardBridge: amount sent does not match amount required");
        l1StandardBridge.finalizeBridgeETH{ value: 50 }(alice, alice, 100, hex"");
    }

    /// @dev Tests that finalizing bridged ETH reverts if the destination is the L1 bridge.
    function test_finalizeBridgeETH_sendToSelf_reverts() external {
        address messenger = address(l1StandardBridge.messenger());
        vm.mockCall(
            messenger,
            abi.encodeCall(ICrossDomainMessenger.xDomainMessageSender, ()),
            abi.encode(address(l1StandardBridge.OTHER_BRIDGE()))
        );
        vm.deal(messenger, 100);
        vm.prank(messenger);
        vm.expectRevert("StandardBridge: cannot send to self");
        l1StandardBridge.finalizeBridgeETH{ value: 100 }(alice, address(l1StandardBridge), 100, hex"");
    }

    /// @dev Tests that finalizing bridged ETH reverts if the destination is the messenger.
    function test_finalizeBridgeETH_sendToMessenger_reverts() external {
        address messenger = address(l1StandardBridge.messenger());
        vm.mockCall(
            messenger,
            abi.encodeCall(ICrossDomainMessenger.xDomainMessageSender, ()),
            abi.encode(address(l1StandardBridge.OTHER_BRIDGE()))
        );
        vm.deal(messenger, 100);
        vm.prank(messenger);
        vm.expectRevert("StandardBridge: cannot send to messenger");
        l1StandardBridge.finalizeBridgeETH{ value: 100 }(alice, messenger, 100, hex"");
    }
}<|MERGE_RESOLUTION|>--- conflicted
+++ resolved
@@ -169,12 +169,8 @@
 contract L1StandardBridge_Receive_Test is CommonTest {
     /// @dev Tests receive bridges ETH successfully.
     function test_receive_succeeds() external {
-<<<<<<< HEAD
-        assertEq(address(optimismPortal).balance, 0);
-        assertEq(address(sharedLockbox).balance, 0);
-=======
-        uint256 balanceBefore = address(optimismPortal).balance;
->>>>>>> 92513ea8
+        uint256 portalBalanceBefore = address(optimismPortal).balance;
+        uint256 lockboxBalanceBefore = address(sharedLockbox).balance;
 
         // The legacy event must be emitted for backwards compatibility
         vm.expectEmit(address(l1StandardBridge));
@@ -198,12 +194,8 @@
         vm.prank(alice, alice);
         (bool success,) = address(l1StandardBridge).call{ value: 100 }(hex"");
         assertEq(success, true);
-<<<<<<< HEAD
-        assertEq(address(optimismPortal).balance, 0);
-        assertEq(address(sharedLockbox).balance, 100);
-=======
-        assertEq(address(optimismPortal).balance, balanceBefore + 100);
->>>>>>> 92513ea8
+        assertEq(address(optimismPortal).balance, portalBalanceBefore);
+        assertEq(address(sharedLockbox).balance, lockboxBalanceBefore + 100);
     }
 }
 
@@ -231,15 +223,11 @@
     /// @dev Asserts the expected calls and events for bridging ETH depending
     ///      on whether the bridge call is legacy or not.
     function _preBridgeETH(bool isLegacy, uint256 value) internal {
-<<<<<<< HEAD
-        assertEq(address(optimismPortal).balance, 0);
-        assertEq(address(sharedLockbox).balance, 0);
-
-=======
         if (!isForkTest()) {
             assertEq(address(optimismPortal).balance, 0);
+            assertEq(address(sharedLockbox).balance, 0);
         }
->>>>>>> 92513ea8
+
         uint256 nonce = l1CrossDomainMessenger.messageNonce();
         uint256 version = 0; // Internal constant in the OptimismPortal: DEPOSIT_VERSION
         address l1MessengerAliased = AddressAliasHelper.applyL1ToL2Alias(address(l1CrossDomainMessenger));
@@ -308,15 +296,13 @@
     ///      ETH ends up in the sharedLockbox.
     function test_depositETH_succeeds() external {
         _preBridgeETH({ isLegacy: true, value: 500 });
-        uint256 balanceBefore = address(optimismPortal).balance;
+        uint256 portalBalanceBefore = address(optimismPortal).balance;
+        uint256 lockboxBalanceBefore = address(sharedLockbox).balance;
+
         l1StandardBridge.depositETH{ value: 500 }(50000, hex"dead");
-<<<<<<< HEAD
-
-        assertEq(address(optimismPortal).balance, 0);
-        assertEq(address(sharedLockbox).balance, 500);
-=======
-        assertEq(address(optimismPortal).balance, balanceBefore + 500);
->>>>>>> 92513ea8
+
+        assertEq(address(optimismPortal).balance, portalBalanceBefore);
+        assertEq(address(sharedLockbox).balance, lockboxBalanceBefore + 500);
     }
 }
 
@@ -351,15 +337,13 @@
     ///      ETH ends up in the sharedLockbox.
     function test_bridgeETH_succeeds() external {
         _preBridgeETH({ isLegacy: false, value: 500 });
-        uint256 balanceBefore = address(optimismPortal).balance;
+        uint256 portalBalanceBefore = address(optimismPortal).balance;
+        uint256 lockboxBalanceBefore = address(sharedLockbox).balance;
+
         l1StandardBridge.bridgeETH{ value: 500 }(50000, hex"dead");
-<<<<<<< HEAD
-
-        assertEq(address(optimismPortal).balance, 0);
-        assertEq(address(sharedLockbox).balance, 500);
-=======
-        assertEq(address(optimismPortal).balance, balanceBefore + 500);
->>>>>>> 92513ea8
+
+        assertEq(address(optimismPortal).balance, portalBalanceBefore);
+        assertEq(address(sharedLockbox).balance, lockboxBalanceBefore + 500);
     }
 }
 
@@ -383,12 +367,6 @@
     /// @dev Asserts the expected calls and events for bridging ETH to a different
     ///      address depending on whether the bridge call is legacy or not.
     function _preBridgeETHTo(bool isLegacy, uint256 value) internal {
-<<<<<<< HEAD
-        assertEq(address(optimismPortal).balance, 0);
-        assertEq(address(sharedLockbox).balance, 0);
-
-=======
->>>>>>> 92513ea8
         uint256 nonce = l1CrossDomainMessenger.messageNonce();
         uint256 version = 0; // Internal constant in the OptimismPortal: DEPOSIT_VERSION
         address l1MessengerAliased = AddressAliasHelper.applyL1ToL2Alias(address(l1CrossDomainMessenger));
@@ -459,15 +437,13 @@
     ///      ETH ends up in the sharedLockbox.
     function test_depositETHTo_succeeds() external {
         _preBridgeETHTo({ isLegacy: true, value: 600 });
-        uint256 balanceBefore = address(optimismPortal).balance;
+        uint256 portalBalanceBefore = address(optimismPortal).balance;
+        uint256 lockboxBalanceBefore = address(sharedLockbox).balance;
+
         l1StandardBridge.depositETHTo{ value: 600 }(bob, 60000, hex"dead");
-<<<<<<< HEAD
-
-        assertEq(address(optimismPortal).balance, 0);
-        assertEq(address(sharedLockbox).balance, 600);
-=======
-        assertEq(address(optimismPortal).balance, balanceBefore + 600);
->>>>>>> 92513ea8
+
+        assertEq(address(optimismPortal).balance, portalBalanceBefore);
+        assertEq(address(sharedLockbox).balance, lockboxBalanceBefore + 600);
     }
 }
 
@@ -502,15 +478,13 @@
     ///      ETH ends up in the sharedLockbox.
     function test_bridgeETHTo_succeeds() external {
         _preBridgeETHTo({ isLegacy: false, value: 600 });
-        uint256 balanceBefore = address(optimismPortal).balance;
+        uint256 portalBalanceBefore = address(optimismPortal).balance;
+        uint256 lockboxBalanceBefore = address(sharedLockbox).balance;
+
         l1StandardBridge.bridgeETHTo{ value: 600 }(bob, 60000, hex"dead");
-<<<<<<< HEAD
-
-        assertEq(address(optimismPortal).balance, 0);
-        assertEq(address(sharedLockbox).balance, 600);
-=======
-        assertEq(address(optimismPortal).balance, balanceBefore + 600);
->>>>>>> 92513ea8
+
+        assertEq(address(optimismPortal).balance, portalBalanceBefore);
+        assertEq(address(sharedLockbox).balance, lockboxBalanceBefore + 600);
     }
 }
 
