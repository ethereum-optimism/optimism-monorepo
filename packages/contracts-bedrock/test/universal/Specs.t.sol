--- conflicted
+++ resolved
@@ -814,21 +814,6 @@
         _addSpec({ _name: "OPContractsManager", _sel: OPContractsManager.implementations.selector });
         _addSpec({ _name: "OPContractsManager", _sel: OPContractsManager.addGameType.selector });
 
-<<<<<<< HEAD
-=======
-        // OPContractsManagerInterop
-        _addSpec({ _name: "OPContractsManagerInterop", _sel: _getSel("version()") });
-        _addSpec({ _name: "OPContractsManagerInterop", _sel: _getSel("superchainConfig()") });
-        _addSpec({ _name: "OPContractsManagerInterop", _sel: _getSel("protocolVersions()") });
-        _addSpec({ _name: "OPContractsManagerInterop", _sel: _getSel("l1ContractsRelease()") });
-        _addSpec({ _name: "OPContractsManagerInterop", _sel: _getSel("OUTPUT_VERSION()") });
-        _addSpec({ _name: "OPContractsManagerInterop", _sel: OPContractsManager.deploy.selector });
-        _addSpec({ _name: "OPContractsManagerInterop", _sel: OPContractsManager.blueprints.selector });
-        _addSpec({ _name: "OPContractsManagerInterop", _sel: OPContractsManager.chainIdToBatchInboxAddress.selector });
-        _addSpec({ _name: "OPContractsManagerInterop", _sel: OPContractsManager.implementations.selector });
-        _addSpec({ _name: "OPContractsManagerInterop", _sel: OPContractsManager.addGameType.selector });
-
->>>>>>> 7b862463
         // DeputyGuardianModule
         _addSpec({
             _name: "DeputyGuardianModule",
@@ -979,16 +964,10 @@
 
     /// @notice Ensures that the DeputyGuardian is authorized to take all Guardian actions.
     function test_deputyGuardianAuth_works() public view {
-<<<<<<< HEAD
         // Additional 2 roles for the DeputyPauseModule. Plus 2 for the SuperchainConfigInterop (remove when unified).
-        assertEq(specsByRole[Role.GUARDIAN].length, 5 + 2);
-        assertEq(specsByRole[Role.DEPUTYGUARDIAN].length, specsByRole[Role.GUARDIAN].length);
-=======
-        // Additional 2 roles for the DeputyPauseModule
         // Additional role for `setAnchorState` which is in DGM but no longer role-restricted.
-        assertEq(specsByRole[Role.GUARDIAN].length, 4);
-        assertEq(specsByRole[Role.DEPUTYGUARDIAN].length, specsByRole[Role.GUARDIAN].length + 3);
->>>>>>> 7b862463
+        assertEq(specsByRole[Role.GUARDIAN].length, 4 + 2);
+        assertEq(specsByRole[Role.DEPUTYGUARDIAN].length, specsByRole[Role.GUARDIAN].length + 1);
 
         mapping(bytes4 => Spec) storage dgmFuncSpecs = specs["DeputyGuardianModule"];
         mapping(bytes4 => Spec) storage superchainConfigFuncSpecs = specs["SuperchainConfig"];
