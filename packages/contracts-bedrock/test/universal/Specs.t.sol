--- conflicted
+++ resolved
@@ -426,89 +426,6 @@
         _addSpec({ _name: "SystemConfig", _sel: _getSel("maximumGasLimit()") });
         _addSpec({ _name: "SystemConfig", _sel: _getSel("getAddresses()") });
 
-<<<<<<< HEAD
-=======
-        // SystemConfigInterop
-        _addSpec({ _name: "SystemConfigInterop", _sel: _getSel("UNSAFE_BLOCK_SIGNER_SLOT()") });
-        _addSpec({ _name: "SystemConfigInterop", _sel: _getSel("START_BLOCK_SLOT()") });
-        _addSpec({ _name: "SystemConfigInterop", _sel: _getSel("VERSION()") });
-        _addSpec({ _name: "SystemConfigInterop", _sel: _getSel("batcherHash()") });
-        _addSpec({ _name: "SystemConfigInterop", _sel: _getSel("gasLimit()") });
-        _addSpec({ _name: "SystemConfigInterop", _sel: _getSel("eip1559Denominator()") });
-        _addSpec({ _name: "SystemConfigInterop", _sel: _getSel("eip1559Elasticity()") });
-        _addSpec({ _name: "SystemConfigInterop", _sel: ISystemConfigInterop.initialize.selector });
-        _addSpec({ _name: "SystemConfigInterop", _sel: ISystemConfig.initialize.selector });
-        _addSpec({ _name: "SystemConfigInterop", _sel: ISystemConfigInterop.minimumGasLimit.selector });
-        _addSpec({ _name: "SystemConfigInterop", _sel: _getSel("overhead()") });
-        _addSpec({ _name: "SystemConfigInterop", _sel: _getSel("owner()") });
-        _addSpec({ _name: "SystemConfigInterop", _sel: _getSel("renounceOwnership()"), _auth: Role.SYSTEMCONFIGOWNER });
-        _addSpec({ _name: "SystemConfigInterop", _sel: ISystemConfigInterop.resourceConfig.selector });
-        _addSpec({ _name: "SystemConfigInterop", _sel: _getSel("scalar()") });
-        _addSpec({
-            _name: "SystemConfigInterop",
-            _sel: ISystemConfigInterop.setBatcherHash.selector,
-            _auth: Role.SYSTEMCONFIGOWNER
-        });
-        _addSpec({
-            _name: "SystemConfigInterop",
-            _sel: ISystemConfigInterop.setGasConfig.selector,
-            _auth: Role.SYSTEMCONFIGOWNER
-        });
-        _addSpec({
-            _name: "SystemConfigInterop",
-            _sel: ISystemConfigInterop.setGasLimit.selector,
-            _auth: Role.SYSTEMCONFIGOWNER
-        });
-        _addSpec({
-            _name: "SystemConfigInterop",
-            _sel: ISystemConfigInterop.setEIP1559Params.selector,
-            _auth: Role.SYSTEMCONFIGOWNER
-        });
-        _addSpec({
-            _name: "SystemConfigInterop",
-            _sel: ISystemConfigInterop.setUnsafeBlockSigner.selector,
-            _auth: Role.SYSTEMCONFIGOWNER
-        });
-        _addSpec({
-            _name: "SystemConfigInterop",
-            _sel: _getSel("transferOwnership(address)"),
-            _auth: Role.SYSTEMCONFIGOWNER
-        });
-        _addSpec({ _name: "SystemConfigInterop", _sel: ISystemConfigInterop.unsafeBlockSigner.selector });
-        _addSpec({ _name: "SystemConfigInterop", _sel: _getSel("version()") });
-        _addSpec({ _name: "SystemConfigInterop", _sel: _getSel("l1CrossDomainMessenger()") });
-        _addSpec({ _name: "SystemConfigInterop", _sel: _getSel("l1ERC721Bridge()") });
-        _addSpec({ _name: "SystemConfigInterop", _sel: _getSel("l1StandardBridge()") });
-        _addSpec({ _name: "SystemConfigInterop", _sel: _getSel("optimismPortal()") });
-        _addSpec({ _name: "SystemConfigInterop", _sel: _getSel("optimismMintableERC20Factory()") });
-        _addSpec({ _name: "SystemConfigInterop", _sel: _getSel("batchInbox()") });
-        _addSpec({ _name: "SystemConfigInterop", _sel: _getSel("startBlock()") });
-        _addSpec({ _name: "SystemConfigInterop", _sel: _getSel("L1_CROSS_DOMAIN_MESSENGER_SLOT()") });
-        _addSpec({ _name: "SystemConfigInterop", _sel: _getSel("L1_ERC_721_BRIDGE_SLOT()") });
-        _addSpec({ _name: "SystemConfigInterop", _sel: _getSel("L1_STANDARD_BRIDGE_SLOT()") });
-        _addSpec({ _name: "SystemConfigInterop", _sel: _getSel("OPTIMISM_PORTAL_SLOT()") });
-        _addSpec({ _name: "SystemConfigInterop", _sel: _getSel("OPTIMISM_MINTABLE_ERC20_FACTORY_SLOT()") });
-        _addSpec({ _name: "SystemConfigInterop", _sel: _getSel("BATCH_INBOX_SLOT()") });
-        _addSpec({ _name: "SystemConfigInterop", _sel: _getSel("DISPUTE_GAME_FACTORY_SLOT()") });
-        _addSpec({ _name: "SystemConfigInterop", _sel: _getSel("disputeGameFactory()") });
-        _addSpec({
-            _name: "SystemConfigInterop",
-            _sel: _getSel("setGasConfigEcotone(uint32,uint32)"),
-            _auth: Role.SYSTEMCONFIGOWNER
-        });
-        _addSpec({ _name: "SystemConfigInterop", _sel: _getSel("basefeeScalar()") });
-        _addSpec({ _name: "SystemConfigInterop", _sel: _getSel("blobbasefeeScalar()") });
-        _addSpec({ _name: "SystemConfigInterop", _sel: _getSel("maximumGasLimit()") });
-        _addSpec({ _name: "SystemConfigInterop", _sel: _getSel("addDependency(uint256)"), _auth: Role.DEPENDENCYMANAGER });
-        _addSpec({
-            _name: "SystemConfigInterop",
-            _sel: _getSel("removeDependency(uint256)"),
-            _auth: Role.DEPENDENCYMANAGER
-        });
-        _addSpec({ _name: "SystemConfigInterop", _sel: _getSel("dependencyManager()") });
-        _addSpec({ _name: "SystemConfigInterop", _sel: _getSel("getAddresses()") });
-
->>>>>>> 969382a3
         // ProxyAdmin
         _addSpec({ _name: "ProxyAdmin", _sel: _getSel("addressManager()") });
         _addSpec({
@@ -827,24 +744,6 @@
         _addSpec({ _name: "OPContractsManager", _sel: _getSel("setRC(bool)") });
         _addSpec({ _name: "OPContractsManager", _sel: _getSel("upgradeController()") });
 
-<<<<<<< HEAD
-=======
-        // OPContractsManagerInterop
-        _addSpec({ _name: "OPContractsManagerInterop", _sel: _getSel("version()") });
-        _addSpec({ _name: "OPContractsManagerInterop", _sel: _getSel("superchainConfig()") });
-        _addSpec({ _name: "OPContractsManagerInterop", _sel: _getSel("protocolVersions()") });
-        _addSpec({ _name: "OPContractsManagerInterop", _sel: _getSel("l1ContractsRelease()") });
-        _addSpec({ _name: "OPContractsManagerInterop", _sel: IOPContractsManager.deploy.selector });
-        _addSpec({ _name: "OPContractsManagerInterop", _sel: IOPContractsManager.blueprints.selector });
-        _addSpec({ _name: "OPContractsManagerInterop", _sel: IOPContractsManager.chainIdToBatchInboxAddress.selector });
-        _addSpec({ _name: "OPContractsManagerInterop", _sel: IOPContractsManager.implementations.selector });
-        _addSpec({ _name: "OPContractsManagerInterop", _sel: IOPContractsManager.upgrade.selector });
-        _addSpec({ _name: "OPContractsManagerInterop", _sel: IOPContractsManager.addGameType.selector });
-        _addSpec({ _name: "OPContractsManagerInterop", _sel: _getSel("isRC()") });
-        _addSpec({ _name: "OPContractsManagerInterop", _sel: _getSel("setRC(bool)") });
-        _addSpec({ _name: "OPContractsManagerInterop", _sel: _getSel("upgradeController()") });
-
->>>>>>> 969382a3
         // DeputyGuardianModule
         _addSpec({
             _name: "DeputyGuardianModule",
