// SPDX-License-Identifier: MIT
pragma solidity ^0.8.15;

// Testing
import { CommonTest } from "test/setup/CommonTest.sol";
import { console2 as console } from "forge-std/console2.sol";

// Scripts
import { ForgeArtifacts, Abi, AbiEntry } from "scripts/libraries/ForgeArtifacts.sol";

// Interfaces
import { IOPContractsManager } from "interfaces/L1/IOPContractsManager.sol";
import { IOptimismPortal2 } from "interfaces/L1/IOptimismPortal2.sol";
import { ISystemConfig } from "interfaces/L1/ISystemConfig.sol";
import { IDataAvailabilityChallenge } from "interfaces/L1/IDataAvailabilityChallenge.sol";
import { IProtocolVersions } from "interfaces/L1/IProtocolVersions.sol";

/// @title Specification_Test
/// @dev Specifies common security properties of entrypoints to L1 contracts, including authorization and
///      pausability.
///      When adding new functions to the L1 system, the `setUp` function must be updated to document the security
///      properties of the new function. The `Spec` struct represents this documentation. However, this contract does
///      not actually test to verify these properties, only that a spec is defined.
contract Specification_Test is CommonTest {
    enum Role {
        NOAUTH,
        PROPOSER,
        CHALLENGER,
        SYSTEMCONFIGOWNER,
        GUARDIAN,
        DEPUTYGUARDIAN,
        PAUSEDEPUTY,
        MESSENGER,
        L1PROXYADMINOWNER,
        GOVERNANCETOKENOWNER,
        MINTMANAGEROWNER,
        DATAAVAILABILITYCHALLENGEOWNER,
        DISPUTEGAMEFACTORYOWNER,
        DELAYEDWETHOWNER,
        COUNCILSAFE,
        COUNCILSAFEOWNER,
        PORTAL,
        SUPERCHAINCONFIG,
        CLUSTERMANAGER
    }

    /// @notice Represents the specification of a function.
    /// @custom:field name     Contract name
    /// @custom:field sel      Function selector
    /// @custom:field auth     Specifies authentication as a requirement
    /// @custom:field pausable Specifies that the function is pausable
    struct Spec {
        string name;
        bytes4 sel;
        Role auth;
        bool pausable;
    }

    mapping(string => mapping(bytes4 => Spec)) specs;
    mapping(Role => Spec[]) public specsByRole;
    mapping(string => uint256) public numEntries;
    uint256 numSpecs;

    function setUp() public override {
        super.setUp();

        // DataAvailabilityChallenge
        _addSpec({ _name: "DataAvailabilityChallenge", _sel: _getSel("owner()") });
        _addSpec({
            _name: "DataAvailabilityChallenge",
            _sel: _getSel("renounceOwnership()"),
            _auth: Role.DATAAVAILABILITYCHALLENGEOWNER
        });
        _addSpec({
            _name: "DataAvailabilityChallenge",
            _sel: _getSel("transferOwnership(address)"),
            _auth: Role.DATAAVAILABILITYCHALLENGEOWNER
        });
        _addSpec({ _name: "DataAvailabilityChallenge", _sel: _getSel("version()") });
        _addSpec({ _name: "DataAvailabilityChallenge", _sel: _getSel("fixedResolutionCost()") });
        _addSpec({ _name: "DataAvailabilityChallenge", _sel: _getSel("variableResolutionCost()") });
        _addSpec({ _name: "DataAvailabilityChallenge", _sel: _getSel("variableResolutionCostPrecision()") });
        _addSpec({ _name: "DataAvailabilityChallenge", _sel: _getSel("bondSize()") });
        _addSpec({ _name: "DataAvailabilityChallenge", _sel: _getSel("challengeWindow()") });
        _addSpec({ _name: "DataAvailabilityChallenge", _sel: _getSel("resolveWindow()") });
        _addSpec({ _name: "DataAvailabilityChallenge", _sel: _getSel("resolverRefundPercentage()") });
        _addSpec({ _name: "DataAvailabilityChallenge", _sel: _getSel("balances(address)") });
        _addSpec({ _name: "DataAvailabilityChallenge", _sel: IDataAvailabilityChallenge.initialize.selector });
        _addSpec({
            _name: "DataAvailabilityChallenge",
            _sel: IDataAvailabilityChallenge.setBondSize.selector,
            _auth: Role.DATAAVAILABILITYCHALLENGEOWNER
        });
        _addSpec({
            _name: "DataAvailabilityChallenge",
            _sel: IDataAvailabilityChallenge.setResolverRefundPercentage.selector,
            _auth: Role.DATAAVAILABILITYCHALLENGEOWNER
        });
        _addSpec({ _name: "DataAvailabilityChallenge", _sel: IDataAvailabilityChallenge.deposit.selector });
        _addSpec({ _name: "DataAvailabilityChallenge", _sel: IDataAvailabilityChallenge.withdraw.selector });
        _addSpec({ _name: "DataAvailabilityChallenge", _sel: IDataAvailabilityChallenge.getChallenge.selector });
        _addSpec({ _name: "DataAvailabilityChallenge", _sel: IDataAvailabilityChallenge.getChallengeStatus.selector });
        _addSpec({ _name: "DataAvailabilityChallenge", _sel: IDataAvailabilityChallenge.validateCommitment.selector });
        _addSpec({ _name: "DataAvailabilityChallenge", _sel: IDataAvailabilityChallenge.challenge.selector });
        _addSpec({ _name: "DataAvailabilityChallenge", _sel: IDataAvailabilityChallenge.resolve.selector });
        _addSpec({ _name: "DataAvailabilityChallenge", _sel: IDataAvailabilityChallenge.unlockBond.selector });

        // L1CrossDomainMessenger
        _addSpec({ _name: "L1CrossDomainMessenger", _sel: _getSel("MESSAGE_VERSION()") });
        _addSpec({ _name: "L1CrossDomainMessenger", _sel: _getSel("MIN_GAS_CALLDATA_OVERHEAD()") });
        _addSpec({ _name: "L1CrossDomainMessenger", _sel: _getSel("MIN_GAS_DYNAMIC_OVERHEAD_DENOMINATOR()") });
        _addSpec({ _name: "L1CrossDomainMessenger", _sel: _getSel("MIN_GAS_DYNAMIC_OVERHEAD_NUMERATOR()") });
        _addSpec({ _name: "L1CrossDomainMessenger", _sel: _getSel("OTHER_MESSENGER()") });
        _addSpec({ _name: "L1CrossDomainMessenger", _sel: _getSel("PORTAL()") });
        _addSpec({ _name: "L1CrossDomainMessenger", _sel: _getSel("RELAY_CALL_OVERHEAD()") });
        _addSpec({ _name: "L1CrossDomainMessenger", _sel: _getSel("RELAY_CONSTANT_OVERHEAD()") });
        _addSpec({ _name: "L1CrossDomainMessenger", _sel: _getSel("RELAY_GAS_CHECK_BUFFER()") });
        _addSpec({ _name: "L1CrossDomainMessenger", _sel: _getSel("RELAY_RESERVED_GAS()") });
        _addSpec({ _name: "L1CrossDomainMessenger", _sel: _getSel("baseGas(bytes,uint32)") });
        _addSpec({ _name: "L1CrossDomainMessenger", _sel: _getSel("failedMessages(bytes32)") });
        _addSpec({ _name: "L1CrossDomainMessenger", _sel: _getSel("initialize(address,address)") });
        _addSpec({ _name: "L1CrossDomainMessenger", _sel: _getSel("messageNonce()") });
        _addSpec({ _name: "L1CrossDomainMessenger", _sel: _getSel("paused()") });
        _addSpec({ _name: "L1CrossDomainMessenger", _sel: _getSel("otherMessenger()") });
        _addSpec({ _name: "L1CrossDomainMessenger", _sel: _getSel("portal()") });
        _addSpec({
            _name: "L1CrossDomainMessenger",
            _sel: _getSel("relayMessage(uint256,address,address,uint256,uint256,bytes)"),
            _pausable: true
        });
        _addSpec({ _name: "L1CrossDomainMessenger", _sel: _getSel("sendMessage(address,bytes,uint32)") });
        _addSpec({ _name: "L1CrossDomainMessenger", _sel: _getSel("successfulMessages(bytes32)") });
        _addSpec({ _name: "L1CrossDomainMessenger", _sel: _getSel("superchainConfig()") });
        _addSpec({ _name: "L1CrossDomainMessenger", _sel: _getSel("version()") });
        _addSpec({ _name: "L1CrossDomainMessenger", _sel: _getSel("xDomainMessageSender()") });

        // L1ERC721Bridge
        _addSpec({ _name: "L1ERC721Bridge", _sel: _getSel("MESSENGER()") });
        _addSpec({ _name: "L1ERC721Bridge", _sel: _getSel("OTHER_BRIDGE()") });
        _addSpec({ _name: "L1ERC721Bridge", _sel: _getSel("bridgeERC721(address,address,uint256,uint32,bytes)") });
        _addSpec({
            _name: "L1ERC721Bridge",
            _sel: _getSel("bridgeERC721To(address,address,address,uint256,uint32,bytes)")
        });
        _addSpec({ _name: "L1ERC721Bridge", _sel: _getSel("deposits(address,address,uint256)") });
        _addSpec({
            _name: "L1ERC721Bridge",
            _sel: _getSel("finalizeBridgeERC721(address,address,address,address,uint256,bytes)"),
            _pausable: true
        });
        _addSpec({ _name: "L1ERC721Bridge", _sel: _getSel("messenger()") });
        _addSpec({ _name: "L1ERC721Bridge", _sel: _getSel("otherBridge()") });
        _addSpec({ _name: "L1ERC721Bridge", _sel: _getSel("version()") });
        _addSpec({ _name: "L1ERC721Bridge", _sel: _getSel("superchainConfig()") });
        _addSpec({ _name: "L1ERC721Bridge", _sel: _getSel("paused()") });
        _addSpec({ _name: "L1ERC721Bridge", _sel: _getSel("initialize(address,address)") });

        // L1StandardBridge
        _addSpec({ _name: "L1StandardBridge", _sel: _getSel("MESSENGER()") });
        _addSpec({ _name: "L1StandardBridge", _sel: _getSel("OTHER_BRIDGE()") });
        _addSpec({ _name: "L1StandardBridge", _sel: _getSel("bridgeERC20(address,address,uint256,uint32,bytes)") });
        _addSpec({
            _name: "L1StandardBridge",
            _sel: _getSel("bridgeERC20To(address,address,address,uint256,uint32,bytes)")
        });
        _addSpec({ _name: "L1StandardBridge", _sel: _getSel("bridgeETH(uint32,bytes)") });
        _addSpec({ _name: "L1StandardBridge", _sel: _getSel("bridgeETHTo(address,uint32,bytes)") });
        _addSpec({ _name: "L1StandardBridge", _sel: _getSel("depositERC20(address,address,uint256,uint32,bytes)") });
        _addSpec({
            _name: "L1StandardBridge",
            _sel: _getSel("depositERC20To(address,address,address,uint256,uint32,bytes)")
        });
        _addSpec({ _name: "L1StandardBridge", _sel: _getSel("depositETH(uint32,bytes)") });
        _addSpec({ _name: "L1StandardBridge", _sel: _getSel("depositETHTo(address,uint32,bytes)") });
        _addSpec({ _name: "L1StandardBridge", _sel: _getSel("deposits(address,address)") });
        _addSpec({
            _name: "L1StandardBridge",
            _sel: _getSel("finalizeBridgeERC20(address,address,address,address,uint256,bytes)"),
            _auth: Role.MESSENGER,
            _pausable: true
        });
        _addSpec({
            _name: "L1StandardBridge",
            _sel: _getSel("finalizeBridgeETH(address,address,uint256,bytes)"),
            _auth: Role.MESSENGER,
            _pausable: true
        });
        _addSpec({
            _name: "L1StandardBridge",
            _sel: _getSel("finalizeERC20Withdrawal(address,address,address,address,uint256,bytes)"),
            _auth: Role.MESSENGER,
            _pausable: true
        });
        _addSpec({
            _name: "L1StandardBridge",
            _sel: _getSel("finalizeETHWithdrawal(address,address,uint256,bytes)"),
            _auth: Role.MESSENGER,
            _pausable: true
        });
        _addSpec({ _name: "L1StandardBridge", _sel: _getSel("initialize(address,address)") });
        _addSpec({ _name: "L1StandardBridge", _sel: _getSel("l2TokenBridge()") });
        _addSpec({ _name: "L1StandardBridge", _sel: _getSel("messenger()") });
        _addSpec({ _name: "L1StandardBridge", _sel: _getSel("otherBridge()") });
        _addSpec({ _name: "L1StandardBridge", _sel: _getSel("paused()") });
        _addSpec({ _name: "L1StandardBridge", _sel: _getSel("superchainConfig()") });
        _addSpec({ _name: "L1StandardBridge", _sel: _getSel("version()") });

        // OptimismPortalInterop
        _addSpec({
            _name: "OptimismPortalInterop",
            _sel: _getSel("depositTransaction(address,uint256,uint64,bool,bytes)")
        });
        _addSpec({ _name: "OptimismPortalInterop", _sel: _getSel("donateETH()") });
        _addSpec({
            _name: "OptimismPortalInterop",
            _sel: IOptimismPortal2.finalizeWithdrawalTransaction.selector,
            _pausable: true
        });
        _addSpec({
            _name: "OptimismPortalInterop",
            _sel: IOptimismPortal2.finalizeWithdrawalTransactionExternalProof.selector,
            _pausable: true
        });
        _addSpec({ _name: "OptimismPortalInterop", _sel: _getSel("finalizedWithdrawals(bytes32)") });
        _addSpec({ _name: "OptimismPortalInterop", _sel: _getSel("guardian()") });
        _addSpec({ _name: "OptimismPortalInterop", _sel: _getSel("initialize(address,address,address,uint32)") });
        _addSpec({ _name: "OptimismPortalInterop", _sel: _getSel("l2Sender()") });
        _addSpec({ _name: "OptimismPortalInterop", _sel: _getSel("minimumGasLimit(uint64)") });
        _addSpec({ _name: "OptimismPortalInterop", _sel: _getSel("params()") });
        _addSpec({ _name: "OptimismPortalInterop", _sel: _getSel("paused()") });
        _addSpec({
            _name: "OptimismPortalInterop",
            _sel: IOptimismPortal2.proveWithdrawalTransaction.selector,
            _pausable: true
        });
        _addSpec({ _name: "OptimismPortalInterop", _sel: _getSel("provenWithdrawals(bytes32,address)") });
        _addSpec({ _name: "OptimismPortalInterop", _sel: _getSel("superchainConfig()") });
        _addSpec({ _name: "OptimismPortalInterop", _sel: _getSel("systemConfig()") });
        _addSpec({ _name: "OptimismPortalInterop", _sel: _getSel("version()") });
        _addSpec({ _name: "OptimismPortalInterop", _sel: _getSel("disputeGameFactory()") });
        _addSpec({ _name: "OptimismPortalInterop", _sel: _getSel("disputeGameBlacklist(address)") });
        _addSpec({ _name: "OptimismPortalInterop", _sel: _getSel("respectedGameType()") });
        // Comment out the auth to not disturb the testDeputyGuardianAuth test. This code is not meant to run in
        // production,
        // and will be merged into the OptimismPortal2 contract itself in the future.
        _addSpec({
            _name: "OptimismPortalInterop",
            _sel: _getSel("blacklistDisputeGame(address)") /*, _auth: Role.GUARDIAN*/
        });
        _addSpec({
            _name: "OptimismPortalInterop",
            _sel: _getSel("setRespectedGameType(uint32)") /*, _auth: Role.GUARDIAN*/
        });
        _addSpec({ _name: "OptimismPortalInterop", _sel: _getSel("checkWithdrawal(bytes32,address)") });
        _addSpec({ _name: "OptimismPortalInterop", _sel: _getSel("proofMaturityDelaySeconds()") });
        _addSpec({ _name: "OptimismPortalInterop", _sel: _getSel("disputeGameFinalityDelaySeconds()") });
        _addSpec({ _name: "OptimismPortalInterop", _sel: _getSel("respectedGameTypeUpdatedAt()") });
        _addSpec({ _name: "OptimismPortalInterop", _sel: _getSel("proofSubmitters(bytes32,uint256)") });
        _addSpec({ _name: "OptimismPortalInterop", _sel: _getSel("numProofSubmitters(bytes32)") });
        _addSpec({ _name: "OptimismPortalInterop", _sel: _getSel("sharedLockbox()") });
        _addSpec({ _name: "OptimismPortalInterop", _sel: _getSel("migrateLiquidity()"), _auth: Role.SUPERCHAINCONFIG });
        _addSpec({ _name: "OptimismPortalInterop", _sel: _getSel("migrated()") });

        // OptimismPortal2
        _addSpec({ _name: "OptimismPortal2", _sel: _getSel("depositTransaction(address,uint256,uint64,bool,bytes)") });
        _addSpec({ _name: "OptimismPortal2", _sel: _getSel("donateETH()") });
        _addSpec({
            _name: "OptimismPortal2",
            _sel: IOptimismPortal2.finalizeWithdrawalTransaction.selector,
            _pausable: true
        });
        _addSpec({
            _name: "OptimismPortal2",
            _sel: IOptimismPortal2.finalizeWithdrawalTransactionExternalProof.selector,
            _pausable: true
        });
        _addSpec({ _name: "OptimismPortal2", _sel: _getSel("finalizedWithdrawals(bytes32)") });
        _addSpec({ _name: "OptimismPortal2", _sel: _getSel("guardian()") });
        _addSpec({ _name: "OptimismPortal2", _sel: _getSel("initialize(address,address,address,uint32)") });
        _addSpec({ _name: "OptimismPortal2", _sel: _getSel("l2Sender()") });
        _addSpec({ _name: "OptimismPortal2", _sel: _getSel("minimumGasLimit(uint64)") });
        _addSpec({ _name: "OptimismPortal2", _sel: _getSel("params()") });
        _addSpec({ _name: "OptimismPortal2", _sel: _getSel("paused()") });
        _addSpec({
            _name: "OptimismPortal2",
            _sel: IOptimismPortal2.proveWithdrawalTransaction.selector,
            _pausable: true
        });
        _addSpec({ _name: "OptimismPortal2", _sel: _getSel("provenWithdrawals(bytes32,address)") });
        _addSpec({ _name: "OptimismPortal2", _sel: _getSel("superchainConfig()") });
        _addSpec({ _name: "OptimismPortal2", _sel: _getSel("systemConfig()") });
        _addSpec({ _name: "OptimismPortal2", _sel: _getSel("version()") });
        _addSpec({ _name: "OptimismPortal2", _sel: _getSel("disputeGameFactory()") });
        _addSpec({ _name: "OptimismPortal2", _sel: _getSel("disputeGameBlacklist(address)") });
        _addSpec({ _name: "OptimismPortal2", _sel: _getSel("respectedGameType()") });
        _addSpec({ _name: "OptimismPortal2", _sel: _getSel("blacklistDisputeGame(address)"), _auth: Role.GUARDIAN });
        _addSpec({ _name: "OptimismPortal2", _sel: _getSel("setRespectedGameType(uint32)"), _auth: Role.GUARDIAN });
        _addSpec({ _name: "OptimismPortal2", _sel: _getSel("checkWithdrawal(bytes32,address)") });
        _addSpec({ _name: "OptimismPortal2", _sel: _getSel("proofMaturityDelaySeconds()") });
        _addSpec({ _name: "OptimismPortal2", _sel: _getSel("disputeGameFinalityDelaySeconds()") });
        _addSpec({ _name: "OptimismPortal2", _sel: _getSel("respectedGameTypeUpdatedAt()") });
        _addSpec({ _name: "OptimismPortal2", _sel: _getSel("proofSubmitters(bytes32,uint256)") });
        _addSpec({ _name: "OptimismPortal2", _sel: _getSel("numProofSubmitters(bytes32)") });

        // ProtocolVersions
        _addSpec({ _name: "ProtocolVersions", _sel: _getSel("RECOMMENDED_SLOT()") });
        _addSpec({ _name: "ProtocolVersions", _sel: _getSel("REQUIRED_SLOT()") });
        _addSpec({ _name: "ProtocolVersions", _sel: _getSel("VERSION()") });
        _addSpec({ _name: "ProtocolVersions", _sel: IProtocolVersions.initialize.selector });
        _addSpec({ _name: "ProtocolVersions", _sel: _getSel("owner()") });
        _addSpec({ _name: "ProtocolVersions", _sel: IProtocolVersions.recommended.selector });
        _addSpec({ _name: "ProtocolVersions", _sel: _getSel("renounceOwnership()"), _auth: Role.SYSTEMCONFIGOWNER });
        _addSpec({ _name: "ProtocolVersions", _sel: IProtocolVersions.required.selector });
        _addSpec({
            _name: "ProtocolVersions",
            _sel: IProtocolVersions.setRequired.selector,
            _auth: Role.SYSTEMCONFIGOWNER
        });
        _addSpec({
            _name: "ProtocolVersions",
            _sel: IProtocolVersions.setRecommended.selector,
            _auth: Role.SYSTEMCONFIGOWNER
        });
        _addSpec({ _name: "ProtocolVersions", _sel: _getSel("transferOwnership(address)") });
        _addSpec({ _name: "ProtocolVersions", _sel: _getSel("version()") });

        // ResourceMetering
        _addSpec({ _name: "ResourceMetering", _sel: _getSel("params()") });

        // SuperchainConfig
        _addSpec({ _name: "SuperchainConfig", _sel: _getSel("GUARDIAN_SLOT()") });
        _addSpec({ _name: "SuperchainConfig", _sel: _getSel("PAUSED_SLOT()") });
        _addSpec({ _name: "SuperchainConfig", _sel: _getSel("guardian()") });
        _addSpec({ _name: "SuperchainConfig", _sel: _getSel("initialize(address,bool)") });
        _addSpec({ _name: "SuperchainConfig", _sel: _getSel("pause(string)"), _auth: Role.GUARDIAN });
        _addSpec({ _name: "SuperchainConfig", _sel: _getSel("paused()") });
        _addSpec({ _name: "SuperchainConfig", _sel: _getSel("unpause()"), _auth: Role.GUARDIAN });
        _addSpec({ _name: "SuperchainConfig", _sel: _getSel("version()") });

        // SuperchainConfigInterop
        _addSpec({ _name: "SuperchainConfigInterop", _sel: _getSel("GUARDIAN_SLOT()") });
        _addSpec({ _name: "SuperchainConfigInterop", _sel: _getSel("CLUSTER_MANAGER_SLOT()") });
        _addSpec({ _name: "SuperchainConfigInterop", _sel: _getSel("PAUSED_SLOT()") });
        _addSpec({ _name: "SuperchainConfigInterop", _sel: _getSel("sharedLockbox()") });
        _addSpec({ _name: "SuperchainConfigInterop", _sel: _getSel("guardian()") });
        _addSpec({ _name: "SuperchainConfigInterop", _sel: _getSel("clusterManager()") });
        _addSpec({ _name: "SuperchainConfigInterop", _sel: _getSel("initialize(address,bool)") });
        _addSpec({ _name: "SuperchainConfigInterop", _sel: _getSel("initialize(address,bool,address,address)") });
        _addSpec({ _name: "SuperchainConfigInterop", _sel: _getSel("pause(string)"), _auth: Role.GUARDIAN });
        _addSpec({ _name: "SuperchainConfigInterop", _sel: _getSel("paused()") });
        _addSpec({ _name: "SuperchainConfigInterop", _sel: _getSel("unpause()"), _auth: Role.GUARDIAN });
        _addSpec({ _name: "SuperchainConfigInterop", _sel: _getSel("version()") });
        _addSpec({
            _name: "SuperchainConfigInterop",
            _sel: _getSel("addDependency(uint256,address)"),
            _auth: Role.CLUSTERMANAGER
        });
        _addSpec({ _name: "SuperchainConfigInterop", _sel: _getSel("isInDependencySet(uint256)") });
        _addSpec({ _name: "SuperchainConfigInterop", _sel: _getSel("dependencySet()") });
        _addSpec({ _name: "SuperchainConfigInterop", _sel: _getSel("dependencySetSize()") });
        _addSpec({ _name: "SuperchainConfigInterop", _sel: _getSel("authorizedPortals(address)") });

        // SharedLockbox
        _addSpec({ _name: "SharedLockbox", _sel: _getSel("superchainConfig()") });
        _addSpec({ _name: "SharedLockbox", _sel: _getSel("lockETH()"), _auth: Role.PORTAL });
        _addSpec({ _name: "SharedLockbox", _sel: _getSel("unlockETH(uint256)"), _auth: Role.PORTAL });
        _addSpec({ _name: "SharedLockbox", _sel: _getSel("version()") });
        _addSpec({ _name: "SharedLockbox", _sel: _getSel("paused()") });
        _addSpec({ _name: "SharedLockbox", _sel: _getSel("initialize(address)") });

        // SystemConfig
        _addSpec({ _name: "SystemConfig", _sel: _getSel("UNSAFE_BLOCK_SIGNER_SLOT()") });
        _addSpec({ _name: "SystemConfig", _sel: _getSel("START_BLOCK_SLOT()") });
        _addSpec({ _name: "SystemConfig", _sel: _getSel("VERSION()") });
        _addSpec({ _name: "SystemConfig", _sel: _getSel("batcherHash()") });
        _addSpec({ _name: "SystemConfig", _sel: _getSel("gasLimit()") });
        _addSpec({ _name: "SystemConfig", _sel: _getSel("eip1559Denominator()") });
        _addSpec({ _name: "SystemConfig", _sel: _getSel("eip1559Elasticity()") });
        _addSpec({ _name: "SystemConfig", _sel: ISystemConfig.initialize.selector });
        _addSpec({ _name: "SystemConfig", _sel: ISystemConfig.minimumGasLimit.selector });
        _addSpec({ _name: "SystemConfig", _sel: _getSel("overhead()") });
        _addSpec({ _name: "SystemConfig", _sel: _getSel("owner()") });
        _addSpec({ _name: "SystemConfig", _sel: _getSel("renounceOwnership()"), _auth: Role.SYSTEMCONFIGOWNER });
        _addSpec({ _name: "SystemConfig", _sel: ISystemConfig.resourceConfig.selector });
        _addSpec({ _name: "SystemConfig", _sel: _getSel("scalar()") });
        _addSpec({ _name: "SystemConfig", _sel: ISystemConfig.setBatcherHash.selector, _auth: Role.SYSTEMCONFIGOWNER });
        _addSpec({ _name: "SystemConfig", _sel: ISystemConfig.setGasConfig.selector, _auth: Role.SYSTEMCONFIGOWNER });
        _addSpec({ _name: "SystemConfig", _sel: ISystemConfig.setGasLimit.selector, _auth: Role.SYSTEMCONFIGOWNER });
        _addSpec({ _name: "SystemConfig", _sel: ISystemConfig.setEIP1559Params.selector, _auth: Role.SYSTEMCONFIGOWNER });
        _addSpec({
            _name: "SystemConfig",
            _sel: ISystemConfig.setUnsafeBlockSigner.selector,
            _auth: Role.SYSTEMCONFIGOWNER
        });
        _addSpec({ _name: "SystemConfig", _sel: _getSel("transferOwnership(address)"), _auth: Role.SYSTEMCONFIGOWNER });
        _addSpec({ _name: "SystemConfig", _sel: ISystemConfig.unsafeBlockSigner.selector });
        _addSpec({ _name: "SystemConfig", _sel: _getSel("version()") });
        _addSpec({ _name: "SystemConfig", _sel: _getSel("l1CrossDomainMessenger()") });
        _addSpec({ _name: "SystemConfig", _sel: _getSel("l1ERC721Bridge()") });
        _addSpec({ _name: "SystemConfig", _sel: _getSel("l1StandardBridge()") });
        _addSpec({ _name: "SystemConfig", _sel: _getSel("optimismPortal()") });
        _addSpec({ _name: "SystemConfig", _sel: _getSel("optimismMintableERC20Factory()") });
        _addSpec({ _name: "SystemConfig", _sel: _getSel("batchInbox()") });
        _addSpec({ _name: "SystemConfig", _sel: _getSel("startBlock()") });
        _addSpec({ _name: "SystemConfig", _sel: _getSel("L1_CROSS_DOMAIN_MESSENGER_SLOT()") });
        _addSpec({ _name: "SystemConfig", _sel: _getSel("L1_ERC_721_BRIDGE_SLOT()") });
        _addSpec({ _name: "SystemConfig", _sel: _getSel("L1_STANDARD_BRIDGE_SLOT()") });
        _addSpec({ _name: "SystemConfig", _sel: _getSel("OPTIMISM_PORTAL_SLOT()") });
        _addSpec({ _name: "SystemConfig", _sel: _getSel("OPTIMISM_MINTABLE_ERC20_FACTORY_SLOT()") });
        _addSpec({ _name: "SystemConfig", _sel: _getSel("BATCH_INBOX_SLOT()") });
        _addSpec({ _name: "SystemConfig", _sel: _getSel("DISPUTE_GAME_FACTORY_SLOT()") });
        _addSpec({ _name: "SystemConfig", _sel: _getSel("disputeGameFactory()") });
        _addSpec({
            _name: "SystemConfig",
            _sel: _getSel("setGasConfigEcotone(uint32,uint32)"),
            _auth: Role.SYSTEMCONFIGOWNER
        });
        _addSpec({ _name: "SystemConfig", _sel: _getSel("basefeeScalar()") });
        _addSpec({ _name: "SystemConfig", _sel: _getSel("blobbasefeeScalar()") });
        _addSpec({ _name: "SystemConfig", _sel: _getSel("maximumGasLimit()") });
        _addSpec({ _name: "SystemConfig", _sel: _getSel("getAddresses()") });

        // ProxyAdmin
        _addSpec({ _name: "ProxyAdmin", _sel: _getSel("addressManager()") });
        _addSpec({
            _name: "ProxyAdmin",
            _sel: _getSel("changeProxyAdmin(address,address)"),
            _auth: Role.L1PROXYADMINOWNER
        });
        _addSpec({ _name: "ProxyAdmin", _sel: _getSel("getProxyAdmin(address)") });
        _addSpec({ _name: "ProxyAdmin", _sel: _getSel("getProxyImplementation(address)") });
        _addSpec({ _name: "ProxyAdmin", _sel: _getSel("implementationName(address)") });
        _addSpec({ _name: "ProxyAdmin", _sel: _getSel("isUpgrading()") });
        _addSpec({ _name: "ProxyAdmin", _sel: _getSel("owner()") });
        _addSpec({ _name: "ProxyAdmin", _sel: _getSel("proxyType(address)") });
        _addSpec({ _name: "ProxyAdmin", _sel: _getSel("renounceOwnership()"), _auth: Role.L1PROXYADMINOWNER });
        _addSpec({ _name: "ProxyAdmin", _sel: _getSel("setAddress(string,address)"), _auth: Role.L1PROXYADMINOWNER });
        _addSpec({ _name: "ProxyAdmin", _sel: _getSel("setAddressManager(address)"), _auth: Role.L1PROXYADMINOWNER });
        _addSpec({
            _name: "ProxyAdmin",
            _sel: _getSel("setImplementationName(address,string)"),
            _auth: Role.L1PROXYADMINOWNER
        });
        _addSpec({ _name: "ProxyAdmin", _sel: _getSel("setProxyType(address,uint8)"), _auth: Role.L1PROXYADMINOWNER });
        _addSpec({ _name: "ProxyAdmin", _sel: _getSel("setUpgrading(bool)") });
        _addSpec({ _name: "ProxyAdmin", _sel: _getSel("transferOwnership(address)"), _auth: Role.L1PROXYADMINOWNER });
        _addSpec({ _name: "ProxyAdmin", _sel: _getSel("upgrade(address,address)") });
        _addSpec({
            _name: "ProxyAdmin",
            _sel: _getSel("upgradeAndCall(address,address,bytes)"),
            _auth: Role.L1PROXYADMINOWNER
        });

        // GovernanceToken
        _addSpec({ _name: "GovernanceToken", _sel: _getSel("DOMAIN_SEPARATOR()") });
        _addSpec({ _name: "GovernanceToken", _sel: _getSel("allowance(address,address)") });
        _addSpec({ _name: "GovernanceToken", _sel: _getSel("approve(address,uint256)") });
        _addSpec({ _name: "GovernanceToken", _sel: _getSel("balanceOf(address)") });
        _addSpec({ _name: "GovernanceToken", _sel: _getSel("burn(uint256)") });
        _addSpec({ _name: "GovernanceToken", _sel: _getSel("burnFrom(address,uint256)") });
        _addSpec({ _name: "GovernanceToken", _sel: _getSel("checkpoints(address,uint32)") });
        _addSpec({ _name: "GovernanceToken", _sel: _getSel("decimals()") });
        _addSpec({ _name: "GovernanceToken", _sel: _getSel("decreaseAllowance(address,uint256)") });
        _addSpec({ _name: "GovernanceToken", _sel: _getSel("delegate(address)") });
        _addSpec({
            _name: "GovernanceToken",
            _sel: _getSel("delegateBySig(address,uint256,uint256,uint8,bytes32,bytes32)")
        });
        _addSpec({ _name: "GovernanceToken", _sel: _getSel("delegates(address)") });
        _addSpec({ _name: "GovernanceToken", _sel: _getSel("getPastTotalSupply(uint256)") });
        _addSpec({ _name: "GovernanceToken", _sel: _getSel("getPastVotes(address,uint256)") });
        _addSpec({ _name: "GovernanceToken", _sel: _getSel("getVotes(address)") });
        _addSpec({ _name: "GovernanceToken", _sel: _getSel("increaseAllowance(address,uint256)") });
        _addSpec({ _name: "GovernanceToken", _sel: _getSel("mint(address,uint256)"), _auth: Role.GOVERNANCETOKENOWNER });
        _addSpec({ _name: "GovernanceToken", _sel: _getSel("name()") });
        _addSpec({ _name: "GovernanceToken", _sel: _getSel("nonces(address)") });
        _addSpec({ _name: "GovernanceToken", _sel: _getSel("numCheckpoints(address)") });
        _addSpec({ _name: "GovernanceToken", _sel: _getSel("owner()") });
        _addSpec({
            _name: "GovernanceToken",
            _sel: _getSel("permit(address,address,uint256,uint256,uint8,bytes32,bytes32)")
        });
        _addSpec({ _name: "GovernanceToken", _sel: _getSel("renounceOwnership()") });
        _addSpec({ _name: "GovernanceToken", _sel: _getSel("symbol()") });
        _addSpec({ _name: "GovernanceToken", _sel: _getSel("totalSupply()") });
        _addSpec({ _name: "GovernanceToken", _sel: _getSel("transfer(address,uint256)") });
        _addSpec({ _name: "GovernanceToken", _sel: _getSel("transferFrom(address,address,uint256)") });
        _addSpec({ _name: "GovernanceToken", _sel: _getSel("transferOwnership(address)") });

        // MintManager
        _addSpec({ _name: "MintManager", _sel: _getSel("DENOMINATOR()") });
        _addSpec({ _name: "MintManager", _sel: _getSel("MINT_CAP()") });
        _addSpec({ _name: "MintManager", _sel: _getSel("MINT_PERIOD()") });
        _addSpec({ _name: "MintManager", _sel: _getSel("governanceToken()") });
        _addSpec({ _name: "MintManager", _sel: _getSel("mint(address,uint256)"), _auth: Role.MINTMANAGEROWNER });
        _addSpec({ _name: "MintManager", _sel: _getSel("mintPermittedAfter()") });
        _addSpec({ _name: "MintManager", _sel: _getSel("owner()") });
        _addSpec({ _name: "MintManager", _sel: _getSel("renounceOwnership()"), _auth: Role.MINTMANAGEROWNER });
        _addSpec({ _name: "MintManager", _sel: _getSel("transferOwnership(address)"), _auth: Role.MINTMANAGEROWNER });
        _addSpec({ _name: "MintManager", _sel: _getSel("upgrade(address)"), _auth: Role.MINTMANAGEROWNER });

        // AnchorStateRegistry
        _addSpec({ _name: "AnchorStateRegistry", _sel: _getSel("anchorGame()") });
        _addSpec({ _name: "AnchorStateRegistry", _sel: _getSel("anchors(uint32)") });
        _addSpec({ _name: "AnchorStateRegistry", _sel: _getSel("getAnchorRoot()") });
        _addSpec({ _name: "AnchorStateRegistry", _sel: _getSel("disputeGameFactory()") });
        _addSpec({ _name: "AnchorStateRegistry", _sel: _getSel("initialize(address,address,address,(bytes32,uint256))") });
        _addSpec({ _name: "AnchorStateRegistry", _sel: _getSel("isGameAirgapped(address)") });
        _addSpec({ _name: "AnchorStateRegistry", _sel: _getSel("isGameBlacklisted(address)") });
        _addSpec({ _name: "AnchorStateRegistry", _sel: _getSel("isGameClaimValid(address)") });
        _addSpec({ _name: "AnchorStateRegistry", _sel: _getSel("isGameFinalized(address)") });
        _addSpec({ _name: "AnchorStateRegistry", _sel: _getSel("isGameProper(address)") });
        _addSpec({ _name: "AnchorStateRegistry", _sel: _getSel("isGameRegistered(address)") });
        _addSpec({ _name: "AnchorStateRegistry", _sel: _getSel("isGameResolved(address)") });
        _addSpec({ _name: "AnchorStateRegistry", _sel: _getSel("isGameRespected(address)") });
        _addSpec({ _name: "AnchorStateRegistry", _sel: _getSel("isGameRetired(address)") });
        _addSpec({ _name: "AnchorStateRegistry", _sel: _getSel("portal()") });
        _addSpec({ _name: "AnchorStateRegistry", _sel: _getSel("respectedGameType()") });
        _addSpec({ _name: "AnchorStateRegistry", _sel: _getSel("setAnchorState(address)") });
        _addSpec({ _name: "AnchorStateRegistry", _sel: _getSel("superchainConfig()") });
        _addSpec({ _name: "AnchorStateRegistry", _sel: _getSel("version()") });

        // PermissionedDisputeGame
        _addSpec({ _name: "PermissionedDisputeGame", _sel: _getSel("absolutePrestate()") });
        _addSpec({ _name: "PermissionedDisputeGame", _sel: _getSel("addLocalData(uint256,uint256,uint256)") });
        _addSpec({ _name: "PermissionedDisputeGame", _sel: _getSel("anchorStateRegistry()") });
        _addSpec({
            _name: "PermissionedDisputeGame",
            _sel: _getSel("attack(bytes32,uint256,bytes32)"),
            _auth: Role.CHALLENGER
        });
        _addSpec({ _name: "PermissionedDisputeGame", _sel: _getSel("bondDistributionMode()") });
        _addSpec({
            _name: "PermissionedDisputeGame",
            _sel: _getSel("challengeRootL2Block((bytes32,bytes32,bytes32,bytes32),bytes)"),
            _auth: Role.CHALLENGER
        });
        _addSpec({ _name: "PermissionedDisputeGame", _sel: _getSel("challenger()") });
        _addSpec({ _name: "PermissionedDisputeGame", _sel: _getSel("claimCredit(address)") });
        _addSpec({ _name: "PermissionedDisputeGame", _sel: _getSel("claimData(uint256)") });
        _addSpec({ _name: "PermissionedDisputeGame", _sel: _getSel("claimDataLen()") });
        _addSpec({ _name: "PermissionedDisputeGame", _sel: _getSel("claims(bytes32)") });
        _addSpec({ _name: "PermissionedDisputeGame", _sel: _getSel("clockExtension()") });
        _addSpec({ _name: "PermissionedDisputeGame", _sel: _getSel("closeGame()") });
        _addSpec({ _name: "PermissionedDisputeGame", _sel: _getSel("createdAt()") });
        _addSpec({ _name: "PermissionedDisputeGame", _sel: _getSel("credit(address)") });
        _addSpec({
            _name: "PermissionedDisputeGame",
            _sel: _getSel("defend(bytes32,uint256,bytes32)"),
            _auth: Role.CHALLENGER
        });
        _addSpec({ _name: "PermissionedDisputeGame", _sel: _getSel("extraData()") });
        _addSpec({ _name: "PermissionedDisputeGame", _sel: _getSel("gameCreator()") });
        _addSpec({ _name: "PermissionedDisputeGame", _sel: _getSel("gameData()") });
        _addSpec({ _name: "PermissionedDisputeGame", _sel: _getSel("gameType()") });
        _addSpec({ _name: "PermissionedDisputeGame", _sel: _getSel("getChallengerDuration(uint256)") });
        _addSpec({ _name: "PermissionedDisputeGame", _sel: _getSel("getNumToResolve(uint256)") });
        _addSpec({ _name: "PermissionedDisputeGame", _sel: _getSel("getRequiredBond(uint128)") });
        _addSpec({ _name: "PermissionedDisputeGame", _sel: _getSel("hasUnlockedCredit(address)") });
        _addSpec({ _name: "PermissionedDisputeGame", _sel: _getSel("initialize()") });
        _addSpec({ _name: "PermissionedDisputeGame", _sel: _getSel("l1Head()") });
        _addSpec({ _name: "PermissionedDisputeGame", _sel: _getSel("l2BlockNumber()") });
        _addSpec({ _name: "PermissionedDisputeGame", _sel: _getSel("l2BlockNumberChallenged()") });
        _addSpec({ _name: "PermissionedDisputeGame", _sel: _getSel("l2BlockNumberChallenger()") });
        _addSpec({ _name: "PermissionedDisputeGame", _sel: _getSel("l2ChainId()") });
        _addSpec({ _name: "PermissionedDisputeGame", _sel: _getSel("maxClockDuration()") });
        _addSpec({ _name: "PermissionedDisputeGame", _sel: _getSel("maxGameDepth()") });
        _addSpec({
            _name: "PermissionedDisputeGame",
            _sel: _getSel("move(bytes32,uint256,bytes32,bool)"),
            _auth: Role.CHALLENGER
        });
        _addSpec({ _name: "PermissionedDisputeGame", _sel: _getSel("proposer()") });
        _addSpec({ _name: "PermissionedDisputeGame", _sel: _getSel("normalModeCredit(address)") });
        _addSpec({ _name: "PermissionedDisputeGame", _sel: _getSel("refundModeCredit(address)") });
        _addSpec({ _name: "PermissionedDisputeGame", _sel: _getSel("resolutionCheckpoints(uint256)") });
        _addSpec({ _name: "PermissionedDisputeGame", _sel: _getSel("resolve()") });
        _addSpec({ _name: "PermissionedDisputeGame", _sel: _getSel("resolveClaim(uint256,uint256)") });
        _addSpec({ _name: "PermissionedDisputeGame", _sel: _getSel("resolvedAt()") });
        _addSpec({ _name: "PermissionedDisputeGame", _sel: _getSel("resolvedSubgames(uint256)") });
        _addSpec({ _name: "PermissionedDisputeGame", _sel: _getSel("rootClaim()") });
        _addSpec({ _name: "PermissionedDisputeGame", _sel: _getSel("splitDepth()") });
        _addSpec({ _name: "PermissionedDisputeGame", _sel: _getSel("startingBlockNumber()") });
        _addSpec({ _name: "PermissionedDisputeGame", _sel: _getSel("startingOutputRoot()") });
        _addSpec({ _name: "PermissionedDisputeGame", _sel: _getSel("startingRootHash()") });
        _addSpec({ _name: "PermissionedDisputeGame", _sel: _getSel("status()") });
        _addSpec({
            _name: "PermissionedDisputeGame",
            _sel: _getSel("step(uint256,bool,bytes,bytes)"),
            _auth: Role.CHALLENGER
        });
        _addSpec({ _name: "PermissionedDisputeGame", _sel: _getSel("subgames(uint256,uint256)") });
        _addSpec({ _name: "PermissionedDisputeGame", _sel: _getSel("version()") });
        _addSpec({ _name: "PermissionedDisputeGame", _sel: _getSel("vm()") });
        _addSpec({ _name: "PermissionedDisputeGame", _sel: _getSel("wasRespectedGameTypeWhenCreated()") });
        _addSpec({ _name: "PermissionedDisputeGame", _sel: _getSel("weth()") });

        // FaultDisputeGame
        _addSpec({ _name: "FaultDisputeGame", _sel: _getSel("absolutePrestate()") });
        _addSpec({ _name: "FaultDisputeGame", _sel: _getSel("addLocalData(uint256,uint256,uint256)") });
        _addSpec({ _name: "FaultDisputeGame", _sel: _getSel("anchorStateRegistry()") });
        _addSpec({ _name: "FaultDisputeGame", _sel: _getSel("attack(bytes32,uint256,bytes32)") });
        _addSpec({ _name: "FaultDisputeGame", _sel: _getSel("bondDistributionMode()") });
        _addSpec({
            _name: "FaultDisputeGame",
            _sel: _getSel("challengeRootL2Block((bytes32,bytes32,bytes32,bytes32),bytes)")
        });
        _addSpec({ _name: "FaultDisputeGame", _sel: _getSel("claimCredit(address)") });
        _addSpec({ _name: "FaultDisputeGame", _sel: _getSel("claimData(uint256)") });
        _addSpec({ _name: "FaultDisputeGame", _sel: _getSel("claimDataLen()") });
        _addSpec({ _name: "FaultDisputeGame", _sel: _getSel("claims(bytes32)") });
        _addSpec({ _name: "FaultDisputeGame", _sel: _getSel("clockExtension()") });
        _addSpec({ _name: "FaultDisputeGame", _sel: _getSel("closeGame()") });
        _addSpec({ _name: "FaultDisputeGame", _sel: _getSel("createdAt()") });
        _addSpec({ _name: "FaultDisputeGame", _sel: _getSel("credit(address)") });
        _addSpec({ _name: "FaultDisputeGame", _sel: _getSel("defend(bytes32,uint256,bytes32)") });
        _addSpec({ _name: "FaultDisputeGame", _sel: _getSel("extraData()") });
        _addSpec({ _name: "FaultDisputeGame", _sel: _getSel("gameCreator()") });
        _addSpec({ _name: "FaultDisputeGame", _sel: _getSel("gameData()") });
        _addSpec({ _name: "FaultDisputeGame", _sel: _getSel("gameType()") });
        _addSpec({ _name: "FaultDisputeGame", _sel: _getSel("getChallengerDuration(uint256)") });
        _addSpec({ _name: "FaultDisputeGame", _sel: _getSel("getRequiredBond(uint128)") });
        _addSpec({ _name: "FaultDisputeGame", _sel: _getSel("hasUnlockedCredit(address)") });
        _addSpec({ _name: "FaultDisputeGame", _sel: _getSel("initialize()") });
        _addSpec({ _name: "FaultDisputeGame", _sel: _getSel("l1Head()") });
        _addSpec({ _name: "FaultDisputeGame", _sel: _getSel("l2BlockNumber()") });
        _addSpec({ _name: "FaultDisputeGame", _sel: _getSel("l2BlockNumberChallenged()") });
        _addSpec({ _name: "FaultDisputeGame", _sel: _getSel("l2BlockNumberChallenger()") });
        _addSpec({ _name: "FaultDisputeGame", _sel: _getSel("l2ChainId()") });
        _addSpec({ _name: "FaultDisputeGame", _sel: _getSel("maxClockDuration()") });
        _addSpec({ _name: "FaultDisputeGame", _sel: _getSel("maxGameDepth()") });
        _addSpec({ _name: "FaultDisputeGame", _sel: _getSel("move(bytes32,uint256,bytes32,bool)") });
        _addSpec({ _name: "FaultDisputeGame", _sel: _getSel("resolutionCheckpoints(uint256)") });
        _addSpec({ _name: "FaultDisputeGame", _sel: _getSel("resolve()") });
        _addSpec({ _name: "FaultDisputeGame", _sel: _getSel("getNumToResolve(uint256)") });
        _addSpec({ _name: "FaultDisputeGame", _sel: _getSel("normalModeCredit(address)") });
        _addSpec({ _name: "FaultDisputeGame", _sel: _getSel("refundModeCredit(address)") });
        _addSpec({ _name: "FaultDisputeGame", _sel: _getSel("resolveClaim(uint256,uint256)") });
        _addSpec({ _name: "FaultDisputeGame", _sel: _getSel("resolvedAt()") });
        _addSpec({ _name: "FaultDisputeGame", _sel: _getSel("resolvedSubgames(uint256)") });
        _addSpec({ _name: "FaultDisputeGame", _sel: _getSel("rootClaim()") });
        _addSpec({ _name: "FaultDisputeGame", _sel: _getSel("splitDepth()") });
        _addSpec({ _name: "FaultDisputeGame", _sel: _getSel("startingBlockNumber()") });
        _addSpec({ _name: "FaultDisputeGame", _sel: _getSel("startingOutputRoot()") });
        _addSpec({ _name: "FaultDisputeGame", _sel: _getSel("startingRootHash()") });
        _addSpec({ _name: "FaultDisputeGame", _sel: _getSel("status()") });
        _addSpec({ _name: "FaultDisputeGame", _sel: _getSel("step(uint256,bool,bytes,bytes)") });
        _addSpec({ _name: "FaultDisputeGame", _sel: _getSel("subgames(uint256,uint256)") });
        _addSpec({ _name: "FaultDisputeGame", _sel: _getSel("version()") });
        _addSpec({ _name: "FaultDisputeGame", _sel: _getSel("vm()") });
        _addSpec({ _name: "FaultDisputeGame", _sel: _getSel("wasRespectedGameTypeWhenCreated()") });
        _addSpec({ _name: "FaultDisputeGame", _sel: _getSel("weth()") });

        // DisputeGameFactory
        _addSpec({ _name: "DisputeGameFactory", _sel: _getSel("create(uint32,bytes32,bytes)") });
        _addSpec({ _name: "DisputeGameFactory", _sel: _getSel("findLatestGames(uint32,uint256,uint256)") });
        _addSpec({ _name: "DisputeGameFactory", _sel: _getSel("gameAtIndex(uint256)") });
        _addSpec({ _name: "DisputeGameFactory", _sel: _getSel("gameCount()") });
        _addSpec({ _name: "DisputeGameFactory", _sel: _getSel("gameImpls(uint32)") });
        _addSpec({ _name: "DisputeGameFactory", _sel: _getSel("games(uint32,bytes32,bytes)") });
        _addSpec({ _name: "DisputeGameFactory", _sel: _getSel("getGameUUID(uint32,bytes32,bytes)") });
        _addSpec({ _name: "DisputeGameFactory", _sel: _getSel("initBonds(uint32)") });
        _addSpec({ _name: "DisputeGameFactory", _sel: _getSel("initialize(address)") });
        _addSpec({ _name: "DisputeGameFactory", _sel: _getSel("owner()") });
        _addSpec({
            _name: "DisputeGameFactory",
            _sel: _getSel("renounceOwnership()"),
            _auth: Role.DISPUTEGAMEFACTORYOWNER
        });
        _addSpec({
            _name: "DisputeGameFactory",
            _sel: _getSel("setImplementation(uint32,address)"),
            _auth: Role.DISPUTEGAMEFACTORYOWNER
        });
        _addSpec({
            _name: "DisputeGameFactory",
            _sel: _getSel("setInitBond(uint32,uint256)"),
            _auth: Role.DISPUTEGAMEFACTORYOWNER
        });
        _addSpec({
            _name: "DisputeGameFactory",
            _sel: _getSel("transferOwnership(address)"),
            _auth: Role.DISPUTEGAMEFACTORYOWNER
        });
        _addSpec({ _name: "DisputeGameFactory", _sel: _getSel("version()") });

        // DelayedWETH
        _addSpec({ _name: "DelayedWETH", _sel: _getSel("allowance(address,address)") });
        _addSpec({ _name: "DelayedWETH", _sel: _getSel("approve(address,uint256)") });
        _addSpec({ _name: "DelayedWETH", _sel: _getSel("balanceOf(address)") });
        _addSpec({ _name: "DelayedWETH", _sel: _getSel("config()") });
        _addSpec({ _name: "DelayedWETH", _sel: _getSel("decimals()") });
        _addSpec({ _name: "DelayedWETH", _sel: _getSel("delay()") });
        _addSpec({ _name: "DelayedWETH", _sel: _getSel("deposit()") });
        _addSpec({ _name: "DelayedWETH", _sel: _getSel("hold(address,uint256)"), _auth: Role.DELAYEDWETHOWNER });
        _addSpec({ _name: "DelayedWETH", _sel: _getSel("hold(address)"), _auth: Role.DELAYEDWETHOWNER });
        _addSpec({ _name: "DelayedWETH", _sel: _getSel("initialize(address,address)") });
        _addSpec({ _name: "DelayedWETH", _sel: _getSel("name()") });
        _addSpec({ _name: "DelayedWETH", _sel: _getSel("owner()") });
        _addSpec({ _name: "DelayedWETH", _sel: _getSel("recover(uint256)"), _auth: Role.DELAYEDWETHOWNER });
        _addSpec({ _name: "DelayedWETH", _sel: _getSel("renounceOwnership()"), _auth: Role.DELAYEDWETHOWNER });
        _addSpec({ _name: "DelayedWETH", _sel: _getSel("symbol()") });
        _addSpec({ _name: "DelayedWETH", _sel: _getSel("totalSupply()") });
        _addSpec({ _name: "DelayedWETH", _sel: _getSel("transfer(address,uint256)") });
        _addSpec({ _name: "DelayedWETH", _sel: _getSel("transferFrom(address,address,uint256)") });
        _addSpec({ _name: "DelayedWETH", _sel: _getSel("transferOwnership(address)"), _auth: Role.DELAYEDWETHOWNER });
        _addSpec({ _name: "DelayedWETH", _sel: _getSel("unlock(address,uint256)") });
        _addSpec({ _name: "DelayedWETH", _sel: _getSel("version()") });
        _addSpec({ _name: "DelayedWETH", _sel: _getSel("withdraw(address,uint256)"), _pausable: true });
        _addSpec({ _name: "DelayedWETH", _sel: _getSel("withdraw(uint256)"), _pausable: true });
        _addSpec({ _name: "DelayedWETH", _sel: _getSel("withdrawals(address,address)") });

        // WETH98
        _addSpec({ _name: "WETH98", _sel: _getSel("allowance(address,address)") });
        _addSpec({ _name: "WETH98", _sel: _getSel("approve(address,uint256)") });
        _addSpec({ _name: "WETH98", _sel: _getSel("balanceOf(address)") });
        _addSpec({ _name: "WETH98", _sel: _getSel("decimals()") });
        _addSpec({ _name: "WETH98", _sel: _getSel("deposit()") });
        _addSpec({ _name: "WETH98", _sel: _getSel("name()") });
        _addSpec({ _name: "WETH98", _sel: _getSel("symbol()") });
        _addSpec({ _name: "WETH98", _sel: _getSel("totalSupply()") });
        _addSpec({ _name: "WETH98", _sel: _getSel("transfer(address,uint256)") });
        _addSpec({ _name: "WETH98", _sel: _getSel("transferFrom(address,address,uint256)") });
        _addSpec({ _name: "WETH98", _sel: _getSel("withdraw(uint256)") });

        // OPContractsManager
        _addSpec({ _name: "OPContractsManager", _sel: _getSel("version()") });
        _addSpec({ _name: "OPContractsManager", _sel: _getSel("superchainConfig()") });
        _addSpec({ _name: "OPContractsManager", _sel: _getSel("protocolVersions()") });
        _addSpec({ _name: "OPContractsManager", _sel: _getSel("superchainProxyAdmin()") });
        _addSpec({ _name: "OPContractsManager", _sel: _getSel("l1ContractsRelease()") });
        _addSpec({ _name: "OPContractsManager", _sel: IOPContractsManager.deploy.selector });
        _addSpec({ _name: "OPContractsManager", _sel: IOPContractsManager.blueprints.selector });
        _addSpec({ _name: "OPContractsManager", _sel: IOPContractsManager.chainIdToBatchInboxAddress.selector });
        _addSpec({ _name: "OPContractsManager", _sel: IOPContractsManager.implementations.selector });
        _addSpec({ _name: "OPContractsManager", _sel: IOPContractsManager.upgrade.selector });
        _addSpec({ _name: "OPContractsManager", _sel: IOPContractsManager.addGameType.selector });
        _addSpec({ _name: "OPContractsManager", _sel: _getSel("isRC()") });
        _addSpec({ _name: "OPContractsManager", _sel: _getSel("setRC(bool)") });
        _addSpec({ _name: "OPContractsManager", _sel: _getSel("upgradeController()") });

<<<<<<< HEAD
=======
        // OPContractsManagerInterop
        _addSpec({ _name: "OPContractsManagerInterop", _sel: _getSel("version()") });
        _addSpec({ _name: "OPContractsManagerInterop", _sel: _getSel("superchainConfig()") });
        _addSpec({ _name: "OPContractsManagerInterop", _sel: _getSel("protocolVersions()") });
        _addSpec({ _name: "OPContractsManagerInterop", _sel: _getSel("superchainProxyAdmin()") });
        _addSpec({ _name: "OPContractsManagerInterop", _sel: _getSel("l1ContractsRelease()") });
        _addSpec({ _name: "OPContractsManagerInterop", _sel: IOPContractsManager.deploy.selector });
        _addSpec({ _name: "OPContractsManagerInterop", _sel: IOPContractsManager.blueprints.selector });
        _addSpec({ _name: "OPContractsManagerInterop", _sel: IOPContractsManager.chainIdToBatchInboxAddress.selector });
        _addSpec({ _name: "OPContractsManagerInterop", _sel: IOPContractsManager.implementations.selector });
        _addSpec({ _name: "OPContractsManagerInterop", _sel: IOPContractsManager.upgrade.selector });
        _addSpec({ _name: "OPContractsManagerInterop", _sel: IOPContractsManager.addGameType.selector });
        _addSpec({ _name: "OPContractsManagerInterop", _sel: _getSel("isRC()") });
        _addSpec({ _name: "OPContractsManagerInterop", _sel: _getSel("setRC(bool)") });
        _addSpec({ _name: "OPContractsManagerInterop", _sel: _getSel("upgradeController()") });

>>>>>>> 95cd71a4
        // DeputyGuardianModule
        _addSpec({
            _name: "DeputyGuardianModule",
            _sel: _getSel("blacklistDisputeGame(address,address)"),
            _auth: Role.DEPUTYGUARDIAN
        });
        _addSpec({
            _name: "DeputyGuardianModule",
            _sel: _getSel("setRespectedGameType(address,uint32)"),
            _auth: Role.DEPUTYGUARDIAN
        });
        _addSpec({
            _name: "DeputyGuardianModule",
            _sel: _getSel("setAnchorState(address,address)"),
            _auth: Role.DEPUTYGUARDIAN
        });
        _addSpec({ _name: "DeputyGuardianModule", _sel: _getSel("pause()"), _auth: Role.DEPUTYGUARDIAN });
        _addSpec({ _name: "DeputyGuardianModule", _sel: _getSel("unpause()"), _auth: Role.DEPUTYGUARDIAN });
        _addSpec({ _name: "DeputyGuardianModule", _sel: _getSel("deputyGuardian()") });
        _addSpec({ _name: "DeputyGuardianModule", _sel: _getSel("safe()") });
        _addSpec({ _name: "DeputyGuardianModule", _sel: _getSel("superchainConfig()") });
        _addSpec({ _name: "DeputyGuardianModule", _sel: _getSel("version()") });

        // DeputyPauseModule
        _addSpec({ _name: "DeputyPauseModule", _sel: _getSel("version()") });
        _addSpec({ _name: "DeputyPauseModule", _sel: _getSel("foundationSafe()") });
        _addSpec({ _name: "DeputyPauseModule", _sel: _getSel("deputyGuardianModule()") });
        _addSpec({ _name: "DeputyPauseModule", _sel: _getSel("superchainConfig()") });
        _addSpec({ _name: "DeputyPauseModule", _sel: _getSel("deputy()") });
        _addSpec({ _name: "DeputyPauseModule", _sel: _getSel("usedNonces(bytes32)") });
        _addSpec({ _name: "DeputyPauseModule", _sel: _getSel("pauseMessageTypehash()") });
        _addSpec({ _name: "DeputyPauseModule", _sel: _getSel("deputyAuthMessageTypehash()") });
        _addSpec({ _name: "DeputyPauseModule", _sel: _getSel("setDeputy(address,bytes)"), _auth: Role.DEPUTYGUARDIAN });
        _addSpec({
            _name: "DeputyPauseModule",
            _sel: _getSel("setDeputyGuardianModule(address)"),
            _auth: Role.DEPUTYGUARDIAN
        });
        _addSpec({ _name: "DeputyPauseModule", _sel: _getSel("eip712Domain()") });
        _addSpec({ _name: "DeputyPauseModule", _sel: _getSel("pause(bytes32,bytes)"), _auth: Role.PAUSEDEPUTY });

        // LivenessGuard
        _addSpec({ _name: "LivenessGuard", _sel: _getSel("checkAfterExecution(bytes32,bool)"), _auth: Role.COUNCILSAFE });
        _addSpec({
            _name: "LivenessGuard",
            _sel: _getSel(
                "checkTransaction(address,uint256,bytes,uint8,uint256,uint256,uint256,address,address,bytes,address)"
            ),
            _auth: Role.COUNCILSAFE
        });
        _addSpec({ _name: "LivenessGuard", _sel: _getSel("lastLive(address)") });
        _addSpec({ _name: "LivenessGuard", _sel: _getSel("safe()") });
        _addSpec({ _name: "LivenessGuard", _sel: _getSel("showLiveness()"), _auth: Role.COUNCILSAFEOWNER });
        _addSpec({ _name: "LivenessGuard", _sel: _getSel("version()") });

        // LivenessModule
        _addSpec({ _name: "LivenessModule", _sel: _getSel("canRemove(address)") });
        _addSpec({ _name: "LivenessModule", _sel: _getSel("fallbackOwner()") });
        _addSpec({ _name: "LivenessModule", _sel: _getSel("getRequiredThreshold(uint256)") });
        _addSpec({ _name: "LivenessModule", _sel: _getSel("livenessGuard()") });
        _addSpec({ _name: "LivenessModule", _sel: _getSel("livenessInterval()") });
        _addSpec({ _name: "LivenessModule", _sel: _getSel("minOwners()") });
        _addSpec({ _name: "LivenessModule", _sel: _getSel("ownershipTransferredToFallback()") });
        _addSpec({ _name: "LivenessModule", _sel: _getSel("removeOwners(address[],address[])") });
        _addSpec({ _name: "LivenessModule", _sel: _getSel("safe()") });
        _addSpec({ _name: "LivenessModule", _sel: _getSel("thresholdPercentage()") });
        _addSpec({ _name: "LivenessModule", _sel: _getSel("version()") });
    }

    /// @dev Computes the selector from a function signature.
    function _getSel(string memory _name) internal pure returns (bytes4) {
        return bytes4(keccak256(abi.encodePacked(_name)));
    }

    /// @dev Adds a spec for a function.
    function _addSpec(string memory _name, bytes4 _sel, Role _auth, bool _pausable) internal {
        Spec memory spec = Spec({ name: _name, sel: _sel, auth: _auth, pausable: _pausable });
        specs[_name][_sel] = spec;
        numEntries[_name]++;
        specsByRole[_auth].push(spec);
        numSpecs++;
    }

    /// @dev Adds a spec for a function with no auth.
    function _addSpec(string memory _name, bytes4 _sel, bool _pausable) internal {
        _addSpec({ _name: _name, _sel: _sel, _auth: Role.NOAUTH, _pausable: _pausable });
    }

    /// @dev Adds a spec for a function with no pausability.
    function _addSpec(string memory _name, bytes4 _sel, Role _auth) internal {
        _addSpec({ _name: _name, _sel: _sel, _auth: _auth, _pausable: false });
    }

    /// @dev Adds a spec for a function with no auth and no pausability.
    function _addSpec(string memory _name, bytes4 _sel) internal {
        _addSpec({ _name: _name, _sel: _sel, _auth: Role.NOAUTH, _pausable: false });
    }

    /// @notice Ensures that there's an auth spec for every L1 contract function.
    function test_contractAuth_works() public {
        string[] memory pathExcludes = new string[](6);
        pathExcludes[0] = "interfaces/dispute/*";
        pathExcludes[1] = "src/dispute/lib/*";
        pathExcludes[2] = "src/safe/SafeSigners.sol";
        pathExcludes[3] = "interfaces/L1/*";
        pathExcludes[4] = "interfaces/governance/*";
        pathExcludes[5] = "interfaces/safe/*";
        Abi[] memory abis = ForgeArtifacts.getContractFunctionAbis(
            "src/{L1,dispute,governance,safe,universal/ProxyAdmin.sol,universal/WETH98.sol}", pathExcludes
        );

        uint256 numCheckedEntries = 0;
        for (uint256 i = 0; i < abis.length; i++) {
            string memory contractName = abis[i].contractName;
            assertEq(
                abis[i].entries.length,
                numEntries[contractName],
                string.concat("Specification_Test: invalid number of ABI entries for ", contractName)
            );

            for (uint256 j = 0; j < abis[i].entries.length; j++) {
                AbiEntry memory abiEntry = abis[i].entries[j];
                console.log(
                    "Checking auth spec for %s: %s(%x)", contractName, abiEntry.fnName, uint256(uint32(abiEntry.sel))
                );
                Spec memory spec = specs[contractName][abiEntry.sel];
                assertTrue(
                    spec.sel != bytes4(0),
                    string.concat(
                        "Specification_Test: missing spec definition for ", contractName, "::", abiEntry.fnName
                    )
                );
                assertEq(
                    abiEntry.sel,
                    spec.sel,
                    string.concat("Specification_Test: invalid ABI ", contractName, "::", abiEntry.fnName)
                );
                numCheckedEntries++;
            }
        }
        assertEq(numSpecs, numCheckedEntries, "Some specs were not checked");
    }

    /// @dev Asserts that two roles are equal by comparing their uint256 representations.
    function _assertRolesEq(Role leftRole, Role rightRole) internal pure {
        assertEq(uint256(leftRole), uint256(rightRole));
    }

    /// @notice Ensures that the DeputyGuardian is authorized to take all Guardian actions.
    function test_deputyGuardianAuth_works() public view {
        // Additional 2 roles for the DeputyPauseModule. Plus 2 for the SuperchainConfigInterop (remove when unified).
        // Additional role for `setAnchorState` which is in DGM but no longer role-restricted.
        assertEq(specsByRole[Role.GUARDIAN].length, 4 + 2);
        assertEq(specsByRole[Role.DEPUTYGUARDIAN].length, specsByRole[Role.GUARDIAN].length + 1);

        mapping(bytes4 => Spec) storage dgmFuncSpecs = specs["DeputyGuardianModule"];
        mapping(bytes4 => Spec) storage superchainConfigFuncSpecs = specs["SuperchainConfig"];
        mapping(bytes4 => Spec) storage portal2FuncSpecs = specs["OptimismPortal2"];

        // Ensure that for each of the DeputyGuardianModule's methods there is a corresponding method on another
        // system contract authed to the Guardian role.
        _assertRolesEq(dgmFuncSpecs[_getSel("pause()")].auth, Role.DEPUTYGUARDIAN);
        _assertRolesEq(superchainConfigFuncSpecs[_getSel("pause(string)")].auth, Role.GUARDIAN);

        _assertRolesEq(dgmFuncSpecs[_getSel("unpause()")].auth, Role.DEPUTYGUARDIAN);
        _assertRolesEq(superchainConfigFuncSpecs[_getSel("unpause()")].auth, Role.GUARDIAN);

        _assertRolesEq(dgmFuncSpecs[_getSel("blacklistDisputeGame(address,address)")].auth, Role.DEPUTYGUARDIAN);
        _assertRolesEq(portal2FuncSpecs[_getSel("blacklistDisputeGame(address)")].auth, Role.GUARDIAN);

        _assertRolesEq(dgmFuncSpecs[_getSel("setRespectedGameType(address,uint32)")].auth, Role.DEPUTYGUARDIAN);
        _assertRolesEq(portal2FuncSpecs[_getSel("setRespectedGameType(uint32)")].auth, Role.GUARDIAN);

        _assertRolesEq(dgmFuncSpecs[_getSel("setAnchorState(address,address)")].auth, Role.DEPUTYGUARDIAN);
    }
}<|MERGE_RESOLUTION|>--- conflicted
+++ resolved
@@ -739,25 +739,6 @@
         _addSpec({ _name: "OPContractsManager", _sel: _getSel("setRC(bool)") });
         _addSpec({ _name: "OPContractsManager", _sel: _getSel("upgradeController()") });
 
-<<<<<<< HEAD
-=======
-        // OPContractsManagerInterop
-        _addSpec({ _name: "OPContractsManagerInterop", _sel: _getSel("version()") });
-        _addSpec({ _name: "OPContractsManagerInterop", _sel: _getSel("superchainConfig()") });
-        _addSpec({ _name: "OPContractsManagerInterop", _sel: _getSel("protocolVersions()") });
-        _addSpec({ _name: "OPContractsManagerInterop", _sel: _getSel("superchainProxyAdmin()") });
-        _addSpec({ _name: "OPContractsManagerInterop", _sel: _getSel("l1ContractsRelease()") });
-        _addSpec({ _name: "OPContractsManagerInterop", _sel: IOPContractsManager.deploy.selector });
-        _addSpec({ _name: "OPContractsManagerInterop", _sel: IOPContractsManager.blueprints.selector });
-        _addSpec({ _name: "OPContractsManagerInterop", _sel: IOPContractsManager.chainIdToBatchInboxAddress.selector });
-        _addSpec({ _name: "OPContractsManagerInterop", _sel: IOPContractsManager.implementations.selector });
-        _addSpec({ _name: "OPContractsManagerInterop", _sel: IOPContractsManager.upgrade.selector });
-        _addSpec({ _name: "OPContractsManagerInterop", _sel: IOPContractsManager.addGameType.selector });
-        _addSpec({ _name: "OPContractsManagerInterop", _sel: _getSel("isRC()") });
-        _addSpec({ _name: "OPContractsManagerInterop", _sel: _getSel("setRC(bool)") });
-        _addSpec({ _name: "OPContractsManagerInterop", _sel: _getSel("upgradeController()") });
-
->>>>>>> 95cd71a4
         // DeputyGuardianModule
         _addSpec({
             _name: "DeputyGuardianModule",
