--- conflicted
+++ resolved
@@ -6,23 +6,14 @@
 import { Reverter } from "test/mocks/Callers.sol";
 
 // Contracts
-<<<<<<< HEAD
-import { FeeVault } from "src/L2/FeeVault.sol";
-import { SequencerFeeVault } from "src/L2/SequencerFeeVault.sol";
-=======
 import { ISequencerFeeVault } from "src/L2/interfaces/ISequencerFeeVault.sol";
->>>>>>> d6bda033
 
 // Libraries
 import { Hashing } from "src/libraries/Hashing.sol";
 import { Types } from "src/libraries/Types.sol";
 import { Predeploys } from "src/libraries/Predeploys.sol";
-<<<<<<< HEAD
 import { Encoding } from "src/libraries/Encoding.sol";
 import { Constants } from "src/libraries/Constants.sol";
-=======
-import { DeployUtils } from "scripts/libraries/DeployUtils.sol";
->>>>>>> d6bda033
 
 contract SequencerFeeVault_Test is CommonTest {
     function setUp() public override {
@@ -116,7 +107,6 @@
     function setUp() public override {
         super.setUp();
 
-<<<<<<< HEAD
         // Explicitly use L2 withdrawal network
         bytes32 sequencerFeeVaultConfig = Encoding.encodeFeeVaultConfig({
             _recipient: deploy.cfg().sequencerFeeVaultRecipient(),
@@ -126,27 +116,6 @@
         vm.prank(Constants.DEPOSITOR_ACCOUNT);
         l1Block.setConfig(Types.ConfigType.SET_SEQUENCER_FEE_VAULT_CONFIG, abi.encode(sequencerFeeVaultConfig));
     }
-=======
-        // Alter the deployment to use WithdrawalNetwork.L2
-        vm.etch(
-            EIP1967Helper.getImplementation(Predeploys.SEQUENCER_FEE_WALLET),
-            address(
-                DeployUtils.create1({
-                    _name: "SequencerFeeVault",
-                    _args: DeployUtils.encodeConstructor(
-                        abi.encodeCall(
-                            ISequencerFeeVault.__constructor__,
-                            (
-                                deploy.cfg().sequencerFeeVaultRecipient(),
-                                deploy.cfg().sequencerFeeVaultMinimumWithdrawalAmount(),
-                                Types.WithdrawalNetwork.L2
-                            )
-                        )
-                    )
-                })
-            ).code
-        );
->>>>>>> d6bda033
 
     /// @dev Tests that the sequencer fee wallet is correct.
     function test_constructor_succeeds() external view {
