--- conflicted
+++ resolved
@@ -22,12 +22,9 @@
     MessageAlreadyRelayed,
     ReentrantCall,
     TargetCallFailed,
-<<<<<<< HEAD
+    IDependencySet,
+    InvalidChainId,
     InvalidEntrypoint
-=======
-    IDependencySet,
-    InvalidChainId
->>>>>>> 370b77e5
 } from "src/L2/L2ToL2CrossDomainMessenger.sol";
 
 // Interfaces
@@ -147,6 +144,13 @@
         // Ensure that the target contract is not CrossL2Inbox or L2ToL2CrossDomainMessenger
         vm.assume(_target != Predeploys.CROSS_L2_INBOX && _target != Predeploys.L2_TO_L2_CROSS_DOMAIN_MESSENGER);
 
+        // Mock the call over the `isInDependencySet` function to return true
+        vm.mockCall(
+            Predeploys.L1_BLOCK_ATTRIBUTES,
+            abi.encodeCall(IDependencySet.isInDependencySet, (_destination)),
+            abi.encode(true)
+        );
+
         // Get the current message nonce
         uint256 messageNonce = l2ToL2CrossDomainMessenger.messageNonce();
 
@@ -258,7 +262,6 @@
         });
     }
 
-<<<<<<< HEAD
     /// @dev Tests that the `relayMessage` function reverts if called by an address other than the specified entrypoint.
     function testFuzz_relayMessage_wrongEntrypoint_reverts(
         uint256 _source,
@@ -290,7 +293,7 @@
         // Ensure the CrossL2Inbox validates this message
         vm.mockCall({
             callee: Predeploys.CROSS_L2_INBOX,
-            data: abi.encodeCall(CrossL2Inbox.validateMessage, (id, keccak256(sentMessage))),
+            data: abi.encodeCall(ICrossL2Inbox.validateMessage, (id, keccak256(sentMessage))),
             returnData: ""
         });
 
@@ -300,7 +303,8 @@
         // Call
         hoax(_caller, _value);
         l2ToL2CrossDomainMessenger.relayMessage{ value: _value }(id, sentMessage);
-=======
+    }
+
     /// @notice Tests the `sendMessage` function reverts when the `destination` is not in the dependency set.
     function testFuzz_sendMessage_notInDependencySet_reverts(
         uint256 _destination,
@@ -327,7 +331,6 @@
 
         // Call `sendMessage` with a destination that is not in the dependency set to provoke revert
         l2ToL2CrossDomainMessenger.sendMessage(_destination, _target, _message);
->>>>>>> 370b77e5
     }
 
     /// @dev Tests that the `relayMessage` function succeeds and emits the correct RelayedMessage event.
@@ -417,7 +420,7 @@
         // Ensure the CrossL2Inbox validates this message
         vm.mockCall({
             callee: Predeploys.CROSS_L2_INBOX,
-            data: abi.encodeCall(CrossL2Inbox.validateMessage, (id, keccak256(sentMessage))),
+            data: abi.encodeCall(ICrossL2Inbox.validateMessage, (id, keccak256(sentMessage))),
             returnData: ""
         });
 
