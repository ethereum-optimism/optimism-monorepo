--- conflicted
+++ resolved
@@ -14,9 +14,9 @@
     "bindings:go:no-build": "cd ../../op-bindings && make bindings-build",
     "bindings:go": "pnpm clean && pnpm build && pnpm bindings:go:no-build",
     "prebuild": "./scripts/verify-foundry-install.sh",
+    "postbuild": "./scripts/patch.sh",
     "build": "forge build",
     "build:hardhat": "hardhat compile",
-    "postbuild": "./scripts/patch.sh",
     "build:differential": "go build -o ./scripts/differential-testing/differential-testing ./scripts/differential-testing",
     "build:fuzz": "(cd test-case-generator && go build ./cmd/fuzz.go)",
     "deploy:hardhat": "hardhat deploy",
@@ -49,9 +49,8 @@
   },
   "devDependencies": {
     "@typescript-eslint/eslint-plugin": "^6.7.5",
-<<<<<<< HEAD
-    "@typescript-eslint/parser": "^6.7.5",
-    "tsx": "^3.12.7",
+    "@typescript-eslint/parser": "^6.8.0",
+    "tsx": "^3.14.0",
     "typescript": "^5.2.2",
     "ethers": "^5.7.0",
     "@eth-optimism/hardhat-deploy-config": "^0.2.6",
@@ -67,10 +66,5 @@
     "@foundry-rs/easy-foundryup": "^0.1.3",
     "@ethersproject/abstract-provider": "^5.7.0",
     "@ethersproject/abstract-signer": "^5.7.0"
-=======
-    "@typescript-eslint/parser": "^6.8.0",
-    "tsx": "^3.14.0",
-    "typescript": "^5.2.2"
->>>>>>> e0b56fc9
   }
 }