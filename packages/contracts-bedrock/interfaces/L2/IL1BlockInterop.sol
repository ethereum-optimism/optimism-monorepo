--- conflicted
+++ resolved
@@ -1,25 +1,9 @@
 // SPDX-License-Identifier: MIT
 pragma solidity ^0.8.0;
-
-enum ConfigType {
-<<<<<<< HEAD
-    SET_GAS_PAYING_TOKEN
-=======
-    ADD_DEPENDENCY,
-    REMOVE_DEPENDENCY
->>>>>>> 969382a3
-}
 
 interface IL1BlockInterop {
     error NotCrossL2Inbox();
     error NotDepositor();
-
-<<<<<<< HEAD
-    event GasPayingTokenSet(address indexed token, uint8 indexed decimals, bytes32 name, bytes32 symbol);
-=======
-    event DependencyAdded(uint256 indexed chainId);
-    event DependencyRemoved(uint256 indexed chainId);
->>>>>>> 969382a3
 
     function DEPOSITOR_ACCOUNT() external pure returns (address addr_);
     function baseFeeScalar() external view returns (uint32);
