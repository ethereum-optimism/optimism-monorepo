--- conflicted
+++ resolved
@@ -77,7 +77,6 @@
 # TODO(opcm upgrades): unskip the "NMC" tests which fail on the forked upgrade path with "UnexpectedRootClaim" errors.
 prepare-upgrade-env *ARGS : build-go-ffi
   #!/bin/bash
-<<<<<<< HEAD
   if [ ! -z "$FORK_BASE_CHAIN" ]; then
     case "$FORK_BASE_CHAIN" in
       "mainnet")
@@ -95,10 +94,6 @@
   fi
   echo "Running upgrade tests at block $FORK_BLOCK_NUMBER"
   export NO_MATCH_CONTRACTS="OptimismPortal2WithMockERC20_Test|OptimismPortal2_FinalizeWithdrawal_Test|AnchorStateRegistry_*|FaultDisputeGame_Test|PermissionedDisputeGame_Test|FaultDispute_1v1_Actors_Test|DelayedWETH_Hold_Test"
-=======
-  echo "Running upgrade tests at block $pinnedBlockNumber"
-  export FORK_BLOCK_NUMBER=$pinnedBlockNumber
->>>>>>> 30056a98
   export FORK_RPC_URL=$ETH_RPC_URL
   export FORK_TEST=true
   {{ARGS}} \
