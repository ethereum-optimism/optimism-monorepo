--- conflicted
+++ resolved
@@ -1,12 +1,8 @@
 // SPDX-License-Identifier: MIT
 pragma solidity ^0.8.0;
 
-<<<<<<< HEAD
-import { IERC721Enumerable } from "@openzeppelin/contracts/token/ERC721/extensions/IERC721Enumerable.sol";
 import { IL2ERC721Bridge } from "src/L2/interfaces/IL2ERC721Bridge.sol";
 
-=======
->>>>>>> d6bda033
 /// @title IOptimismMintableERC721
 /// @notice Interface for contracts that are compatible with the OptimismMintableERC721 standard.
 ///         Tokens that follow this standard can be easily transferred across the ERC721 bridge.
@@ -70,21 +66,13 @@
 
     function REMOTE_TOKEN() external view returns (address);
 
-<<<<<<< HEAD
     /// @notice Address of the ERC721 bridge on this network.
     function BRIDGE() external view returns (IL2ERC721Bridge);
-=======
-    function BRIDGE() external view returns (address);
->>>>>>> d6bda033
 
     function remoteChainId() external view returns (uint256);
 
     function remoteToken() external view returns (address);
 
-<<<<<<< HEAD
     /// @notice Address of the ERC721 bridge on this network.
     function bridge() external view returns (IL2ERC721Bridge);
-=======
-    function bridge() external view returns (address);
->>>>>>> d6bda033
 }