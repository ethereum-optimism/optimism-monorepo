import assert from 'assert'

import { ethers, Contract } from 'ethers'
import { Provider } from '@ethersproject/abstract-provider'
import { Signer } from '@ethersproject/abstract-signer'
import { sleep } from '@eth-optimism/core-utils'
import { HardhatRuntimeEnvironment } from 'hardhat/types'
import { Deployment, DeployResult } from 'hardhat-deploy/dist/types'
import 'hardhat-deploy'
import '@eth-optimism/hardhat-deploy-config'
import '@nomiclabs/hardhat-ethers'

/**
 * Wrapper around hardhat-deploy with some extra features.
 *
 * @param opts Options for the deployment.
 * @param opts.hre HardhatRuntimeEnvironment.
 * @param opts.contract Name of the contract to deploy.
 * @param opts.name Name to use for the deployment file.
 * @param opts.iface Interface to use for the returned contract.
 * @param opts.args Arguments to pass to the contract constructor.
 * @param opts.postDeployAction Action to perform after the contract is deployed.
 * @returns Deployed contract object.
 */
export const deploy = async ({
  hre,
  name,
  iface,
  args,
  contract,
  postDeployAction,
}: {
  hre: HardhatRuntimeEnvironment
  name: string
  args: any[]
  contract?: string
  iface?: string
  postDeployAction?: (contract: Contract) => Promise<void>
}) => {
  const { deployer } = await hre.getNamedAccounts()

  // Hardhat deploy will usually do this check for us, but currently doesn't also consider
  // external deployments when doing this check. By doing the check ourselves, we also get to
  // consider external deployments. If we already have the deployment, return early.
  let result: Deployment | DeployResult = await hre.deployments.getOrNull(name)
  if (result) {
    console.log(`skipping ${name}, using existing at ${result.address}`)
  } else {
    result = await hre.deployments.deploy(name, {
      contract,
      from: deployer,
      args,
      log: true,
      waitConfirmations: hre.deployConfig.numDeployConfirmations,
    })
  }

  // Always wait for the transaction to be mined, just in case.
  await hre.ethers.provider.waitForTransaction(result.transactionHash)

  // Create the contract object to return.
  const created = asAdvancedContract({
    confirmations: hre.deployConfig.numDeployConfirmations,
    contract: new Contract(
      result.address,
      iface !== undefined
        ? (await hre.ethers.getContractFactory(iface)).interface
        : result.abi,
      hre.ethers.provider.getSigner(deployer)
    ),
  })

  // Run post-deploy actions if necessary.
  if ((result as DeployResult).newlyDeployed) {
    if (postDeployAction) {
      await postDeployAction(created)
    }
  }

  return created
}

/**
 * Returns a version of the contract object which modifies all of the input contract's methods to
 * automatically await transaction receipts and confirmations. Will also throw if we timeout while
 * waiting for a transaction to be included in a block.
 *
 * @param opts Options for the contract.
 * @param opts.hre HardhatRuntimeEnvironment.
 * @param opts.contract Contract to wrap.
 * @returns Wrapped contract object.
 */
export const asAdvancedContract = (opts: {
  contract: Contract
  confirmations?: number
  gasPrice?: number
}): Contract => {
  // Temporarily override Object.defineProperty to bypass ether's object protection.
  const def = Object.defineProperty
  Object.defineProperty = (obj, propName, prop) => {
    prop.writable = true
    return def(obj, propName, prop)
  }

  const contract = new Contract(
    opts.contract.address,
    opts.contract.interface,
    opts.contract.signer || opts.contract.provider
  )

  // Now reset Object.defineProperty
  Object.defineProperty = def
  // Override each function call to also `.wait()` so as to simplify the deploy scripts' syntax.
  for (const fnName of Object.keys(contract.functions)) {
    const fn = contract[fnName].bind(contract)
    ;(contract as any)[fnName] = async (...args: any) => {
      // We want to use the configured gas price but we need to set the gas price to zero if we're
      // triggering a static function.
      let gasPrice = opts.gasPrice
      if (contract.interface.getFunction(fnName).constant) {
        gasPrice = 0
      }
<<<<<<< HEAD
=======

      // Now actually trigger the transaction (or call).
>>>>>>> 400d81fb
      const tx = await fn(...args, {
        gasPrice,
      })

      // Meant for static calls, we don't need to wait for anything, we get the result right away.
      if (typeof tx !== 'object' || typeof tx.wait !== 'function') {
        return tx
      }

<<<<<<< HEAD
      // Special logic for:
      // (1) handling confirmations
      // (2) handling an issue on Kovan specifically where transactions get dropped for no
      //     apparent reason.
      const maxTimeout = 1200
=======
      // Wait for the transaction to be included in a block and wait for the specified number of
      // deployment confirmations.
      const maxTimeout = 120
>>>>>>> 400d81fb
      let timeout = 0
      while (true) {
        await sleep(1000)
        const receipt = await contract.provider.getTransactionReceipt(tx.hash)
        if (receipt === null) {
          timeout++
          if (timeout > maxTimeout) {
            throw new Error('timeout exceeded waiting for txn to be mined')
          }
        } else if (receipt.confirmations >= (opts.confirmations || 0)) {
          return tx
        }
      }
    }
  }

  return contract
}

/**
 * Creates a contract object from a deployed artifact.
 *
 * @param hre HardhatRuntimeEnvironment.
 * @param name Name of the deployed contract to get an object for.
 * @param opts Options for the contract.
 * @param opts.iface Optional interface to use for the contract object.
 * @param opts.signerOrProvider Optional signer or provider to use for the contract object.
 * @returns Contract object.
 */
export const getContractFromArtifact = async (
  hre: HardhatRuntimeEnvironment,
  name: string,
  opts: {
    iface?: string
    signerOrProvider?: Signer | Provider | string
  } = {}
): Promise<ethers.Contract> => {
  const artifact = await hre.deployments.get(name)
  await hre.ethers.provider.waitForTransaction(artifact.receipt.transactionHash)

  // Get the deployed contract's interface.
  let iface = new hre.ethers.utils.Interface(artifact.abi)
  // Override with optional iface name if requested.
  if (opts.iface) {
    const factory = await hre.ethers.getContractFactory(opts.iface)
    iface = factory.interface
  }

  let signerOrProvider: Signer | Provider = hre.ethers.provider
  if (opts.signerOrProvider) {
    if (typeof opts.signerOrProvider === 'string') {
      signerOrProvider = hre.ethers.provider.getSigner(opts.signerOrProvider)
    } else {
      signerOrProvider = opts.signerOrProvider
    }
  }

  return asAdvancedContract({
    confirmations: hre.deployConfig.numDeployConfirmations,
    contract: new hre.ethers.Contract(
      artifact.address,
      iface,
      signerOrProvider
    ),
  })
}

/**
 * Gets multiple contract objects from their respective deployed artifacts.
 *
 * @param hre HardhatRuntimeEnvironment.
 * @param configs Array of contract names and options.
 * @returns Array of contract objects.
 */
export const getContractsFromArtifacts = async (
  hre: HardhatRuntimeEnvironment,
  configs: Array<{
    name: string
    iface?: string
    signerOrProvider?: Signer | Provider | string
  }>
): Promise<ethers.Contract[]> => {
  const contracts = []
  for (const config of configs) {
    contracts.push(await getContractFromArtifact(hre, config.name, config))
  }
  return contracts
}

/**
 * Helper function for asserting that a contract variable is set to the expected value.
 *
 * @param contract Contract object to query.
 * @param variable Name of the variable to query.
 * @param expected Expected value of the variable.
 */
export const assertContractVariable = async (
  contract: ethers.Contract,
  variable: string,
  expected: any
) => {
  // Need to make a copy that doesn't have a signer or we get the error that contracts with
  // signers cannot override the from address.
  const temp = new ethers.Contract(
    contract.address,
    contract.interface,
    contract.provider
  )

  const actual = await temp.callStatic[variable]({
    from: ethers.constants.AddressZero,
  })

  if (ethers.utils.isAddress(expected)) {
    assert(
      actual.toLowerCase() === expected.toLowerCase(),
      `[FATAL] ${variable} is ${actual} but should be ${expected}`
    )
    return
  }

  assert(
    actual === expected || (actual.eq && actual.eq(expected)),
    `[FATAL] ${variable} is ${actual} but should be ${expected}`
  )
}

/**
 * Returns the address for a given deployed contract by name.
 *
 * @param hre HardhatRuntimeEnvironment.
 * @param name Name of the deployed contract.
 * @returns Address of the deployed contract.
 */
export const getDeploymentAddress = async (
  hre: HardhatRuntimeEnvironment,
  name: string
): Promise<string> => {
  const deployment = await hre.deployments.get(name)
  return deployment.address
}<|MERGE_RESOLUTION|>--- conflicted
+++ resolved
@@ -120,11 +120,8 @@
       if (contract.interface.getFunction(fnName).constant) {
         gasPrice = 0
       }
-<<<<<<< HEAD
-=======
 
       // Now actually trigger the transaction (or call).
->>>>>>> 400d81fb
       const tx = await fn(...args, {
         gasPrice,
       })
@@ -134,17 +131,9 @@
         return tx
       }
 
-<<<<<<< HEAD
-      // Special logic for:
-      // (1) handling confirmations
-      // (2) handling an issue on Kovan specifically where transactions get dropped for no
-      //     apparent reason.
-      const maxTimeout = 1200
-=======
       // Wait for the transaction to be included in a block and wait for the specified number of
       // deployment confirmations.
-      const maxTimeout = 120
->>>>>>> 400d81fb
+      const maxTimeout = 1200
       let timeout = 0
       while (true) {
         await sleep(1000)
