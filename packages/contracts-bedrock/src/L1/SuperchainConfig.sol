// SPDX-License-Identifier: MIT
pragma solidity 0.8.15;

// Contracts
import { Initializable } from "@openzeppelin/contracts/proxy/utils/Initializable.sol";

// Libraries
import { Storage } from "src/libraries/Storage.sol";
import { EnumerableSet } from "@openzeppelin/contracts/utils/structs/EnumerableSet.sol";
import { Unauthorized } from "src/libraries/errors/CommonErrors.sol";
import { ISystemConfigInterop } from "interfaces/L1/ISystemConfigInterop.sol";
import { ISharedLockbox } from "interfaces/L1/ISharedLockbox.sol";

// Interfaces
import { ISemver } from "interfaces/universal/ISemver.sol";

/// @custom:proxied true
/// @custom:audit none This contracts is not yet audited.
/// @title SuperchainConfig
/// @notice The SuperchainConfig contract is used to manage configuration of global superchain values.
contract SuperchainConfig is Initializable, ISemver {
    using EnumerableSet for EnumerableSet.UintSet;

    /// @notice Enum representing different types of updates.
    /// @custom:value GUARDIAN            Represents an update to the guardian.
    /// @custom:value UPGRADER            Represents an update to the upgrader.
    enum UpdateType {
        GUARDIAN,
        UPGRADER
    }

    /// @notice Whether or not the Superchain is paused.
    bytes32 public constant PAUSED_SLOT = bytes32(uint256(keccak256("superchainConfig.paused")) - 1);

    /// @notice The address of the guardian, which can pause withdrawals from the System.
    ///         It can only be modified by an upgrade.
    bytes32 public constant GUARDIAN_SLOT = bytes32(uint256(keccak256("superchainConfig.guardian")) - 1);

    /// @notice The address of the upgrader, which can add a chain to the dependency set.
    ///         It can only be modified by an upgrade.
    bytes32 public constant UPGRADER_SLOT = bytes32(uint256(keccak256("superchainConfig.upgrader")) - 1);

    // The Shared Lockbox contract
    ISharedLockbox public immutable SHARED_LOCKBOX;

    /// @notice Emitted when the pause is triggered.
    /// @param identifier A string helping to identify provenance of the pause transaction.
    event Paused(string identifier);

    /// @notice Emitted when the pause is lifted.
    event Unpaused();

    /// @notice Emitted when configuration is updated.
    /// @param updateType Type of update.
    /// @param data       Encoded update data.
    event ConfigUpdate(UpdateType indexed updateType, bytes data);

    /// @notice Emitted when a new chain is added as part of the dependency set.
    /// @param chainId      The chain ID.
    /// @param systemConfig The address of the SystemConfig contract.
    /// @param portal       The address of the OptimismPortal contract.
    event ChainAdded(uint256 indexed chainId, address indexed systemConfig, address indexed portal);

    /// @notice Thrown when the input chain's system config already contains dependencies on its set.
    error ChainAlreadyHasDependencies();

    /// @notice Thrown when the input chain is already added to the dependency set.
    error ChainAlreadyAdded();

    /// @notice Semantic version.
    /// @custom:semver 1.1.1-beta.4
    string public constant version = "1.1.1-beta.4";
<<<<<<< HEAD

    // Mapping from chainId to SystemConfig address
    mapping(uint256 => address) public systemConfigs;

    // Dependency set of chains that are part of the same cluster
    EnumerableSet.UintSet internal _dependencySet;

    /// @notice Constructs the SuperchainConfig contract.
    constructor(address _sharedLockbox) {
        SHARED_LOCKBOX = ISharedLockbox(_sharedLockbox);
=======

    /// @notice Constructs the SuperchainConfig contract.
    constructor() {
>>>>>>> 92513ea8
        _disableInitializers();
    }

    /// @notice Initializer.
    /// @param _guardian    Address of the guardian, can pause the OptimismPortal.
    /// @param _upgrader    Address of the upgrader, can add a chain to the dependency set.
    /// @param _paused      Initial paused status.
<<<<<<< HEAD
    function initialize(address _guardian, address _upgrader, bool _paused) public initializer {
=======
    function initialize(address _guardian, bool _paused) external initializer {
>>>>>>> 92513ea8
        _setGuardian(_guardian);
        _setUpgrader(_upgrader);
        if (_paused) {
            _pause("Initializer paused");
        }
    }

    /// @notice Getter for the guardian address.
    function guardian() public view returns (address guardian_) {
        guardian_ = Storage.getAddress(GUARDIAN_SLOT);
    }

    /// @notice Getter for the upgrader address.
    function upgrader() public view returns (address upgrader_) {
        upgrader_ = Storage.getAddress(UPGRADER_SLOT);
    }

    /// @notice Getter for the current paused status.
    function paused() public view returns (bool paused_) {
        paused_ = Storage.getBool(PAUSED_SLOT);
    }

    /// @notice Pauses withdrawals.
    /// @param _identifier (Optional) A string to identify provenance of the pause transaction.
    function pause(string memory _identifier) external {
        require(msg.sender == guardian(), "SuperchainConfig: only guardian can pause");
        _pause(_identifier);
    }

    /// @notice Pauses withdrawals.
    /// @param _identifier (Optional) A string to identify provenance of the pause transaction.
    function _pause(string memory _identifier) internal {
        Storage.setBool(PAUSED_SLOT, true);
        emit Paused(_identifier);
    }

    /// @notice Unpauses withdrawals.
    function unpause() external {
        require(msg.sender == guardian(), "SuperchainConfig: only guardian can unpause");
        Storage.setBool(PAUSED_SLOT, false);
        emit Unpaused();
    }

    /// @notice Sets the guardian address. This is only callable during initialization, so an upgrade
    ///         will be required to change the guardian.
    /// @param _guardian The new guardian address.
    function _setGuardian(address _guardian) internal {
        Storage.setAddress(GUARDIAN_SLOT, _guardian);
        emit ConfigUpdate(UpdateType.GUARDIAN, abi.encode(_guardian));
    }

    /// @notice Sets the upgrader address. This is only callable during initialization, so an upgrade
    ///         will be required to change the upgrader.
    /// @param _upgrader The new upgrader address.
    function _setUpgrader(address _upgrader) internal {
        Storage.setAddress(UPGRADER_SLOT, _upgrader);
        emit ConfigUpdate(UpdateType.UPGRADER, abi.encode(_upgrader));
    }

    /// @notice Adds a new chain to the dependency set.
    ///         Adds the new chain as a dependency for all existing chains in the dependency set, and vice versa. It
    ///         also stores the SystemConfig address of it, and authorizes the OptimismPortal on the SharedLockbox.
    /// @param _chainId     The chain ID.
    /// @param _systemConfig The SystemConfig contract address of the chain to add.
    function addChain(uint256 _chainId, address _systemConfig) external {
        if (msg.sender != upgrader()) revert Unauthorized();
        if (ISystemConfigInterop(_systemConfig).dependencyCounter() != 0) revert ChainAlreadyHasDependencies();

        // Add to the dependency set and check it is not already added (`add()` returns false if it already exists)
        if (!_dependencySet.add(_chainId)) revert ChainAlreadyAdded();

        systemConfigs[_chainId] = _systemConfig;

        // Loop through the dependency set and update the dependency for each chain. Using length - 1 to exclude the
        // current chain from the loop.
        for (uint256 i; i < _dependencySet.length() - 1; i++) {
            uint256 currentId = _dependencySet.at(i);

            // Add the new chain as dependency for the current chain on the loop
            ISystemConfigInterop(systemConfigs[currentId]).addDependency(_chainId);

            // Add the current chain on the loop as dependency for the new chain
            ISystemConfigInterop(_systemConfig).addDependency(currentId);
        }

        // Authorize the portal on the shared lockbox
        address portal = ISystemConfigInterop(_systemConfig).optimismPortal();
        SHARED_LOCKBOX.authorizePortal(portal);

        emit ChainAdded(_chainId, _systemConfig, portal);
    }

    /// @notice Checks if a chain is part or not of the dependency set.
    /// @param _chainId The chain ID to check for.
    function isInDependencySet(uint256 _chainId) public view returns (bool) {
        return _dependencySet.contains(_chainId);
    }

    /// @notice Getter for the chain ids list on the dependency set.
    function dependencySet() external view returns (uint256[] memory) {
        return _dependencySet.values();
    }
}<|MERGE_RESOLUTION|>--- conflicted
+++ resolved
@@ -70,7 +70,6 @@
     /// @notice Semantic version.
     /// @custom:semver 1.1.1-beta.4
     string public constant version = "1.1.1-beta.4";
-<<<<<<< HEAD
 
     // Mapping from chainId to SystemConfig address
     mapping(uint256 => address) public systemConfigs;
@@ -81,11 +80,6 @@
     /// @notice Constructs the SuperchainConfig contract.
     constructor(address _sharedLockbox) {
         SHARED_LOCKBOX = ISharedLockbox(_sharedLockbox);
-=======
-
-    /// @notice Constructs the SuperchainConfig contract.
-    constructor() {
->>>>>>> 92513ea8
         _disableInitializers();
     }
 
@@ -93,11 +87,7 @@
     /// @param _guardian    Address of the guardian, can pause the OptimismPortal.
     /// @param _upgrader    Address of the upgrader, can add a chain to the dependency set.
     /// @param _paused      Initial paused status.
-<<<<<<< HEAD
-    function initialize(address _guardian, address _upgrader, bool _paused) public initializer {
-=======
-    function initialize(address _guardian, bool _paused) external initializer {
->>>>>>> 92513ea8
+    function initialize(address _guardian, address _upgrader, bool _paused) external initializer {
         _setGuardian(_guardian);
         _setUpgrader(_upgrader);
         if (_paused) {
