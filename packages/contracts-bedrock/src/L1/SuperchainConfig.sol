--- conflicted
+++ resolved
@@ -8,8 +8,8 @@
 import { Storage } from "src/libraries/Storage.sol";
 import { EnumerableSet } from "@openzeppelin/contracts/utils/structs/EnumerableSet.sol";
 import { Unauthorized } from "src/libraries/errors/CommonErrors.sol";
-import { ISystemConfigInterop } from "src/L1/interfaces/ISystemConfigInterop.sol";
-import { ISharedLockbox } from "src/L1/interfaces/ISharedLockbox.sol";
+import { ISystemConfigInterop } from "interfaces/L1/ISystemConfigInterop.sol";
+import { ISharedLockbox } from "interfaces/L1/ISharedLockbox.sol";
 
 // Interfaces
 import { ISemver } from "interfaces/universal/ISemver.sol";
@@ -64,15 +64,12 @@
     /// @notice Semantic version.
     /// @custom:semver 1.1.1-beta.3
     string public constant version = "1.1.1-beta.3";
-<<<<<<< HEAD
 
     // Mapping from chainId to SystemConfig address
     mapping(uint256 => address) public systemConfigs;
 
     // Dependency set of chains that are part of the same cluster
     EnumerableSet.UintSet internal _dependencySet;
-=======
->>>>>>> a47441c8
 
     /// @notice Constructs the SuperchainConfig contract.
     constructor(address _sharedLockbox) {
