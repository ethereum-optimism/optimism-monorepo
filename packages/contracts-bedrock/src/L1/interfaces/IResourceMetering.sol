--- conflicted
+++ resolved
@@ -21,11 +21,7 @@
 
     event Initialized(uint8 version);
 
-<<<<<<< HEAD
-    function params() external view returns (uint128 prevBaseFee, uint64 prevBoughtGas, uint64 prevBlockNum);
+    function params() external view returns (uint128 prevBaseFee, uint64 prevBoughtGas, uint64 prevBlockNum); // nosemgrep
 
     function __constructor__() external;
-=======
-    function params() external view returns (uint128 prevBaseFee, uint64 prevBoughtGas, uint64 prevBlockNum); // nosemgrep
->>>>>>> e2599c60
 }