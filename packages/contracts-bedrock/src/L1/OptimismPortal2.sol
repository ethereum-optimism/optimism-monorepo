// SPDX-License-Identifier: MIT
pragma solidity 0.8.15;

// Contracts
import { Initializable } from "@openzeppelin/contracts/proxy/utils/Initializable.sol";
import { ResourceMetering } from "src/L1/ResourceMetering.sol";

// Libraries
import { SafeERC20 } from "@openzeppelin/contracts/token/ERC20/utils/SafeERC20.sol";
import { SafeCall } from "src/libraries/SafeCall.sol";
import { Constants } from "src/libraries/Constants.sol";
import { Types } from "src/libraries/Types.sol";
import { Hashing } from "src/libraries/Hashing.sol";
import { SecureMerkleTrie } from "src/libraries/trie/SecureMerkleTrie.sol";
import { Predeploys } from "src/libraries/Predeploys.sol";
import { AddressAliasHelper } from "src/vendor/AddressAliasHelper.sol";
import {
    BadTarget,
    LargeCalldata,
    SmallGasLimit,
    TransferFailed,
    OnlyCustomGasToken,
    NoValue,
    Unauthorized,
    CallPaused,
    GasEstimation,
    NonReentrant,
    InvalidProof,
    InvalidGameType,
    InvalidDisputeGame,
    InvalidMerkleProof,
    Blacklisted,
    Unproven,
    ProposalNotValidated,
    AlreadyFinalized
} from "src/libraries/PortalErrors.sol";
import { GameStatus, GameType, Claim, Timestamp } from "src/dispute/lib/Types.sol";

// Interfaces
import { IERC20 } from "@openzeppelin/contracts/token/ERC20/IERC20.sol";
import { ISemver } from "interfaces/universal/ISemver.sol";
import { ISystemConfig } from "interfaces/L1/ISystemConfig.sol";
import { IResourceMetering } from "interfaces/L1/IResourceMetering.sol";
import { ISuperchainConfig } from "interfaces/L1/ISuperchainConfig.sol";
import { IDisputeGameFactory } from "interfaces/dispute/IDisputeGameFactory.sol";
import { IDisputeGame } from "interfaces/dispute/IDisputeGame.sol";
import { IL1Block } from "interfaces/L2/IL1Block.sol";
import { ISharedLockbox } from "interfaces/L1/ISharedLockbox.sol";

/// @custom:proxied true
/// @title OptimismPortal2
/// @notice The OptimismPortal is a low-level contract responsible for passing messages between L1
///         and L2. Messages sent directly to the OptimismPortal have no form of replayability.
///         Users are encouraged to use the L1CrossDomainMessenger for a higher-level interface.
contract OptimismPortal2 is Initializable, ResourceMetering, ISemver {
    /// @notice Allows for interactions with non standard ERC20 tokens.
    using SafeERC20 for IERC20;

    /// @notice Represents a proven withdrawal.
    /// @custom:field disputeGameProxy The address of the dispute game proxy that the withdrawal was proven against.
    /// @custom:field timestamp        Timestamp at whcih the withdrawal was proven.
    struct ProvenWithdrawal {
        IDisputeGame disputeGameProxy;
        uint64 timestamp;
    }

    /// @notice The delay between when a withdrawal transaction is proven and when it may be finalized.
    uint256 internal immutable PROOF_MATURITY_DELAY_SECONDS;

    /// @notice The delay between when a dispute game is resolved and when a withdrawal proven against it may be
    ///         finalized.
    uint256 internal immutable DISPUTE_GAME_FINALITY_DELAY_SECONDS;

    /// @notice Version of the deposit event.
    uint256 internal constant DEPOSIT_VERSION = 0;

    /// @notice The L2 gas limit set when eth is deposited using the receive() function.
    uint64 internal constant RECEIVE_DEFAULT_GAS_LIMIT = 100_000;

    /// @notice The L2 gas limit for system deposit transactions that are initiated from L1.
    uint32 internal constant SYSTEM_DEPOSIT_GAS_LIMIT = 200_000;

    /// @notice Address of the L2 account which initiated a withdrawal in this transaction.
    ///         If the of this variable is the default L2 sender address, then we are NOT inside of
    ///         a call to finalizeWithdrawalTransaction.
    address public l2Sender;

    /// @notice A list of withdrawal hashes which have been successfully finalized.
    mapping(bytes32 => bool) public finalizedWithdrawals;

    /// @custom:legacy
    /// @custom:spacer provenWithdrawals
    /// @notice Spacer taking up the legacy `provenWithdrawals` mapping slot.
    bytes32 private spacer_52_0_32;

    /// @custom:legacy
    /// @custom:spacer paused
    /// @notice Spacer for backwards compatibility.
    bool private spacer_53_0_1;

    /// @notice Contract of the Superchain Config.
    ISuperchainConfig public superchainConfig;

    /// @custom:legacy
    /// @custom:spacer l2Oracle
    /// @notice Spacer taking up the legacy `l2Oracle` address slot.
    address private spacer_54_0_20;

    /// @notice Contract of the SystemConfig.
    /// @custom:network-specific
    ISystemConfig public systemConfig;

    /// @notice Address of the DisputeGameFactory.
    /// @custom:network-specific
    IDisputeGameFactory public disputeGameFactory;

    /// @notice A mapping of withdrawal hashes to proof submitters to `ProvenWithdrawal` data.
    mapping(bytes32 => mapping(address => ProvenWithdrawal)) public provenWithdrawals;

    /// @notice A mapping of dispute game addresses to whether or not they are blacklisted.
    mapping(IDisputeGame => bool) public disputeGameBlacklist;

    /// @notice The game type that the OptimismPortal consults for output proposals.
    GameType public respectedGameType;

    /// @notice The timestamp at which the respected game type was last updated.
    uint64 public respectedGameTypeUpdatedAt;

    /// @notice Mapping of withdrawal hashes to addresses that have submitted a proof for the
    ///         withdrawal. Original OptimismPortal contract only allowed one proof to be submitted
    ///         for any given withdrawal hash. Fault Proofs version of this contract must allow
    ///         multiple proofs for the same withdrawal hash to prevent a malicious user from
    ///         blocking other withdrawals by proving them against invalid proposals. Submitters
    ///         are tracked in an array to simplify the off-chain process of determining which
    ///         proof submission should be used when finalizing a withdrawal.
    mapping(bytes32 => address[]) public proofSubmitters;

    /// @notice Represents the amount of native asset minted in L2. This may not
    ///         be 100% accurate due to the ability to send ether to the contract
    ///         without triggering a deposit transaction. It also is used to prevent
    ///         overflows for L2 account balances when custom gas tokens are used.
    ///         It is not safe to trust `ERC20.balanceOf` as it may lie.
    uint256 internal _balance;

    /// @notice Emitted when a transaction is deposited from L1 to L2.
    ///         The parameters of this event are read by the rollup node and used to derive deposit
    ///         transactions on L2.
    /// @param from       Address that triggered the deposit transaction.
    /// @param to         Address that the deposit transaction is directed to.
    /// @param version    Version of this deposit transaction event.
    /// @param opaqueData ABI encoded deposit data to be parsed off-chain.
    event TransactionDeposited(address indexed from, address indexed to, uint256 indexed version, bytes opaqueData);

    /// @notice Emitted when a withdrawal transaction is proven.
    /// @param withdrawalHash Hash of the withdrawal transaction.
    /// @param from           Address that triggered the withdrawal transaction.
    /// @param to             Address that the withdrawal transaction is directed to.
    event WithdrawalProven(bytes32 indexed withdrawalHash, address indexed from, address indexed to);

    /// @notice Emitted when a withdrawal transaction is proven. Exists as a separate event to allow for backwards
    ///         compatibility for tooling that observes the `WithdrawalProven` event.
    /// @param withdrawalHash Hash of the withdrawal transaction.
    /// @param proofSubmitter Address of the proof submitter.
    event WithdrawalProvenExtension1(bytes32 indexed withdrawalHash, address indexed proofSubmitter);

    /// @notice Emitted when a withdrawal transaction is finalized.
    /// @param withdrawalHash Hash of the withdrawal transaction.
    /// @param success        Whether the withdrawal transaction was successful.
    event WithdrawalFinalized(bytes32 indexed withdrawalHash, bool success);

    /// @notice Emitted when a dispute game is blacklisted by the Guardian.
    /// @param disputeGame Address of the dispute game that was blacklisted.
    event DisputeGameBlacklisted(IDisputeGame indexed disputeGame);

    /// @notice Emitted when the Guardian changes the respected game type in the portal.
    /// @param newGameType The new respected game type.
    /// @param updatedAt   The timestamp at which the respected game type was updated.
    event RespectedGameTypeSet(GameType indexed newGameType, Timestamp indexed updatedAt);

    /// @notice Reverts when paused.
    function _whenNotPaused() internal view {
        if (paused()) revert CallPaused();
    }

    /// @notice Semantic version.
<<<<<<< HEAD
    /// @custom:semver 3.11.0-beta.8
    function version() public pure virtual returns (string memory) {
        return "3.11.0-beta.8";
=======
    /// @custom:semver 3.11.0-beta.9
    function version() public pure virtual returns (string memory) {
        return "3.11.0-beta.9";
>>>>>>> 92513ea8
    }

    /// @notice Constructs the OptimismPortal contract.
    constructor(uint256 _proofMaturityDelaySeconds, uint256 _disputeGameFinalityDelaySeconds) {
        PROOF_MATURITY_DELAY_SECONDS = _proofMaturityDelaySeconds;
        DISPUTE_GAME_FINALITY_DELAY_SECONDS = _disputeGameFinalityDelaySeconds;

        _disableInitializers();
    }

    /// @notice Initializer.
    /// @param _disputeGameFactory Contract of the DisputeGameFactory.
    /// @param _systemConfig Contract of the SystemConfig.
    /// @param _superchainConfig Contract of the SuperchainConfig.
    function initialize(
        IDisputeGameFactory _disputeGameFactory,
        ISystemConfig _systemConfig,
        ISuperchainConfig _superchainConfig,
        GameType _initialRespectedGameType
    )
        external
        initializer
    {
        disputeGameFactory = _disputeGameFactory;
        systemConfig = _systemConfig;
        superchainConfig = _superchainConfig;

        // Set the `l2Sender` slot, only if it is currently empty. This signals the first initialization of the
        // contract.
        if (l2Sender == address(0)) {
            l2Sender = Constants.DEFAULT_L2_SENDER;

            // Set the `respectedGameTypeUpdatedAt` timestamp, to ignore all games of the respected type prior
            // to this operation.
            respectedGameTypeUpdatedAt = uint64(block.timestamp);

            // Set the initial respected game type
            respectedGameType = _initialRespectedGameType;
        }

        __ResourceMetering_init();
    }

    /// @notice Getter for the balance of the contract.
    function balance() public view returns (uint256) {
        (address token,) = gasPayingToken();
        if (token == Constants.ETHER) {
            return address(this).balance;
        } else {
            return _balance;
        }
    }

    /// @notice Returns the `_token` balance of the `_account`.
    /// @param _token   Address of the token to check the balance of.
    /// @param _account The address of the account to query the balance for.
    function _balanceOf(address _token, address _account) internal view returns (uint256) {
        return IERC20(_token).balanceOf(_account);
    }

    /// @notice Getter function for the address of the guardian.
    ///         Public getter is legacy and will be removed in the future. Use `SuperchainConfig.guardian()` instead.
    /// @return Address of the guardian.
    /// @custom:legacy
    function guardian() public view returns (address) {
        return superchainConfig.guardian();
    }

    /// @notice Getter for the current paused status.
    function paused() public view returns (bool) {
        return superchainConfig.paused();
    }

    /// @notice Getter for the proof maturity delay.
    function proofMaturityDelaySeconds() public view returns (uint256) {
        return PROOF_MATURITY_DELAY_SECONDS;
    }

    /// @notice Getter for the dispute game finality delay.
    function disputeGameFinalityDelaySeconds() public view returns (uint256) {
        return DISPUTE_GAME_FINALITY_DELAY_SECONDS;
    }

    /// @notice Getter for the address of the shared lockbox.
    function sharedLockbox() public view returns (ISharedLockbox) {
        return superchainConfig.SHARED_LOCKBOX();
    }

    /// @notice Computes the minimum gas limit for a deposit.
    ///         The minimum gas limit linearly increases based on the size of the calldata.
    ///         This is to prevent users from creating L2 resource usage without paying for it.
    ///         This function can be used when interacting with the portal to ensure forwards
    ///         compatibility.
    /// @param _byteCount Number of bytes in the calldata.
    /// @return The minimum gas limit for a deposit.
    function minimumGasLimit(uint64 _byteCount) public pure returns (uint64) {
        return _byteCount * 16 + 21000;
    }

    /// @notice Accepts value so that users can send ETH directly to this contract and have the
    ///         funds be deposited to their address on L2. This is intended as a convenience
    ///         function for EOAs. Contracts should call the depositTransaction() function directly
    ///         otherwise any deposited funds will be lost due to address aliasing.
    receive() external payable {
        depositTransaction(msg.sender, msg.value, RECEIVE_DEFAULT_GAS_LIMIT, false, bytes(""));
    }

    /// @notice Accepts ETH value without triggering a deposit to L2.
    function donateETH() external payable {
        // Intentionally empty.
    }

    /// @notice Returns the gas paying token and its decimals.
    function gasPayingToken() internal view returns (address addr_, uint8 decimals_) {
        (addr_, decimals_) = systemConfig.gasPayingToken();
    }

    /// @notice Getter for the resource config.
    ///         Used internally by the ResourceMetering contract.
    ///         The SystemConfig is the source of truth for the resource config.
    /// @return config_ ResourceMetering ResourceConfig
    function _resourceConfig() internal view override returns (ResourceMetering.ResourceConfig memory config_) {
        IResourceMetering.ResourceConfig memory config = systemConfig.resourceConfig();
        assembly ("memory-safe") {
            config_ := config
        }
    }

    /// @notice Proves a withdrawal transaction.
    /// @param _tx               Withdrawal transaction to finalize.
    /// @param _disputeGameIndex Index of the dispute game to prove the withdrawal against.
    /// @param _outputRootProof  Inclusion proof of the L2ToL1MessagePasser contract's storage root.
    /// @param _withdrawalProof  Inclusion proof of the withdrawal in L2ToL1MessagePasser contract.
    function proveWithdrawalTransaction(
        Types.WithdrawalTransaction memory _tx,
        uint256 _disputeGameIndex,
        Types.OutputRootProof calldata _outputRootProof,
        bytes[] calldata _withdrawalProof
    )
        external
    {
        _whenNotPaused();

        // Prevent users from creating a deposit transaction where this address is the message
        // sender on L2. Because this is checked here, we do not need to check again in
        // `finalizeWithdrawalTransaction`.
        if (_tx.target == address(this)) revert BadTarget();

        // Fetch the dispute game proxy from the `DisputeGameFactory` contract.
        (GameType gameType,, IDisputeGame gameProxy) = disputeGameFactory.gameAtIndex(_disputeGameIndex);
        Claim outputRoot = gameProxy.rootClaim();

        // The game type of the dispute game must be the respected game type.
        if (gameType.raw() != respectedGameType.raw()) revert InvalidGameType();

        // Verify that the output root can be generated with the elements in the proof.
        if (outputRoot.raw() != Hashing.hashOutputRootProof(_outputRootProof)) revert InvalidProof();

        // Load the ProvenWithdrawal into memory, using the withdrawal hash as a unique identifier.
        bytes32 withdrawalHash = Hashing.hashWithdrawal(_tx);

        // We do not allow for proving withdrawals against dispute games that have resolved against the favor
        // of the root claim.
        if (gameProxy.status() == GameStatus.CHALLENGER_WINS) revert InvalidDisputeGame();

        // Compute the storage slot of the withdrawal hash in the L2ToL1MessagePasser contract.
        // Refer to the Solidity documentation for more information on how storage layouts are
        // computed for mappings.
        bytes32 storageKey = keccak256(
            abi.encode(
                withdrawalHash,
                uint256(0) // The withdrawals mapping is at the first slot in the layout.
            )
        );

        // Verify that the hash of this withdrawal was stored in the L2toL1MessagePasser contract
        // on L2. If this is true, under the assumption that the SecureMerkleTrie does not have
        // bugs, then we know that this withdrawal was actually triggered on L2 and can therefore
        // be relayed on L1.
        if (
            SecureMerkleTrie.verifyInclusionProof({
                _key: abi.encode(storageKey),
                _value: hex"01",
                _proof: _withdrawalProof,
                _root: _outputRootProof.messagePasserStorageRoot
            }) == false
        ) revert InvalidMerkleProof();

        // Designate the withdrawalHash as proven by storing the `disputeGameProxy` & `timestamp` in the
        // `provenWithdrawals` mapping. A `withdrawalHash` can only be proven once unless the dispute game it proved
        // against resolves against the favor of the root claim.
        provenWithdrawals[withdrawalHash][msg.sender] =
            ProvenWithdrawal({ disputeGameProxy: gameProxy, timestamp: uint64(block.timestamp) });

        // Emit a `WithdrawalProven` event.
        emit WithdrawalProven(withdrawalHash, _tx.sender, _tx.target);
        // Emit a `WithdrawalProvenExtension1` event.
        emit WithdrawalProvenExtension1(withdrawalHash, msg.sender);

        // Add the proof submitter to the list of proof submitters for this withdrawal hash.
        proofSubmitters[withdrawalHash].push(msg.sender);
    }

    /// @notice Finalizes a withdrawal transaction.
    /// @param _tx Withdrawal transaction to finalize.
    function finalizeWithdrawalTransaction(Types.WithdrawalTransaction memory _tx) external {
        _whenNotPaused();
        finalizeWithdrawalTransactionExternalProof(_tx, msg.sender);
    }

    /// @notice Finalizes a withdrawal transaction, using an external proof submitter.
    /// @param _tx Withdrawal transaction to finalize.
    /// @param _proofSubmitter Address of the proof submitter.
    function finalizeWithdrawalTransactionExternalProof(
        Types.WithdrawalTransaction memory _tx,
        address _proofSubmitter
    )
        public
    {
        _whenNotPaused();

        // Make sure that the l2Sender has not yet been set. The l2Sender is set to a value other
        // than the default value when a withdrawal transaction is being finalized. This check is
        // a defacto reentrancy guard.
        if (l2Sender != Constants.DEFAULT_L2_SENDER) revert NonReentrant();

        // Compute the withdrawal hash.
        bytes32 withdrawalHash = Hashing.hashWithdrawal(_tx);

        // Check that the withdrawal can be finalized.
        checkWithdrawal(withdrawalHash, _proofSubmitter);

        // Mark the withdrawal as finalized so it can't be replayed.
        finalizedWithdrawals[withdrawalHash] = true;

        // Set the l2Sender so contracts know who triggered this withdrawal on L2.
        l2Sender = _tx.sender;

        bool success;
        (address token,) = gasPayingToken();
        if (token == Constants.ETHER) {
            // Unlock and receive the ETH from the shared lockbox.
            if (_tx.value != 0) sharedLockbox().unlockETH(_tx.value);

            // Trigger the call to the target contract. We use a custom low level method
            // SafeCall.callWithMinGas to ensure two key properties
            //   1. Target contracts cannot force this call to run out of gas by returning a very large
            //      amount of data (and this is OK because we don't care about the returndata here).
            //   2. The amount of gas provided to the execution context of the target is at least the
            //      gas limit specified by the user. If there is not enough gas in the current context
            //      to accomplish this, `callWithMinGas` will revert.
            success = SafeCall.callWithMinGas(_tx.target, _tx.gasLimit, _tx.value, _tx.data);
        } else {
            // Cannot call the token contract directly from the portal. This would allow an attacker
            // to call approve from a withdrawal and drain the balance of the portal.
            if (_tx.target == token) revert BadTarget();

            // Only transfer value when a non zero value is specified. This saves gas in the case of
            // using the standard bridge or arbitrary message passing.
            if (_tx.value != 0) {
                // Update the contracts internal accounting of the amount of native asset in L2.
                _balance -= _tx.value;

                // Read the balance of the target contract before the transfer so the consistency
                // of the transfer can be checked afterwards.
                uint256 startBalance = _balanceOf(token, address(this));

                // Transfer the ERC20 balance to the target, accounting for non standard ERC20
                // implementations that may not return a boolean. This reverts if the low level
                // call is not successful.
                IERC20(token).safeTransfer({ to: _tx.target, value: _tx.value });

                // The balance must be transferred exactly.
                if (_balanceOf(token, address(this)) != startBalance - _tx.value) {
                    revert TransferFailed();
                }
            }

            // Make a call to the target contract only if there is calldata.
            if (_tx.data.length != 0) {
                success = SafeCall.callWithMinGas(_tx.target, _tx.gasLimit, 0, _tx.data);
            } else {
                success = true;
            }
        }

        // Reset the l2Sender back to the default value.
        l2Sender = Constants.DEFAULT_L2_SENDER;

        // All withdrawals are immediately finalized. Replayability can
        // be achieved through contracts built on top of this contract
        emit WithdrawalFinalized(withdrawalHash, success);

        // Reverting here is useful for determining the exact gas cost to successfully execute the
        // sub call to the target contract if the minimum gas limit specified by the user would not
        // be sufficient to execute the sub call.
        if (!success && tx.origin == Constants.ESTIMATION_ADDRESS) {
            revert GasEstimation();
        }
    }

    /// @notice Entrypoint to depositing an ERC20 token as a custom gas token.
    ///         This function depends on a well formed ERC20 token. There are only
    ///         so many checks that can be done on chain for this so it is assumed
    ///         that chain operators will deploy chains with well formed ERC20 tokens.
    /// @param _to         Target address on L2.
    /// @param _mint       Units of ERC20 token to deposit into L2.
    /// @param _value      Units of ERC20 token to send on L2 to the recipient.
    /// @param _gasLimit   Amount of L2 gas to purchase by burning gas on L1.
    /// @param _isCreation Whether or not the transaction is a contract creation.
    /// @param _data       Data to trigger the recipient with.
    function depositERC20Transaction(
        address _to,
        uint256 _mint,
        uint256 _value,
        uint64 _gasLimit,
        bool _isCreation,
        bytes memory _data
    )
        public
        metered(_gasLimit)
    {
        // Can only be called if an ERC20 token is used for gas paying on L2
        (address token,) = gasPayingToken();
        if (token == Constants.ETHER) revert OnlyCustomGasToken();

        // Gives overflow protection for L2 account balances.
        _balance += _mint;

        // Get the balance of the portal before the transfer.
        uint256 startBalance = _balanceOf(token, address(this));

        // Take ownership of the token. It is assumed that the user has given the portal an approval.
        IERC20(token).safeTransferFrom({ from: msg.sender, to: address(this), value: _mint });

        // Double check that the portal now has the exact amount of token.
        if (_balanceOf(token, address(this)) != startBalance + _mint) {
            revert TransferFailed();
        }

        _depositTransaction({
            _to: _to,
            _mint: _mint,
            _value: _value,
            _gasLimit: _gasLimit,
            _isCreation: _isCreation,
            _data: _data
        });
    }

    /// @notice Accepts deposits of ETH and data, and emits a TransactionDeposited event for use in
    ///         deriving deposit transactions. Note that if a deposit is made by a contract, its
    ///         address will be aliased when retrieved using `tx.origin` or `msg.sender`. Consider
    ///         using the CrossDomainMessenger contracts for a simpler developer experience.
    /// @param _to         Target address on L2.
    /// @param _value      ETH value to send to the recipient.
    /// @param _gasLimit   Amount of L2 gas to purchase by burning gas on L1.
    /// @param _isCreation Whether or not the transaction is a contract creation.
    /// @param _data       Data to trigger the recipient with.
    function depositTransaction(
        address _to,
        uint256 _value,
        uint64 _gasLimit,
        bool _isCreation,
        bytes memory _data
    )
        public
        payable
        metered(_gasLimit)
    {
        (address token,) = gasPayingToken();
        if (token != Constants.ETHER && msg.value != 0) revert NoValue();

        if (token == Constants.ETHER && msg.value != 0) {
            // Lock the ETH in the shared lockbox.
            sharedLockbox().lockETH{ value: msg.value }();
        }

        _depositTransaction({
            _to: _to,
            _mint: msg.value,
            _value: _value,
            _gasLimit: _gasLimit,
            _isCreation: _isCreation,
            _data: _data
        });
    }

    /// @notice Common logic for creating deposit transactions.
    /// @param _to         Target address on L2.
    /// @param _mint       Units of asset to deposit into L2.
    /// @param _value      Units of asset to send on L2 to the recipient.
    /// @param _gasLimit   Amount of L2 gas to purchase by burning gas on L1.
    /// @param _isCreation Whether or not the transaction is a contract creation.
    /// @param _data       Data to trigger the recipient with.
    function _depositTransaction(
        address _to,
        uint256 _mint,
        uint256 _value,
        uint64 _gasLimit,
        bool _isCreation,
        bytes memory _data
    )
        internal
    {
        // Just to be safe, make sure that people specify address(0) as the target when doing
        // contract creations.
        if (_isCreation && _to != address(0)) revert BadTarget();

        // Prevent depositing transactions that have too small of a gas limit. Users should pay
        // more for more resource usage.
        if (_gasLimit < minimumGasLimit(uint64(_data.length))) revert SmallGasLimit();

        // Prevent the creation of deposit transactions that have too much calldata. This gives an
        // upper limit on the size of unsafe blocks over the p2p network. 120kb is chosen to ensure
        // that the transaction can fit into the p2p network policy of 128kb even though deposit
        // transactions are not gossipped over the p2p network.
        if (_data.length > 120_000) revert LargeCalldata();

        // Transform the from-address to its alias if the caller is a contract.
        address from = msg.sender;
        if (msg.sender != tx.origin) {
            from = AddressAliasHelper.applyL1ToL2Alias(msg.sender);
        }

        // Compute the opaque data that will be emitted as part of the TransactionDeposited event.
        // We use opaque data so that we can update the TransactionDeposited event in the future
        // without breaking the current interface.
        bytes memory opaqueData = abi.encodePacked(_mint, _value, _gasLimit, _isCreation, _data);

        // Emit a TransactionDeposited event so that the rollup node can derive a deposit
        // transaction for this deposit.
        emit TransactionDeposited(from, _to, DEPOSIT_VERSION, opaqueData);
    }

    /// @notice Sets the gas paying token for the L2 system. This token is used as the
    ///         L2 native asset. Only the SystemConfig contract can call this function.
    function setGasPayingToken(address _token, uint8 _decimals, bytes32 _name, bytes32 _symbol) external {
        if (msg.sender != address(systemConfig)) revert Unauthorized();

        // Set L2 deposit gas as used without paying burning gas. Ensures that deposits cannot use too much L2 gas.
        // This value must be large enough to cover the cost of calling `L1Block.setGasPayingToken`.
        useGas(SYSTEM_DEPOSIT_GAS_LIMIT);

        // Emit the special deposit transaction directly that sets the gas paying
        // token in the L1Block predeploy contract.
        emit TransactionDeposited(
            Constants.DEPOSITOR_ACCOUNT,
            Predeploys.L1_BLOCK_ATTRIBUTES,
            DEPOSIT_VERSION,
            abi.encodePacked(
                uint256(0), // mint
                uint256(0), // value
                uint64(SYSTEM_DEPOSIT_GAS_LIMIT), // gasLimit
                false, // isCreation,
                abi.encodeCall(IL1Block.setGasPayingToken, (_token, _decimals, _name, _symbol))
            )
        );
    }

    /// @notice Blacklists a dispute game. Should only be used in the event that a dispute game resolves incorrectly.
    /// @param _disputeGame Dispute game to blacklist.
    function blacklistDisputeGame(IDisputeGame _disputeGame) external {
        if (msg.sender != guardian()) revert Unauthorized();
        disputeGameBlacklist[_disputeGame] = true;
        emit DisputeGameBlacklisted(_disputeGame);
    }

    /// @notice Sets the respected game type. Changing this value can alter the security properties of the system,
    ///         depending on the new game's behavior.
    /// @param _gameType The game type to consult for output proposals.
    function setRespectedGameType(GameType _gameType) external {
        if (msg.sender != guardian()) revert Unauthorized();
        respectedGameType = _gameType;
        respectedGameTypeUpdatedAt = uint64(block.timestamp);
        emit RespectedGameTypeSet(_gameType, Timestamp.wrap(respectedGameTypeUpdatedAt));
    }

    /// @notice Checks if a withdrawal can be finalized. This function will revert if the withdrawal cannot be
    ///         finalized, and otherwise has no side-effects.
    /// @param _withdrawalHash Hash of the withdrawal to check.
    /// @param _proofSubmitter The submitter of the proof for the withdrawal hash
    function checkWithdrawal(bytes32 _withdrawalHash, address _proofSubmitter) public view {
        ProvenWithdrawal memory provenWithdrawal = provenWithdrawals[_withdrawalHash][_proofSubmitter];
        IDisputeGame disputeGameProxy = provenWithdrawal.disputeGameProxy;

        // The dispute game must not be blacklisted.
        if (disputeGameBlacklist[disputeGameProxy]) revert Blacklisted();

        // A withdrawal can only be finalized if it has been proven. We know that a withdrawal has
        // been proven at least once when its timestamp is non-zero. Unproven withdrawals will have
        // a timestamp of zero.
        if (provenWithdrawal.timestamp == 0) revert Unproven();

        uint64 createdAt = disputeGameProxy.createdAt().raw();

        // As a sanity check, we make sure that the proven withdrawal's timestamp is greater than
        // starting timestamp inside the Dispute Game. Not strictly necessary but extra layer of
        // safety against weird bugs in the proving step.
        require(
            provenWithdrawal.timestamp > createdAt,
            "OptimismPortal: withdrawal timestamp less than dispute game creation timestamp"
        );

        // A proven withdrawal must wait at least `PROOF_MATURITY_DELAY_SECONDS` before finalizing.
        require(
            block.timestamp - provenWithdrawal.timestamp > PROOF_MATURITY_DELAY_SECONDS,
            "OptimismPortal: proven withdrawal has not matured yet"
        );

        // A proven withdrawal must wait until the dispute game it was proven against has been
        // resolved in favor of the root claim (the output proposal). This is to prevent users
        // from finalizing withdrawals proven against non-finalized output roots.
        if (disputeGameProxy.status() != GameStatus.DEFENDER_WINS) revert ProposalNotValidated();

        // The game type of the dispute game must be the respected game type. This was also checked in
        // `proveWithdrawalTransaction`, but we check it again in case the respected game type has changed since
        // the withdrawal was proven.
        if (disputeGameProxy.gameType().raw() != respectedGameType.raw()) revert InvalidGameType();

        // The game must have been created after `respectedGameTypeUpdatedAt`. This is to prevent users from creating
        // invalid disputes against a deployed game type while the off-chain challenge agents are not watching.
        require(
            createdAt >= respectedGameTypeUpdatedAt,
            "OptimismPortal: dispute game created before respected game type was updated"
        );

        // Before a withdrawal can be finalized, the dispute game it was proven against must have been
        // resolved for at least `DISPUTE_GAME_FINALITY_DELAY_SECONDS`. This is to allow for manual
        // intervention in the event that a dispute game is resolved incorrectly.
        require(
            block.timestamp - disputeGameProxy.resolvedAt().raw() > DISPUTE_GAME_FINALITY_DELAY_SECONDS,
            "OptimismPortal: output proposal in air-gap"
        );

        // Check that this withdrawal has not already been finalized, this is replay protection.
        if (finalizedWithdrawals[_withdrawalHash]) revert AlreadyFinalized();
    }

    /// @notice External getter for the number of proof submitters for a withdrawal hash.
    /// @param _withdrawalHash Hash of the withdrawal.
    /// @return The number of proof submitters for the withdrawal hash.
    function numProofSubmitters(bytes32 _withdrawalHash) external view returns (uint256) {
        return proofSubmitters[_withdrawalHash].length;
    }
}<|MERGE_RESOLUTION|>--- conflicted
+++ resolved
@@ -183,15 +183,9 @@
     }
 
     /// @notice Semantic version.
-<<<<<<< HEAD
-    /// @custom:semver 3.11.0-beta.8
-    function version() public pure virtual returns (string memory) {
-        return "3.11.0-beta.8";
-=======
     /// @custom:semver 3.11.0-beta.9
     function version() public pure virtual returns (string memory) {
         return "3.11.0-beta.9";
->>>>>>> 92513ea8
     }
 
     /// @notice Constructs the OptimismPortal contract.
