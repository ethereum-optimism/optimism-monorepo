--- conflicted
+++ resolved
@@ -177,15 +177,9 @@
     }
 
     /// @notice Semantic version.
-<<<<<<< HEAD
-    /// @custom:semver 3.12.0-beta.2
+    /// @custom:semver 3.13.0-beta.1
     function version() public pure virtual returns (string memory) {
-        return "3.12.0-beta.2";
-=======
-    /// @custom:semver 3.12.0
-    function version() public pure virtual returns (string memory) {
-        return "3.12.0";
->>>>>>> 95cd71a4
+        return "3.13.0-beta.1";
     }
 
     /// @notice Constructs the OptimismPortal contract.
