--- conflicted
+++ resolved
@@ -17,92 +17,8 @@
 ///         All configuration is stored on L1 and picked up by L2 as part of the derviation of
 ///         the L2 chain.
 contract SystemConfigInterop is SystemConfig {
-<<<<<<< HEAD
     /// @custom:semver +interop-beta.10
     function version() public pure override returns (string memory) {
         return string.concat(super.version(), "+interop-beta.10");
     }
-
-    /// @notice Internal setter for the gas paying token address, includes validation.
-    ///         The token must not already be set and must be non zero and not the ether address
-    ///         to set the token address. This prevents the token address from being changed
-    ///         and makes it explicitly opt-in to use custom gas token. Additionally,
-    ///         OptimismPortal's address must be non zero, since otherwise the call to set the
-    ///         config for the gas paying token to OptimismPortal will fail.
-    /// @param _token Address of the gas paying token.
-    function _setGasPayingToken(address _token) internal override {
-        if (_token != address(0) && _token != Constants.ETHER && !isCustomGasToken()) {
-            // Temporary revert till we support custom gas tokens
-            if (true) revert CustomGasTokenNotSupported();
-
-            require(
-                ERC20(_token).decimals() == GAS_PAYING_TOKEN_DECIMALS, "SystemConfig: bad decimals of gas paying token"
-            );
-            bytes32 name = GasPayingToken.sanitize(ERC20(_token).name());
-            bytes32 symbol = GasPayingToken.sanitize(ERC20(_token).symbol());
-
-            // Set the gas paying token in storage and in the OptimismPortal.
-            GasPayingToken.set({ _token: _token, _decimals: GAS_PAYING_TOKEN_DECIMALS, _name: name, _symbol: symbol });
-            IOptimismPortal(payable(optimismPortal())).setConfig(
-                ConfigType.SET_GAS_PAYING_TOKEN,
-                StaticConfig.encodeSetGasPayingToken({
-                    _token: _token,
-                    _decimals: GAS_PAYING_TOKEN_DECIMALS,
-                    _name: name,
-                    _symbol: symbol
-                })
-            );
-        }
-=======
-    /// @notice Storage slot where the dependency manager address is stored
-    /// @dev    Equal to bytes32(uint256(keccak256("systemconfig.dependencymanager")) - 1)
-    bytes32 internal constant DEPENDENCY_MANAGER_SLOT =
-        0x1708e077affb93e89be2665fb0fb72581be66f84dc00d25fed755ae911905b1c;
-
-    /// @notice Initializer.
-    /// @param _owner             Initial owner of the contract.
-    /// @param _basefeeScalar     Initial basefee scalar value.
-    /// @param _blobbasefeeScalar Initial blobbasefee scalar value.
-    /// @param _batcherHash       Initial batcher hash.
-    /// @param _gasLimit          Initial gas limit.
-    /// @param _unsafeBlockSigner Initial unsafe block signer address.
-    /// @param _config            Initial ResourceConfig.
-    /// @param _batchInbox        Batch inbox address. An identifier for the op-node to find
-    ///                           canonical data.
-    /// @param _addresses         Set of L1 contract addresses. These should be the proxies.
-    /// @param _dependencyManager The addressed allowed to add/remove from the dependency set
-    function initialize(
-        address _owner,
-        uint32 _basefeeScalar,
-        uint32 _blobbasefeeScalar,
-        bytes32 _batcherHash,
-        uint64 _gasLimit,
-        address _unsafeBlockSigner,
-        IResourceMetering.ResourceConfig memory _config,
-        address _batchInbox,
-        SystemConfig.Addresses memory _addresses,
-        address _dependencyManager
-    )
-        external
-    {
-        // This method has an initializer modifier, and will revert if already initialized.
-        initialize({
-            _owner: _owner,
-            _basefeeScalar: _basefeeScalar,
-            _blobbasefeeScalar: _blobbasefeeScalar,
-            _batcherHash: _batcherHash,
-            _gasLimit: _gasLimit,
-            _unsafeBlockSigner: _unsafeBlockSigner,
-            _config: _config,
-            _batchInbox: _batchInbox,
-            _addresses: _addresses
-        });
-        Storage.setAddress(DEPENDENCY_MANAGER_SLOT, _dependencyManager);
-    }
-
-    /// @custom:semver +interop-beta.10
-    function version() public pure override returns (string memory) {
-        return string.concat(super.version(), "+interop-beta.10");
->>>>>>> 7b862463
-    }
 }