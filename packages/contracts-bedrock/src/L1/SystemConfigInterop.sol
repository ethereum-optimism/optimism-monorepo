// SPDX-License-Identifier: MIT
pragma solidity 0.8.15;

// Contracts
import { ERC20 } from "@openzeppelin/contracts/token/ERC20/ERC20.sol";
import { SystemConfig } from "src/L1/SystemConfig.sol";

// Libraries
import { Constants } from "src/libraries/Constants.sol";
import { GasPayingToken } from "src/libraries/GasPayingToken.sol";
import { StaticConfig } from "src/libraries/StaticConfig.sol";
import { Storage } from "src/libraries/Storage.sol";

<<<<<<< HEAD
=======
// Interfaces
import { IOptimismPortalInterop as IOptimismPortal } from "src/L1/interfaces/IOptimismPortalInterop.sol";
import { IResourceMetering } from "src/L1/interfaces/IResourceMetering.sol";
import { ConfigType } from "src/L2/interfaces/IL1BlockInterop.sol";

>>>>>>> 26f7a40f
/// @custom:proxied true
/// @title SystemConfigInterop
/// @notice The SystemConfig contract is used to manage configuration of an Optimism network.
///         All configuration is stored on L1 and picked up by L2 as part of the derviation of
///         the L2 chain.
contract SystemConfigInterop is SystemConfig {
    /// @notice Storage slot where the dependency counter is stored
    /// @dev    Equal to bytes32(uint256(keccak256("systemconfig.dependencyCounter")) - 1)
    bytes32 internal constant DEPENDENCY_COUNTER_SLOT =
        0x4ae776ed628fe5cb57f351f2986b1f5aee6fda3f6ec83fa6166e8098945adb19;

    /// @notice The address of the SuperchainConfig contract.
    address public immutable SUPERCHAIN_CONFIG;

    /// @custom:semver +interop-beta.5
    function version() public pure override returns (string memory) {
        return string.concat(super.version(), "+interop-beta.5");
<<<<<<< HEAD
    }

    /// @notice Constructs the SystemConfig contract.
    /// @param _superchainConfig The address of the SuperchainConfig contract.
    constructor(address _superchainConfig) {
        SUPERCHAIN_CONFIG = _superchainConfig;
=======
>>>>>>> 26f7a40f
    }

    /// @notice Internal setter for the gas paying token address, includes validation.
    ///         The token must not already be set and must be non zero and not the ether address
    ///         to set the token address. This prevents the token address from being changed
    ///         and makes it explicitly opt-in to use custom gas token. Additionally,
    ///         OptimismPortal's address must be non zero, since otherwise the call to set the
    ///         config for the gas paying token to OptimismPortal will fail.
    /// @param _token Address of the gas paying token.
    function _setGasPayingToken(address _token) internal override {
        if (_token != address(0) && _token != Constants.ETHER && !isCustomGasToken()) {
            require(
                ERC20(_token).decimals() == GAS_PAYING_TOKEN_DECIMALS, "SystemConfig: bad decimals of gas paying token"
            );
            bytes32 name = GasPayingToken.sanitize(ERC20(_token).name());
            bytes32 symbol = GasPayingToken.sanitize(ERC20(_token).symbol());

            // Set the gas paying token in storage and in the OptimismPortal.
            GasPayingToken.set({ _token: _token, _decimals: GAS_PAYING_TOKEN_DECIMALS, _name: name, _symbol: symbol });
            IOptimismPortal(payable(optimismPortal())).setConfig(
                ConfigType.SET_GAS_PAYING_TOKEN,
                StaticConfig.encodeSetGasPayingToken({
                    _token: _token,
                    _decimals: GAS_PAYING_TOKEN_DECIMALS,
                    _name: name,
                    _symbol: symbol
                })
            );
        }
    }

    /// @notice Adds a chain to the interop dependency set. Can only be called by the SuperchainConfig.
    /// @param _chainId Chain ID of chain to add.
    function addDependency(uint256 _chainId) external {
        require(msg.sender == SUPERCHAIN_CONFIG, "SystemConfig: caller is not the SuperchainConfig");

        Storage.setUint(DEPENDENCY_COUNTER_SLOT, dependencyCounter() + 1);

        IOptimismPortal(payable(optimismPortal())).setConfig(
            ConfigType.ADD_DEPENDENCY, StaticConfig.encodeAddDependency(_chainId)
        );
    }

    /// @notice Removes a chain from the interop dependency set. Can only be called by the SuperchainConfig
    /// @param _chainId Chain ID of the chain to remove.
    function removeDependency(uint256 _chainId) external {
        require(msg.sender == SUPERCHAIN_CONFIG, "SystemConfig: caller is not the SuperchainConfig");

        Storage.setUint(DEPENDENCY_COUNTER_SLOT, dependencyCounter() - 1);

        IOptimismPortal(payable(optimismPortal())).setConfig(
            ConfigType.REMOVE_DEPENDENCY, StaticConfig.encodeRemoveDependency(_chainId)
        );
    }

    /// @notice getter for the dependency counter
    function dependencyCounter() public view returns (uint256) {
        return Storage.getUint(DEPENDENCY_COUNTER_SLOT);
    }
}<|MERGE_RESOLUTION|>--- conflicted
+++ resolved
@@ -11,14 +11,10 @@
 import { StaticConfig } from "src/libraries/StaticConfig.sol";
 import { Storage } from "src/libraries/Storage.sol";
 
-<<<<<<< HEAD
-=======
 // Interfaces
 import { IOptimismPortalInterop as IOptimismPortal } from "src/L1/interfaces/IOptimismPortalInterop.sol";
-import { IResourceMetering } from "src/L1/interfaces/IResourceMetering.sol";
 import { ConfigType } from "src/L2/interfaces/IL1BlockInterop.sol";
 
->>>>>>> 26f7a40f
 /// @custom:proxied true
 /// @title SystemConfigInterop
 /// @notice The SystemConfig contract is used to manage configuration of an Optimism network.
@@ -36,15 +32,12 @@
     /// @custom:semver +interop-beta.5
     function version() public pure override returns (string memory) {
         return string.concat(super.version(), "+interop-beta.5");
-<<<<<<< HEAD
     }
 
     /// @notice Constructs the SystemConfig contract.
     /// @param _superchainConfig The address of the SuperchainConfig contract.
     constructor(address _superchainConfig) {
         SUPERCHAIN_CONFIG = _superchainConfig;
-=======
->>>>>>> 26f7a40f
     }
 
     /// @notice Internal setter for the gas paying token address, includes validation.
