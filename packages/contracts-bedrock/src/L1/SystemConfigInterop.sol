--- conflicted
+++ resolved
@@ -23,55 +23,6 @@
 ///         All configuration is stored on L1 and picked up by L2 as part of the derviation of
 ///         the L2 chain.
 contract SystemConfigInterop is SystemConfig {
-<<<<<<< HEAD
-=======
-    /// @notice Storage slot where the dependency manager address is stored
-    /// @dev    Equal to bytes32(uint256(keccak256("systemconfig.dependencymanager")) - 1)
-    bytes32 internal constant DEPENDENCY_MANAGER_SLOT =
-        0x1708e077affb93e89be2665fb0fb72581be66f84dc00d25fed755ae911905b1c;
-
-    /// @notice Initializer.
-    /// @param _owner             Initial owner of the contract.
-    /// @param _basefeeScalar     Initial basefee scalar value.
-    /// @param _blobbasefeeScalar Initial blobbasefee scalar value.
-    /// @param _batcherHash       Initial batcher hash.
-    /// @param _gasLimit          Initial gas limit.
-    /// @param _unsafeBlockSigner Initial unsafe block signer address.
-    /// @param _config            Initial ResourceConfig.
-    /// @param _batchInbox        Batch inbox address. An identifier for the op-node to find
-    ///                           canonical data.
-    /// @param _addresses         Set of L1 contract addresses. These should be the proxies.
-    /// @param _dependencyManager The addressed allowed to add/remove from the dependency set
-    function initialize(
-        address _owner,
-        uint32 _basefeeScalar,
-        uint32 _blobbasefeeScalar,
-        bytes32 _batcherHash,
-        uint64 _gasLimit,
-        address _unsafeBlockSigner,
-        IResourceMetering.ResourceConfig memory _config,
-        address _batchInbox,
-        SystemConfig.Addresses memory _addresses,
-        address _dependencyManager
-    )
-        external
-    {
-        // This method has an initializer modifier, and will revert if already initialized.
-        initialize({
-            _owner: _owner,
-            _basefeeScalar: _basefeeScalar,
-            _blobbasefeeScalar: _blobbasefeeScalar,
-            _batcherHash: _batcherHash,
-            _gasLimit: _gasLimit,
-            _unsafeBlockSigner: _unsafeBlockSigner,
-            _config: _config,
-            _batchInbox: _batchInbox,
-            _addresses: _addresses
-        });
-        Storage.setAddress(DEPENDENCY_MANAGER_SLOT, _dependencyManager);
-    }
-
->>>>>>> f4092a85
     /// @custom:semver +interop-beta.9
     function version() public pure override returns (string memory) {
         return string.concat(super.version(), "+interop-beta.9");
