// SPDX-License-Identifier: MIT
pragma solidity 0.8.25;

// Contracts
import { ERC721Bridge } from "src/universal/ERC721Bridge.sol";
import { Initializable } from "@openzeppelin/contracts-v5/proxy/utils/Initializable.sol";

// Libraries
import { Predeploys } from "src/libraries/Predeploys.sol";
import { Constants } from "src/libraries/Constants.sol";

// Interfaces
import { IERC721 } from "@openzeppelin/contracts/token/ERC721/IERC721.sol";
import { ISemver } from "src/universal/interfaces/ISemver.sol";
import { ICrossDomainMessenger } from "src/universal/interfaces/ICrossDomainMessenger.sol";
import { ISuperchainConfig } from "src/L1/interfaces/ISuperchainConfig.sol";
import { IL2ERC721Bridge } from "src/L2/interfaces/IL2ERC721Bridge.sol";

/// @custom:proxied true
/// @title L1ERC721Bridge
/// @notice The L1 ERC721 bridge is a contract which works together with the L2 ERC721 bridge to
///         make it possible to transfer ERC721 tokens from Ethereum to Optimism. This contract
///         acts as an escrow for ERC721 tokens deposited into L2.
contract L1ERC721Bridge is ERC721Bridge, Initializable, ISemver {
    /// @notice Mapping of L1 token to L2 token to ID to boolean, indicating if the given L1 token
    ///         by ID was deposited for a given L2 token.
    mapping(address => mapping(address => mapping(uint256 => bool))) public deposits;

    /// @notice Address of the SuperchainConfig contract.
    ISuperchainConfig public superchainConfig;

    /// @notice
    ICrossDomainMessenger internal crossDomainMessenger;

    /// @notice Semantic version.
<<<<<<< HEAD
    /// @custom:semver 2.1.1-beta.3
    string public constant version = "2.1.1-beta.3";
=======
    /// @custom:semver 2.2.0-beta.1
    string public constant version = "2.2.0-beta.1";
>>>>>>> 38db5117

    /// @notice Constructs the L1ERC721Bridge contract.
    constructor() ERC721Bridge() {
        _disableInitializers();
    }

    /// @notice Initializes the contract.
    /// @param _messenger   Contract of the CrossDomainMessenger on this network.
    /// @param _superchainConfig Contract of the SuperchainConfig contract on this network.
    function initialize(ICrossDomainMessenger _messenger, ISuperchainConfig _superchainConfig) public initializer {
        superchainConfig = _superchainConfig;
        crossDomainMessenger = _messenger;
    }

    /// @notice
    function messenger() public view override returns (ICrossDomainMessenger) {
        return ICrossDomainMessenger(crossDomainMessenger);
    }

    /// @notice
    function otherBridge() public pure override returns (ERC721Bridge) {
        return ERC721Bridge(payable(Predeploys.L2_ERC721_BRIDGE));
    }

    /// @inheritdoc ERC721Bridge
    function paused() public view override returns (bool) {
        return superchainConfig.paused();
    }

    /// @notice Completes an ERC721 bridge from the other domain and sends the ERC721 token to the
    ///         recipient on this domain.
    /// @param _localToken  Address of the ERC721 token on this domain.
    /// @param _remoteToken Address of the ERC721 token on the other domain.
    /// @param _from        Address that triggered the bridge on the other domain.
    /// @param _to          Address to receive the token on this domain.
    /// @param _tokenId     ID of the token being deposited.
    /// @param _extraData   Optional data to forward to L2.
    ///                     Data supplied here will not be used to execute any code on L2 and is
    ///                     only emitted as extra data for the convenience of off-chain tooling.
    function finalizeBridgeERC721(
        address _localToken,
        address _remoteToken,
        address _from,
        address _to,
        uint256 _tokenId,
        bytes calldata _extraData
    )
        external
        onlyOtherBridge
    {
        require(paused() == false, "L1ERC721Bridge: paused");
        require(_localToken != address(this), "L1ERC721Bridge: local token cannot be self");

        // Checks that the L1/L2 NFT pair has a token ID that is escrowed in the L1 Bridge.
        require(
            deposits[_localToken][_remoteToken][_tokenId] == true,
            "L1ERC721Bridge: Token ID is not escrowed in the L1 Bridge"
        );

        // Mark that the token ID for this L1/L2 token pair is no longer escrowed in the L1
        // Bridge.
        deposits[_localToken][_remoteToken][_tokenId] = false;

        // When a withdrawal is finalized on L1, the L1 Bridge transfers the NFT to the
        // withdrawer.
        IERC721(_localToken).safeTransferFrom({ from: address(this), to: _to, tokenId: _tokenId });

        // slither-disable-next-line reentrancy-events
        emit ERC721BridgeFinalized(_localToken, _remoteToken, _from, _to, _tokenId, _extraData);
    }

    /// @inheritdoc ERC721Bridge
    function _initiateBridgeERC721(
        address _localToken,
        address _remoteToken,
        address _from,
        address _to,
        uint256 _tokenId,
        uint32 _minGasLimit,
        bytes calldata _extraData
    )
        internal
        override
    {
        require(_remoteToken != address(0), "L1ERC721Bridge: remote token cannot be address(0)");

        // Construct calldata for _l2Token.finalizeBridgeERC721(_to, _tokenId)
        bytes memory message = abi.encodeCall(
            IL2ERC721Bridge.finalizeBridgeERC721, (_remoteToken, _localToken, _from, _to, _tokenId, _extraData)
        );

        // Lock token into bridge
        deposits[_localToken][_remoteToken][_tokenId] = true;
        IERC721(_localToken).transferFrom({ from: _from, to: address(this), tokenId: _tokenId });

        // Send calldata into L2
        messenger().sendMessage({ _target: address(otherBridge()), _message: message, _minGasLimit: _minGasLimit });
        emit ERC721BridgeInitiated(_localToken, _remoteToken, _from, _to, _tokenId, _extraData);
    }
}<|MERGE_RESOLUTION|>--- conflicted
+++ resolved
@@ -33,13 +33,8 @@
     ICrossDomainMessenger internal crossDomainMessenger;
 
     /// @notice Semantic version.
-<<<<<<< HEAD
     /// @custom:semver 2.1.1-beta.3
     string public constant version = "2.1.1-beta.3";
-=======
-    /// @custom:semver 2.2.0-beta.1
-    string public constant version = "2.2.0-beta.1";
->>>>>>> 38db5117
 
     /// @notice Constructs the L1ERC721Bridge contract.
     constructor() ERC721Bridge() {
