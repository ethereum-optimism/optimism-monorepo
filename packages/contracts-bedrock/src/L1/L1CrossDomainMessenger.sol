--- conflicted
+++ resolved
@@ -31,13 +31,8 @@
     address private spacer_253_0_20;
 
     /// @notice Semantic version.
-<<<<<<< HEAD
-    /// @custom:semver 2.4.1-beta.9
-    string public constant version = "2.4.1-beta.9";
-=======
     /// @custom:semver 2.5.0
     string public constant version = "2.5.0";
->>>>>>> 9ded4bc6
 
     /// @notice Constructs the L1CrossDomainMessenger contract.
     constructor() {
