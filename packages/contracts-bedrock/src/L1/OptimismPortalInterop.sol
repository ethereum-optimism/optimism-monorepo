// SPDX-License-Identifier: MIT
pragma solidity 0.8.15;

// Contracts
import {
    OptimismPortal2,
    IDisputeGameFactory,
    ISystemConfig,
    ISuperchainConfig,
    GameType
} from "src/L1/OptimismPortal2.sol";

// Libraries
import { Predeploys } from "src/libraries/Predeploys.sol";
import { Constants } from "src/libraries/Constants.sol";
import { Unauthorized } from "src/libraries/PortalErrors.sol";
import { Types } from "src/libraries/Types.sol";

// Interfaces
import { IL1BlockInterop, ConfigType } from "interfaces/L2/IL1BlockInterop.sol";
import { ISharedLockbox } from "interfaces/L1/ISharedLockbox.sol";
import { ISuperchainConfigInterop } from "interfaces/L1/ISuperchainConfigInterop.sol";

/// @custom:proxied true
/// @title OptimismPortalInterop
/// @notice The OptimismPortal is a low-level contract responsible for passing messages between L1
///         and L2. Messages sent directly to the OptimismPortal have no form of replayability.
///         Users are encouraged to use the L1CrossDomainMessenger for a higher-level interface.
contract OptimismPortalInterop is OptimismPortal2 {
    /// @notice Emitted when the contract migrates the ETH liquidity to the SharedLockbox.
    /// @param amount Amount of ETH migrated.
    event ETHMigrated(uint256 amount);

    /// @notice Error thrown when the withdrawal target is the SharedLockbox.
    error MessageTargetSharedLockbox();

    /// @notice Storage slot that the OptimismPortalStorage struct is stored at.
    /// keccak256(abi.encode(uint256(keccak256("optimismPortal.storage")) - 1)) & ~bytes32(uint256(0xff));
    bytes32 internal constant OPTIMISM_PORTAL_STORAGE_SLOT =
        0x554bed1aae13f6a1ca3b124bc567e2e458d6903a211d2d3a4ec21fca3b2b6c00;

    /// @notice Storage struct for the OptimismPortal specific storage data.
    /// @custom:storage-location erc7201:OptimismPortal.storage
    struct OptimismPortalStorage {
        /// @notice The address of the SharedLockbox.
        address sharedLockbox;
        /// @notice A flag indicating whether the contract has migrated the ETH liquidity to the SharedLockbox.
        bool migrated;
    }

    /// @notice Returns the storage for the OptimismPortalStorage.
    function _storage() private pure returns (OptimismPortalStorage storage storage_) {
        assembly {
            storage_.slot := OPTIMISM_PORTAL_STORAGE_SLOT
        }
    }

    constructor(
        uint256 _proofMaturityDelaySeconds,
        uint256 _disputeGameFinalityDelaySeconds
    )
        OptimismPortal2(_proofMaturityDelaySeconds, _disputeGameFinalityDelaySeconds)
    { }

    /// @custom:semver +interop-beta.10
    function version() public pure override returns (string memory) {
        return string.concat(super.version(), "+interop-beta.10");
<<<<<<< HEAD
    }

    /// @notice Initializer.
    /// @param _disputeGameFactory Contract of the DisputeGameFactory.
    /// @param _systemConfig Contract of the SystemConfig.
    /// @param _superchainConfig Contract of the SuperchainConfig.
    /// @param _initialRespectedGameType Initial game type to be respected.
    function initialize(
        IDisputeGameFactory _disputeGameFactory,
        ISystemConfig _systemConfig,
        ISuperchainConfig _superchainConfig,
        GameType _initialRespectedGameType
    )
        external
        override
        initializer
    {
        _initialize(_disputeGameFactory, _systemConfig, _superchainConfig, _initialRespectedGameType);

        OptimismPortalStorage storage s = _storage();
        s.sharedLockbox = address(ISuperchainConfigInterop(address(_superchainConfig)).sharedLockbox());
=======
>>>>>>> 969382a3
    }

    /// @notice Sets static configuration options for the L2 system.
    /// @param _type  Type of configuration to set.
    /// @param _value Encoded value of the configuration.
    function setConfig(ConfigType _type, bytes memory _value) external {
        if (msg.sender != address(systemConfig)) revert Unauthorized();

        // Set L2 deposit gas as used without paying burning gas. Ensures that deposits cannot use too much L2 gas.
        // This value must be large enough to cover the cost of calling `L1Block.setConfig`.
        useGas(SYSTEM_DEPOSIT_GAS_LIMIT);

        // Emit the special deposit transaction directly that sets the config in the L1Block predeploy contract.
        emit TransactionDeposited(
            Constants.DEPOSITOR_ACCOUNT,
            Predeploys.L1_BLOCK_ATTRIBUTES,
            DEPOSIT_VERSION,
            abi.encodePacked(
                uint256(0), // mint
                uint256(0), // value
                uint64(SYSTEM_DEPOSIT_GAS_LIMIT), // gasLimit
                false, // isCreation,
                abi.encodeCall(IL1BlockInterop.setConfig, (_type, _value))
            )
        );
    }

    /// @notice Getter for the address of the shared lockbox.
    function sharedLockbox() external view returns (ISharedLockbox) {
        return ISharedLockbox(_storage().sharedLockbox);
    }

    /// @notice Getter for the migrated flag.
    function migrated() external view returns (bool) {
        return _storage().migrated;
    }

    /// @notice Unlock and receive the ETH from the SharedLockbox.
    /// @param _tx Withdrawal transaction to finalize.
    function _unlockETH(Types.WithdrawalTransaction memory _tx) internal virtual override {
        OptimismPortalStorage storage s = _storage();

        // We don't allow the SharedLockbox to be the target of a withdrawal.
        // This is to prevent the SharedLockbox from being drained.
        // This check needs to be done for every withdrawal.
        if (_tx.target == s.sharedLockbox) revert MessageTargetSharedLockbox();

        if (!s.migrated) return;
        if (_tx.value == 0) return;

        ISharedLockbox(s.sharedLockbox).unlockETH(_tx.value);
    }

    /// @notice Locks the ETH in the SharedLockbox.
    function _lockETH() internal virtual override {
        if (msg.value == 0) return;

        OptimismPortalStorage storage s = _storage();
        if (!s.migrated) return;

        ISharedLockbox(s.sharedLockbox).lockETH{ value: msg.value }();
    }

    /// @notice Migrates the ETH liquidity to the SharedLockbox. This function will only be called once by the
    ///         SuperchainConfig when adding this chain to the dependency set.
    function migrateLiquidity() external {
        if (msg.sender != address(superchainConfig)) revert Unauthorized();

        OptimismPortalStorage storage s = _storage();
        s.migrated = true;

        uint256 ethBalance = address(this).balance;

        ISharedLockbox(s.sharedLockbox).lockETH{ value: ethBalance }();

        emit ETHMigrated(ethBalance);
    }
}<|MERGE_RESOLUTION|>--- conflicted
+++ resolved
@@ -17,7 +17,6 @@
 import { Types } from "src/libraries/Types.sol";
 
 // Interfaces
-import { IL1BlockInterop, ConfigType } from "interfaces/L2/IL1BlockInterop.sol";
 import { ISharedLockbox } from "interfaces/L1/ISharedLockbox.sol";
 import { ISuperchainConfigInterop } from "interfaces/L1/ISuperchainConfigInterop.sol";
 
@@ -65,7 +64,6 @@
     /// @custom:semver +interop-beta.10
     function version() public pure override returns (string memory) {
         return string.concat(super.version(), "+interop-beta.10");
-<<<<<<< HEAD
     }
 
     /// @notice Initializer.
@@ -87,33 +85,6 @@
 
         OptimismPortalStorage storage s = _storage();
         s.sharedLockbox = address(ISuperchainConfigInterop(address(_superchainConfig)).sharedLockbox());
-=======
->>>>>>> 969382a3
-    }
-
-    /// @notice Sets static configuration options for the L2 system.
-    /// @param _type  Type of configuration to set.
-    /// @param _value Encoded value of the configuration.
-    function setConfig(ConfigType _type, bytes memory _value) external {
-        if (msg.sender != address(systemConfig)) revert Unauthorized();
-
-        // Set L2 deposit gas as used without paying burning gas. Ensures that deposits cannot use too much L2 gas.
-        // This value must be large enough to cover the cost of calling `L1Block.setConfig`.
-        useGas(SYSTEM_DEPOSIT_GAS_LIMIT);
-
-        // Emit the special deposit transaction directly that sets the config in the L1Block predeploy contract.
-        emit TransactionDeposited(
-            Constants.DEPOSITOR_ACCOUNT,
-            Predeploys.L1_BLOCK_ATTRIBUTES,
-            DEPOSIT_VERSION,
-            abi.encodePacked(
-                uint256(0), // mint
-                uint256(0), // value
-                uint64(SYSTEM_DEPOSIT_GAS_LIMIT), // gasLimit
-                false, // isCreation,
-                abi.encodeCall(IL1BlockInterop.setConfig, (_type, _value))
-            )
-        );
     }
 
     /// @notice Getter for the address of the shared lockbox.
