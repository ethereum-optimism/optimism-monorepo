// SPDX-License-Identifier: MIT
pragma solidity 0.8.15;

import { Blueprint } from "src/libraries/Blueprint.sol";
import { Constants } from "src/libraries/Constants.sol";

import { Initializable } from "@openzeppelin/contracts/proxy/utils/Initializable.sol";

import { ISemver } from "src/universal/interfaces/ISemver.sol";
import { IResourceMetering } from "src/L1/interfaces/IResourceMetering.sol";
import { IBigStepper } from "src/dispute/interfaces/IBigStepper.sol";
import { IDelayedWETH } from "src/dispute/interfaces/IDelayedWETH.sol";
import { IAnchorStateRegistry } from "src/dispute/interfaces/IAnchorStateRegistry.sol";
import { IDisputeGame } from "src/dispute/interfaces/IDisputeGame.sol";
import { ISystemConfigV160 } from "src/L1/interfaces/ISystemConfigV160.sol";
import { IAddressManager } from "src/legacy/interfaces/IAddressManager.sol";

import { Proxy } from "src/universal/Proxy.sol";
import { ProxyAdmin } from "src/universal/ProxyAdmin.sol";
import { SuperchainConfig } from "src/L1/SuperchainConfig.sol";
import { ProtocolVersions } from "src/L1/ProtocolVersions.sol";

import { L1ChugSplashProxy } from "src/legacy/L1ChugSplashProxy.sol";
import { ResolvedDelegateProxy } from "src/legacy/ResolvedDelegateProxy.sol";
import { AddressManager } from "src/legacy/AddressManager.sol";

import { DelayedWETH } from "src/dispute/DelayedWETH.sol";
import { DisputeGameFactory } from "src/dispute/DisputeGameFactory.sol";
import { AnchorStateRegistry } from "src/dispute/AnchorStateRegistry.sol";
import { FaultDisputeGame } from "src/dispute/FaultDisputeGame.sol";
import { PermissionedDisputeGame } from "src/dispute/PermissionedDisputeGame.sol";
import { Claim, Duration, GameType, GameTypes } from "src/dispute/lib/Types.sol";

import { SuperchainConfig } from "src/L1/SuperchainConfig.sol";
import { ProtocolVersions } from "src/L1/ProtocolVersions.sol";
import { OptimismPortal2 } from "src/L1/OptimismPortal2.sol";
import { SystemConfig } from "src/L1/SystemConfig.sol";
import { ResourceMetering } from "src/L1/ResourceMetering.sol";
import { L1CrossDomainMessenger } from "src/L1/L1CrossDomainMessenger.sol";
import { L1ERC721Bridge } from "src/L1/L1ERC721Bridge.sol";
import { L1StandardBridge } from "src/L1/L1StandardBridge.sol";
import { OptimismMintableERC20Factory } from "src/universal/OptimismMintableERC20Factory.sol";

/// @custom:proxied true
contract OPContractsManager is ISemver, Initializable {
    // -------- Structs --------

    /// @notice Represents the roles that can be set when deploying a standard OP Stack chain.
    struct Roles {
        address opChainProxyAdminOwner;
        address systemConfigOwner;
        address batcher;
        address unsafeBlockSigner;
        address proposer;
        address challenger;
    }

    /// @notice The full set of inputs to deploy a new OP Stack chain.
    struct DeployInput {
        Roles roles;
        uint32 basefeeScalar;
        uint32 blobBasefeeScalar;
        uint256 l2ChainId;
        // The correct type is AnchorStateRegistry.StartingAnchorRoot[] memory,
        // but OP Deployer does not yet support structs.
        bytes startingAnchorRoots;
        // The salt mixer is used as part of making the resulting salt unique.
        string saltMixer;
    }

    /// @notice The full set of outputs from deploying a new OP Stack chain.
    struct DeployOutput {
        ProxyAdmin opChainProxyAdmin;
        AddressManager addressManager;
        L1ERC721Bridge l1ERC721BridgeProxy;
        SystemConfig systemConfigProxy;
        OptimismMintableERC20Factory optimismMintableERC20FactoryProxy;
        L1StandardBridge l1StandardBridgeProxy;
        L1CrossDomainMessenger l1CrossDomainMessengerProxy;
        // Fault proof contracts below.
        OptimismPortal2 optimismPortalProxy;
        DisputeGameFactory disputeGameFactoryProxy;
        AnchorStateRegistry anchorStateRegistryProxy;
        AnchorStateRegistry anchorStateRegistryImpl;
        FaultDisputeGame faultDisputeGame;
        PermissionedDisputeGame permissionedDisputeGame;
        DelayedWETH delayedWETHPermissionedGameProxy;
        DelayedWETH delayedWETHPermissionlessGameProxy;
    }

    /// @notice The logic address and initializer selector for an implementation contract.
    struct Implementation {
        address logic; // Address containing the deployed logic contract.
        bytes4 initializer; // Function selector for the initializer.
    }

    /// @notice Used to set the implementation for a contract by mapping a contract
    /// name to the implementation data.
    struct ImplementationSetter {
        string name; // Contract name.
        Implementation info; // Implementation to set.
    }

    /// @notice Addresses of ERC-5202 Blueprint contracts. There are used for deploying full size
    /// contracts, to reduce the code size of this factory contract. If it deployed full contracts
    /// using the `new Proxy()` syntax, the code size would get large fast, since this contract would
    /// contain the bytecode of every contract it deploys. Therefore we instead use Blueprints to
    /// reduce the code size of this contract.
    struct Blueprints {
        address addressManager;
        address proxy;
        address proxyAdmin;
        address l1ChugSplashProxy;
        address resolvedDelegateProxy;
        address anchorStateRegistry;
        address permissionedDisputeGame1;
        address permissionedDisputeGame2;
    }

    /// @notice Inputs required when initializing the OPContractsManager. To avoid 'StackTooDeep' errors,
    /// all necessary inputs (excluding immutables) for initialization are bundled together in this struct.
    struct InitializerInputs {
        Blueprints blueprints;
        ImplementationSetter[] setters;
        string release;
        bool isLatest;
    }

    // -------- Constants and Variables --------

<<<<<<< HEAD
    /// @custom:semver 1.0.0-beta.16
    string public constant version = "1.0.0-beta.16";
=======
    /// @custom:semver 1.0.0-beta.15
    string public constant version = "1.0.0-beta.15";
>>>>>>> 644dc2b5

    /// @notice Represents the interface version so consumers know how to decode the DeployOutput struct
    /// that's emitted in the `Deployed` event. Whenever that struct changes, a new version should be used.
    uint256 public constant OUTPUT_VERSION = 0;

    /// @notice Address of the SuperchainConfig contract shared by all chains.
    SuperchainConfig public immutable superchainConfig;

    /// @notice Address of the ProtocolVersions contract shared by all chains.
    ProtocolVersions public immutable protocolVersions;

    /// @notice The latest release of the OP Contracts Manager, as a string of the format `op-contracts/vX.Y.Z`.
    string public latestRelease;

    /// @notice Maps a release version to a contract name to it's implementation data.
    mapping(string => mapping(string => Implementation)) public implementations;

    /// @notice Maps an L2 Chain ID to the SystemConfig for that chain.
    mapping(uint256 => SystemConfig) public systemConfigs;

    /// @notice Addresses of the Blueprint contracts.
    /// This is internal because if public the autogenerated getter method would return a tuple of
    /// addresses, but we want it to return a struct. This is also set via `initialize` because
    /// we can't make this an immutable variable as it is a non-value type.
    Blueprints internal blueprint;

    /// @notice Storage gap for future modifications, so we can expand the number of blueprints
    /// without affecting other storage variables.
    uint256[50] private __gap;

    // -------- Events --------

    /// @notice Emitted when a new OP Stack chain is deployed.
    /// @param outputVersion Version that indicates how to decode the `deployOutput` argument.
    /// @param l2ChainId Chain ID of the new chain.
    /// @param deployer Address that deployed the chain.
    /// @param deployOutput ABI-encoded output of the deployment.
    event Deployed(
        uint256 indexed outputVersion, uint256 indexed l2ChainId, address indexed deployer, bytes deployOutput
    );

    // -------- Errors --------

    /// @notice Thrown when an address is the zero address.
    error AddressNotFound(address who);

    /// @notice Throw when a contract address has no code.
    error AddressHasNoCode(address who);

    /// @notice Thrown when a release version is already set.
    error AlreadyReleased();

    /// @notice Thrown when an invalid `l2ChainId` is provided to `deploy`.
    error InvalidChainId();

    /// @notice Thrown when a role's address is not valid.
    error InvalidRoleAddress(string role);

    /// @notice Thrown when the latest release is not set upon initialization.
    error LatestReleaseNotSet();

    /// @notice Thrown when the starting anchor roots are not provided.
    error InvalidStartingAnchorRoots();

    // -------- Methods --------

    /// @notice OPCM is proxied. Therefore the `initialize` function replaces most constructor logic for this contract.

    constructor(SuperchainConfig _superchainConfig, ProtocolVersions _protocolVersions) {
        assertValidContractAddress(address(_superchainConfig));
        assertValidContractAddress(address(_protocolVersions));
        superchainConfig = _superchainConfig;
        protocolVersions = _protocolVersions;
        _disableInitializers();
    }

    function initialize(InitializerInputs memory _initializerInputs) public initializer {
        if (_initializerInputs.isLatest) latestRelease = _initializerInputs.release;
        if (keccak256(bytes(latestRelease)) == keccak256("")) revert LatestReleaseNotSet();

        for (uint256 i = 0; i < _initializerInputs.setters.length; i++) {
            ImplementationSetter memory setter = _initializerInputs.setters[i];
            Implementation storage impl = implementations[_initializerInputs.release][setter.name];
            if (impl.logic != address(0)) revert AlreadyReleased();

            impl.initializer = setter.info.initializer;
            impl.logic = setter.info.logic;
        }

        blueprint = _initializerInputs.blueprints;
    }

    function deploy(DeployInput calldata _input) external returns (DeployOutput memory) {
        assertValidInputs(_input);

        uint256 l2ChainId = _input.l2ChainId;

        // The salt for a non-proxy contract is a function of the chain ID and the salt mixer.
        string memory saltMixer = _input.saltMixer;
        bytes32 salt = keccak256(abi.encode(l2ChainId, saltMixer));
        DeployOutput memory output;

        // -------- Deploy Chain Singletons --------

        // The ProxyAdmin is the owner of all proxies for the chain. We temporarily set the owner to
        // this contract, and then transfer ownership to the specified owner at the end of deployment.
        // The AddressManager is used to store the implementation for the L1CrossDomainMessenger
        // due to it's usage of the legacy ResolvedDelegateProxy.
        output.addressManager = AddressManager(Blueprint.deployFrom(blueprint.addressManager, salt));
        output.opChainProxyAdmin =
            ProxyAdmin(Blueprint.deployFrom(blueprint.proxyAdmin, salt, abi.encode(address(this))));
        output.opChainProxyAdmin.setAddressManager(IAddressManager(address(output.addressManager)));

        // -------- Deploy Proxy Contracts --------

        // Deploy ERC-1967 proxied contracts.
        output.l1ERC721BridgeProxy =
            L1ERC721Bridge(deployProxy(l2ChainId, output.opChainProxyAdmin, saltMixer, "L1ERC721Bridge"));
        output.optimismPortalProxy =
            OptimismPortal2(payable(deployProxy(l2ChainId, output.opChainProxyAdmin, saltMixer, "OptimismPortal")));
        output.systemConfigProxy =
            SystemConfig(deployProxy(l2ChainId, output.opChainProxyAdmin, saltMixer, "SystemConfig"));
        output.optimismMintableERC20FactoryProxy = OptimismMintableERC20Factory(
            deployProxy(l2ChainId, output.opChainProxyAdmin, saltMixer, "OptimismMintableERC20Factory")
        );
        output.disputeGameFactoryProxy =
            DisputeGameFactory(deployProxy(l2ChainId, output.opChainProxyAdmin, saltMixer, "DisputeGameFactory"));
        output.anchorStateRegistryProxy =
            AnchorStateRegistry(deployProxy(l2ChainId, output.opChainProxyAdmin, saltMixer, "AnchorStateRegistry"));

        // Deploy legacy proxied contracts.
        output.l1StandardBridgeProxy = L1StandardBridge(
            payable(Blueprint.deployFrom(blueprint.l1ChugSplashProxy, salt, abi.encode(output.opChainProxyAdmin)))
        );
        output.opChainProxyAdmin.setProxyType(address(output.l1StandardBridgeProxy), ProxyAdmin.ProxyType.CHUGSPLASH);

        string memory contractName = "OVM_L1CrossDomainMessenger";
        output.l1CrossDomainMessengerProxy = L1CrossDomainMessenger(
            Blueprint.deployFrom(blueprint.resolvedDelegateProxy, salt, abi.encode(output.addressManager, contractName))
        );
        output.opChainProxyAdmin.setProxyType(
            address(output.l1CrossDomainMessengerProxy), ProxyAdmin.ProxyType.RESOLVED
        );
        output.opChainProxyAdmin.setImplementationName(address(output.l1CrossDomainMessengerProxy), contractName);

        // Now that all proxies are deployed, we can transfer ownership of the AddressManager to the ProxyAdmin.
        output.addressManager.transferOwnership(address(output.opChainProxyAdmin));

        // The AnchorStateRegistry Implementation is not MCP Ready, and therefore requires an implementation per chain.
        // It must be deployed after the DisputeGameFactoryProxy so that it can be provided as a constructor argument.
        output.anchorStateRegistryImpl = AnchorStateRegistry(
            Blueprint.deployFrom(blueprint.anchorStateRegistry, salt, abi.encode(output.disputeGameFactoryProxy))
        );

        // Eventually we will switch from DelayedWETHPermissionedGameProxy to DelayedWETHPermissionlessGameProxy.
        output.delayedWETHPermissionedGameProxy = DelayedWETH(
            payable(deployProxy(l2ChainId, output.opChainProxyAdmin, saltMixer, "DelayedWETHPermissionedGame"))
        );

        // While not a proxy, we deploy the PermissionedDisputeGame here as well because it's bespoke per chain.
        output.permissionedDisputeGame = PermissionedDisputeGame(
            Blueprint.deployFrom(
                blueprint.permissionedDisputeGame1,
                blueprint.permissionedDisputeGame2,
                salt,
                encodePermissionedDisputeGameConstructor(_input, output)
            )
        );

        // -------- Set and Initialize Proxy Implementations --------
        Implementation memory impl;
        bytes memory data;

        impl = getLatestImplementation("L1ERC721Bridge");
        data = encodeL1ERC721BridgeInitializer(impl.initializer, output);
        upgradeAndCall(output.opChainProxyAdmin, address(output.l1ERC721BridgeProxy), impl.logic, data);

        impl = getLatestImplementation("OptimismPortal");
        data = encodeOptimismPortalInitializer(impl.initializer, output);
        upgradeAndCall(output.opChainProxyAdmin, address(output.optimismPortalProxy), impl.logic, data);

        // First we upgrade the implementation so it's version can be retrieved, then we initialize
        // it afterwards. See the comments in encodeSystemConfigInitializer to learn more.
        impl = getLatestImplementation("SystemConfig");
        output.opChainProxyAdmin.upgrade(payable(address(output.systemConfigProxy)), impl.logic);
        data = encodeSystemConfigInitializer(impl.initializer, _input, output);
        upgradeAndCall(output.opChainProxyAdmin, address(output.systemConfigProxy), impl.logic, data);

        impl = getLatestImplementation("OptimismMintableERC20Factory");
        data = encodeOptimismMintableERC20FactoryInitializer(impl.initializer, output);
        upgradeAndCall(output.opChainProxyAdmin, address(output.optimismMintableERC20FactoryProxy), impl.logic, data);

        impl = getLatestImplementation("L1CrossDomainMessenger");
        data = encodeL1CrossDomainMessengerInitializer(impl.initializer, output);
        upgradeAndCall(output.opChainProxyAdmin, address(output.l1CrossDomainMessengerProxy), impl.logic, data);

        impl = getLatestImplementation("L1StandardBridge");
        data = encodeL1StandardBridgeInitializer(impl.initializer, output);
        upgradeAndCall(output.opChainProxyAdmin, address(output.l1StandardBridgeProxy), impl.logic, data);

        impl = getLatestImplementation("DelayedWETH");
        data = encodeDelayedWETHInitializer(impl.initializer, _input);
        // Eventually we will switch from DelayedWETHPermissionedGameProxy to DelayedWETHPermissionlessGameProxy.
        upgradeAndCall(output.opChainProxyAdmin, address(output.delayedWETHPermissionedGameProxy), impl.logic, data);

        // We set the initial owner to this contract, set game implementations, then transfer ownership.
        impl = getLatestImplementation("DisputeGameFactory");
        data = encodeDisputeGameFactoryInitializer(impl.initializer, _input);
        upgradeAndCall(output.opChainProxyAdmin, address(output.disputeGameFactoryProxy), impl.logic, data);
        output.disputeGameFactoryProxy.setImplementation(
            GameTypes.PERMISSIONED_CANNON, IDisputeGame(address(output.permissionedDisputeGame))
        );
        output.disputeGameFactoryProxy.transferOwnership(address(_input.roles.opChainProxyAdminOwner));

        impl.logic = address(output.anchorStateRegistryImpl);
        impl.initializer = AnchorStateRegistry.initialize.selector;
        data = encodeAnchorStateRegistryInitializer(impl.initializer, _input);
        upgradeAndCall(output.opChainProxyAdmin, address(output.anchorStateRegistryProxy), impl.logic, data);

        // -------- Finalize Deployment --------
        // Transfer ownership of the ProxyAdmin from this contract to the specified owner.
        output.opChainProxyAdmin.transferOwnership(_input.roles.opChainProxyAdminOwner);

        emit Deployed(OUTPUT_VERSION, l2ChainId, msg.sender, abi.encode(output));
        return output;
    }

    // -------- Utilities --------

    /// @notice Verifies that all inputs are valid and reverts if any are invalid.
    /// Typically the proxy admin owner is expected to have code, but this is not enforced here.
    function assertValidInputs(DeployInput calldata _input) internal view {
        if (_input.l2ChainId == 0 || _input.l2ChainId == block.chainid) revert InvalidChainId();

        if (_input.roles.opChainProxyAdminOwner == address(0)) revert InvalidRoleAddress("opChainProxyAdminOwner");
        if (_input.roles.systemConfigOwner == address(0)) revert InvalidRoleAddress("systemConfigOwner");
        if (_input.roles.batcher == address(0)) revert InvalidRoleAddress("batcher");
        if (_input.roles.unsafeBlockSigner == address(0)) revert InvalidRoleAddress("unsafeBlockSigner");
        if (_input.roles.proposer == address(0)) revert InvalidRoleAddress("proposer");
        if (_input.roles.challenger == address(0)) revert InvalidRoleAddress("challenger");

        if (_input.startingAnchorRoots.length == 0) revert InvalidStartingAnchorRoots();
    }

    /// @notice Maps an L2 chain ID to an L1 batch inbox address as defined by the standard
    /// configuration's convention. This convention is `versionByte || keccak256(bytes32(chainId))[:19]`,
    /// where || denotes concatenation`, versionByte is 0x00, and chainId is a uint256.
    /// https://specs.optimism.io/protocol/configurability.html#consensus-parameters
    function chainIdToBatchInboxAddress(uint256 _l2ChainId) public pure returns (address) {
        bytes1 versionByte = 0x00;
        bytes32 hashedChainId = keccak256(bytes.concat(bytes32(_l2ChainId)));
        bytes19 first19Bytes = bytes19(hashedChainId);
        return address(uint160(bytes20(bytes.concat(versionByte, first19Bytes))));
    }

    /// @notice Deterministically deploys a new proxy contract owned by the provided ProxyAdmin.
    /// The salt is computed as a function of the L2 chain ID, the salt mixer and the contract name.
    /// This is required because we deploy many identical proxies, so they each require a unique salt for determinism.
    function deployProxy(
        uint256 _l2ChainId,
        ProxyAdmin _proxyAdmin,
        string memory _saltMixer,
        string memory _contractName
    )
        internal
        returns (address)
    {
        bytes32 salt = keccak256(abi.encode(_l2ChainId, _saltMixer, _contractName));
        return Blueprint.deployFrom(blueprint.proxy, salt, abi.encode(_proxyAdmin));
    }

    /// @notice Returns the implementation data for a contract name. Makes a copy of the internal
    //  Implementation struct in storage to prevent accidental mutation of the internal data.
    function getLatestImplementation(string memory _name) internal view returns (Implementation memory) {
        Implementation storage impl = implementations[latestRelease][_name];
        return Implementation({ logic: impl.logic, initializer: impl.initializer });
    }

    // -------- Initializer Encoding --------

    /// @notice Helper method for encoding the L1ERC721Bridge initializer data.
    function encodeL1ERC721BridgeInitializer(
        bytes4 _selector,
        DeployOutput memory _output
    )
        internal
        view
        virtual
        returns (bytes memory)
    {
        return abi.encodeWithSelector(_selector, _output.l1CrossDomainMessengerProxy, superchainConfig);
    }

    /// @notice Helper method for encoding the OptimismPortal initializer data.
    function encodeOptimismPortalInitializer(
        bytes4 _selector,
        DeployOutput memory _output
    )
        internal
        view
        virtual
        returns (bytes memory)
    {
        return abi.encodeWithSelector(
            _selector,
            _output.disputeGameFactoryProxy,
            _output.systemConfigProxy,
            superchainConfig,
            GameTypes.PERMISSIONED_CANNON
        );
    }

    /// @notice Helper method for encoding the SystemConfig initializer data.
    function encodeSystemConfigInitializer(
        bytes4 _selector,
        DeployInput memory _input,
        DeployOutput memory _output
    )
        internal
        view
        virtual
        returns (bytes memory)
    {
        // We inspect the SystemConfig contract and determine it's signature here. This is required
        // because this OPCM contract is being developed in a repository that no longer contains the
        // SystemConfig contract that was released as part of `op-contracts/v1.6.0`, but in production
        // it needs to support that version, in addition to the version currently on develop.
        string memory semver = _output.systemConfigProxy.version();
        if (keccak256(abi.encode(semver)) == keccak256(abi.encode(string("2.2.0")))) {
            // We are using the op-contracts/v1.6.0 SystemConfig contract.
            (
                ResourceMetering.ResourceConfig memory referenceResourceConfig,
                ISystemConfigV160.Addresses memory opChainAddrs
            ) = defaultSystemConfigV160Params(_selector, _input, _output);

            return abi.encodeWithSelector(
                _selector,
                _input.roles.systemConfigOwner,
                _input.basefeeScalar,
                _input.blobBasefeeScalar,
                bytes32(uint256(uint160(_input.roles.batcher))), // batcherHash
                30_000_000,
                _input.roles.unsafeBlockSigner,
                referenceResourceConfig,
                chainIdToBatchInboxAddress(_input.l2ChainId),
                opChainAddrs
            );
        } else {
            // We are using the latest SystemConfig contract from the repo.
            (ResourceMetering.ResourceConfig memory referenceResourceConfig, SystemConfig.Addresses memory opChainAddrs)
            = defaultSystemConfigParams(_selector, _input, _output);

            return abi.encodeWithSelector(
                _selector,
                _input.roles.systemConfigOwner,
                _input.basefeeScalar,
                _input.blobBasefeeScalar,
                bytes32(uint256(uint160(_input.roles.batcher))), // batcherHash
                30_000_000,
                _input.roles.unsafeBlockSigner,
                referenceResourceConfig,
                chainIdToBatchInboxAddress(_input.l2ChainId),
                opChainAddrs
            );
        }
    }

    /// @notice Helper method for encoding the OptimismMintableERC20Factory initializer data.
    function encodeOptimismMintableERC20FactoryInitializer(
        bytes4 _selector,
        DeployOutput memory _output
    )
        internal
        pure
        virtual
        returns (bytes memory)
    {
        return abi.encodeWithSelector(_selector, _output.l1StandardBridgeProxy);
    }

    /// @notice Helper method for encoding the L1CrossDomainMessenger initializer data.
    function encodeL1CrossDomainMessengerInitializer(
        bytes4 _selector,
        DeployOutput memory _output
    )
        internal
        view
        virtual
        returns (bytes memory)
    {
        return
            abi.encodeWithSelector(_selector, superchainConfig, _output.optimismPortalProxy, _output.systemConfigProxy);
    }

    /// @notice Helper method for encoding the L1StandardBridge initializer data.
    function encodeL1StandardBridgeInitializer(
        bytes4 _selector,
        DeployOutput memory _output
    )
        internal
        view
        virtual
        returns (bytes memory)
    {
        return abi.encodeWithSelector(
            _selector, _output.l1CrossDomainMessengerProxy, superchainConfig, _output.systemConfigProxy
        );
    }

    function encodeDisputeGameFactoryInitializer(
        bytes4 _selector,
        DeployInput memory
    )
        internal
        view
        virtual
        returns (bytes memory)
    {
        // This contract must be the initial owner so we can set game implementations, then
        // ownership is transferred after.
        return abi.encodeWithSelector(_selector, address(this));
    }

    function encodeAnchorStateRegistryInitializer(
        bytes4 _selector,
        DeployInput memory _input
    )
        internal
        view
        virtual
        returns (bytes memory)
    {
        // this line fails in the op-deployer tests because it is not passing in any data
        AnchorStateRegistry.StartingAnchorRoot[] memory startingAnchorRoots =
            abi.decode(_input.startingAnchorRoots, (AnchorStateRegistry.StartingAnchorRoot[]));
        return abi.encodeWithSelector(_selector, startingAnchorRoots, superchainConfig);
    }

    function encodeDelayedWETHInitializer(
        bytes4 _selector,
        DeployInput memory _input
    )
        internal
        view
        virtual
        returns (bytes memory)
    {
        return abi.encodeWithSelector(_selector, _input.roles.opChainProxyAdminOwner, superchainConfig);
    }

    function encodePermissionedDisputeGameConstructor(
        DeployInput memory _input,
        DeployOutput memory _output
    )
        internal
        view
        virtual
        returns (bytes memory)
    {
        return abi.encode(
            GameType.wrap(1), // Permissioned Cannon
            Claim.wrap(bytes32(hex"038512e02c4c3f7bdaec27d00edf55b7155e0905301e1a88083e4e0a6764d54c")), // absolutePrestate
            73, // maxGameDepth
            30, // splitDepth
            Duration.wrap(3 hours), // clockExtension
            Duration.wrap(3.5 days), // maxClockDuration
            IBigStepper(getLatestImplementation("MIPS").logic),
            IDelayedWETH(payable(address(_output.delayedWETHPermissionedGameProxy))),
            IAnchorStateRegistry(address(_output.anchorStateRegistryProxy)),
            _input.l2ChainId,
            _input.roles.proposer,
            _input.roles.challenger
        );
    }

    /// @notice Returns default, standard config arguments for the SystemConfig initializer.
    /// This is used by subclasses to reduce code duplication.
    function defaultSystemConfigParams(
        bytes4, /* selector */
        DeployInput memory, /* _input */
        DeployOutput memory _output
    )
        internal
        view
        virtual
        returns (ResourceMetering.ResourceConfig memory resourceConfig_, SystemConfig.Addresses memory opChainAddrs_)
    {
        // We use assembly to easily convert from IResourceMetering.ResourceConfig to ResourceMetering.ResourceConfig.
        // This is required because we have not yet fully migrated the codebase to be interface-based.
        IResourceMetering.ResourceConfig memory resourceConfig = Constants.DEFAULT_RESOURCE_CONFIG();
        assembly ("memory-safe") {
            resourceConfig_ := resourceConfig
        }

        opChainAddrs_ = SystemConfig.Addresses({
            l1CrossDomainMessenger: address(_output.l1CrossDomainMessengerProxy),
            l1ERC721Bridge: address(_output.l1ERC721BridgeProxy),
            l1StandardBridge: address(_output.l1StandardBridgeProxy),
            disputeGameFactory: address(_output.disputeGameFactoryProxy),
            optimismPortal: address(_output.optimismPortalProxy),
            optimismMintableERC20Factory: address(_output.optimismMintableERC20FactoryProxy),
            gasPayingToken: Constants.ETHER
        });

        assertValidContractAddress(opChainAddrs_.l1CrossDomainMessenger);
        assertValidContractAddress(opChainAddrs_.l1ERC721Bridge);
        assertValidContractAddress(opChainAddrs_.l1StandardBridge);
        assertValidContractAddress(opChainAddrs_.disputeGameFactory);
        assertValidContractAddress(opChainAddrs_.optimismPortal);
        assertValidContractAddress(opChainAddrs_.optimismMintableERC20Factory);
    }

    /// @notice Returns default, standard config arguments for the SystemConfig initializer.
    /// This is used by subclasses to reduce code duplication.
    function defaultSystemConfigV160Params(
        bytes4, /* selector */
        DeployInput memory, /* _input */
        DeployOutput memory _output
    )
        internal
        view
        virtual
        returns (
            ResourceMetering.ResourceConfig memory resourceConfig_,
            ISystemConfigV160.Addresses memory opChainAddrs_
        )
    {
        // We use assembly to easily convert from IResourceMetering.ResourceConfig to ResourceMetering.ResourceConfig.
        // This is required because we have not yet fully migrated the codebase to be interface-based.
        IResourceMetering.ResourceConfig memory resourceConfig = Constants.DEFAULT_RESOURCE_CONFIG();
        assembly ("memory-safe") {
            resourceConfig_ := resourceConfig
        }

        opChainAddrs_ = ISystemConfigV160.Addresses({
            l1CrossDomainMessenger: address(_output.l1CrossDomainMessengerProxy),
            l1ERC721Bridge: address(_output.l1ERC721BridgeProxy),
            l1StandardBridge: address(_output.l1StandardBridgeProxy),
            disputeGameFactory: address(_output.disputeGameFactoryProxy),
            optimismPortal: address(_output.optimismPortalProxy),
            optimismMintableERC20Factory: address(_output.optimismMintableERC20FactoryProxy)
        });

        assertValidContractAddress(opChainAddrs_.l1CrossDomainMessenger);
        assertValidContractAddress(opChainAddrs_.l1ERC721Bridge);
        assertValidContractAddress(opChainAddrs_.l1StandardBridge);
        assertValidContractAddress(opChainAddrs_.disputeGameFactory);
        assertValidContractAddress(opChainAddrs_.optimismPortal);
        assertValidContractAddress(opChainAddrs_.optimismMintableERC20Factory);
    }

    /// @notice Makes an external call to the target to initialize the proxy with the specified data.
    /// First performs safety checks to ensure the target, implementation, and proxy admin are valid.
    function upgradeAndCall(
        ProxyAdmin _proxyAdmin,
        address _target,
        address _implementation,
        bytes memory _data
    )
        internal
    {
        assertValidContractAddress(address(_proxyAdmin));
        assertValidContractAddress(_target);
        assertValidContractAddress(_implementation);

        _proxyAdmin.upgradeAndCall(payable(address(_target)), _implementation, _data);
    }

    function assertValidContractAddress(address _who) internal view {
        if (_who == address(0)) revert AddressNotFound(_who);
        if (_who.code.length == 0) revert AddressHasNoCode(_who);
    }

    /// @notice Returns the blueprint contract addresses.
    function blueprints() public view returns (Blueprints memory) {
        return blueprint;
    }
}<|MERGE_RESOLUTION|>--- conflicted
+++ resolved
@@ -128,13 +128,8 @@
 
     // -------- Constants and Variables --------
 
-<<<<<<< HEAD
     /// @custom:semver 1.0.0-beta.16
     string public constant version = "1.0.0-beta.16";
-=======
-    /// @custom:semver 1.0.0-beta.15
-    string public constant version = "1.0.0-beta.15";
->>>>>>> 644dc2b5
 
     /// @notice Represents the interface version so consumers know how to decode the DeployOutput struct
     /// that's emitted in the `Deployed` event. Whenever that struct changes, a new version should be used.
