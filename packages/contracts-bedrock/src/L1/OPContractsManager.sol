// SPDX-License-Identifier: MIT
pragma solidity 0.8.15;

// Libraries
import { Blueprint } from "src/libraries/Blueprint.sol";
import { Constants } from "src/libraries/Constants.sol";
import { Bytes } from "src/libraries/Bytes.sol";
import { Claim, Hash, Duration, GameType, GameTypes, OutputRoot } from "src/dispute/lib/Types.sol";

// Interfaces
import { ISemver } from "interfaces/universal/ISemver.sol";
import { IResourceMetering } from "interfaces/L1/IResourceMetering.sol";
import { IBigStepper } from "interfaces/dispute/IBigStepper.sol";
import { IDelayedWETH } from "interfaces/dispute/IDelayedWETH.sol";
import { IAnchorStateRegistry } from "interfaces/dispute/IAnchorStateRegistry.sol";
import { IDisputeGame } from "interfaces/dispute/IDisputeGame.sol";
import { IAddressManager } from "interfaces/legacy/IAddressManager.sol";
import { IProxyAdmin } from "interfaces/universal/IProxyAdmin.sol";
import { IDelayedWETH } from "interfaces/dispute/IDelayedWETH.sol";
import { IDisputeGameFactory } from "interfaces/dispute/IDisputeGameFactory.sol";
import { IFaultDisputeGame } from "interfaces/dispute/IFaultDisputeGame.sol";
import { IPermissionedDisputeGame } from "interfaces/dispute/IPermissionedDisputeGame.sol";
import { ISuperchainConfig } from "interfaces/L1/ISuperchainConfig.sol";
import { IProtocolVersions } from "interfaces/L1/IProtocolVersions.sol";
import { IOptimismPortal2 } from "interfaces/L1/IOptimismPortal2.sol";
import { ISystemConfig } from "interfaces/L1/ISystemConfig.sol";
import { IL1CrossDomainMessenger } from "interfaces/L1/IL1CrossDomainMessenger.sol";
import { IL1ERC721Bridge } from "interfaces/L1/IL1ERC721Bridge.sol";
import { IL1StandardBridge } from "interfaces/L1/IL1StandardBridge.sol";
import { IOptimismMintableERC20Factory } from "interfaces/universal/IOptimismMintableERC20Factory.sol";

contract OPContractsManager is ISemver {
    // -------- Structs --------

    /// @notice Represents the roles that can be set when deploying a standard OP Stack chain.
    struct Roles {
        address opChainProxyAdminOwner;
        address systemConfigOwner;
        address batcher;
        address unsafeBlockSigner;
        address proposer;
        address challenger;
    }

    /// @notice The full set of inputs to deploy a new OP Stack chain.
    struct DeployInput {
        Roles roles;
        uint32 basefeeScalar;
        uint32 blobBasefeeScalar;
        uint256 l2ChainId;
        // The correct type is OutputRoot memory but OP Deployer does not yet support structs.
        bytes startingAnchorRoot;
        // The salt mixer is used as part of making the resulting salt unique.
        string saltMixer;
        uint64 gasLimit;
        // Configurable dispute game parameters.
        GameType disputeGameType;
        Claim disputeAbsolutePrestate;
        uint256 disputeMaxGameDepth;
        uint256 disputeSplitDepth;
        Duration disputeClockExtension;
        Duration disputeMaxClockDuration;
    }

    /// @notice The full set of outputs from deploying a new OP Stack chain.
    struct DeployOutput {
        IProxyAdmin opChainProxyAdmin;
        IAddressManager addressManager;
        IL1ERC721Bridge l1ERC721BridgeProxy;
        ISystemConfig systemConfigProxy;
        IOptimismMintableERC20Factory optimismMintableERC20FactoryProxy;
        IL1StandardBridge l1StandardBridgeProxy;
        IL1CrossDomainMessenger l1CrossDomainMessengerProxy;
        // Fault proof contracts below.
        IOptimismPortal2 optimismPortalProxy;
        IDisputeGameFactory disputeGameFactoryProxy;
        IAnchorStateRegistry anchorStateRegistryProxy;
        IFaultDisputeGame faultDisputeGame;
        IPermissionedDisputeGame permissionedDisputeGame;
        IDelayedWETH delayedWETHPermissionedGameProxy;
        IDelayedWETH delayedWETHPermissionlessGameProxy;
    }

    /// @notice Addresses of ERC-5202 Blueprint contracts. There are used for deploying full size
    /// contracts, to reduce the code size of this factory contract. If it deployed full contracts
    /// using the `new Proxy()` syntax, the code size would get large fast, since this contract would
    /// contain the bytecode of every contract it deploys. Therefore we instead use Blueprints to
    /// reduce the code size of this contract.
    struct Blueprints {
        address addressManager;
        address proxy;
        address proxyAdmin;
        address l1ChugSplashProxy;
        address resolvedDelegateProxy;
        address permissionedDisputeGame1;
        address permissionedDisputeGame2;
        address permissionlessDisputeGame1;
        address permissionlessDisputeGame2;
    }

    /// @notice The latest implementation contracts for the OP Stack.
    struct Implementations {
        address superchainConfigImpl;
        address protocolVersionsImpl;
        address l1ERC721BridgeImpl;
        address optimismPortalImpl;
        address systemConfigImpl;
        address optimismMintableERC20FactoryImpl;
        address l1CrossDomainMessengerImpl;
        address l1StandardBridgeImpl;
        address disputeGameFactoryImpl;
        address anchorStateRegistryImpl;
        address delayedWETHImpl;
        address mipsImpl;
    }

    /// @notice The input required to identify a chain for upgrading, along with new prestate hashes
    struct OpChainConfig {
        ISystemConfig systemConfigProxy;
        IProxyAdmin proxyAdmin;
        Claim absolutePrestate;
    }

    struct AddGameInput {
        string saltMixer;
        ISystemConfig systemConfig;
        IProxyAdmin proxyAdmin;
        IDelayedWETH delayedWETH;
        GameType disputeGameType;
        Claim disputeAbsolutePrestate;
        uint256 disputeMaxGameDepth;
        uint256 disputeSplitDepth;
        Duration disputeClockExtension;
        Duration disputeMaxClockDuration;
        uint256 initialBond;
        IBigStepper vm;
        bool permissioned;
    }

    struct AddGameOutput {
        IDelayedWETH delayedWETH;
        IFaultDisputeGame faultDisputeGame;
    }

    // -------- Constants and Variables --------

<<<<<<< HEAD
    /// @custom:semver 1.3.2
    function version() public pure virtual returns (string memory) {
        return "1.3.2";
=======
    /// @custom:semver 1.3.0
    function version() public pure virtual returns (string memory) {
        return "1.3.0";
>>>>>>> c7c6bc10
    }

    /// @notice Address of the SuperchainConfig contract shared by all chains.
    ISuperchainConfig public immutable superchainConfig;

    /// @notice Address of the ProtocolVersions contract shared by all chains.
    IProtocolVersions public immutable protocolVersions;

    /// @notice Address of the SuperchainProxyAdmin contract shared by all chains.
    IProxyAdmin public immutable superchainProxyAdmin;

    /// @notice L1 smart contracts release deployed by this version of OPCM. This is used in opcm to signal which
    /// version of the L1 smart contracts is deployed. It takes the format of `op-contracts/vX.Y.Z`.
    string internal L1_CONTRACTS_RELEASE;

    /// @notice Addresses of the Blueprint contracts.
    /// This is internal because if public the autogenerated getter method would return a tuple of
    /// addresses, but we want it to return a struct.
    Blueprints internal blueprint;

    /// @notice Addresses of the latest implementation contracts.
    Implementations internal implementation;

    /// @notice The OPContractsManager contract that is currently being used. This is needed in the upgrade function
    /// which is intended to be DELEGATECALLed.
    OPContractsManager internal immutable thisOPCM;

    /// @notice The address of the upgrade controller.
    address public immutable upgradeController;

    /// @notice Whether this is a release candidate.
    bool public isRC = true;

    /// @notice Returns the release string. Appends "-rc" if this is a release candidate.
    function l1ContractsRelease() external view virtual returns (string memory) {
        return isRC ? string.concat(L1_CONTRACTS_RELEASE, "-rc") : L1_CONTRACTS_RELEASE;
    }

    // -------- Events --------

    /// @notice Emitted when a new OP Stack chain is deployed.
    /// @param l2ChainId Chain ID of the new chain.
    /// @param deployer Address that deployed the chain.
    /// @param deployOutput ABI-encoded output of the deployment.
    event Deployed(uint256 indexed l2ChainId, address indexed deployer, bytes deployOutput);

    /// @notice Emitted when a chain is upgraded
    /// @param systemConfig Address of the chain's SystemConfig contract
    /// @param upgrader Address that initiated the upgrade
    event Upgraded(uint256 indexed l2ChainId, ISystemConfig indexed systemConfig, address indexed upgrader);

    /// @notice Emitted when a new game type is added to a chain
    /// @param l2ChainId Chain ID of the chain
    /// @param gameType Type of the game being
    /// @param newDisputeGame Address of the deployed dispute game
    /// @param oldDisputeGame Address of the old dispute game
    event GameTypeAdded(
        uint256 indexed l2ChainId, GameType indexed gameType, IDisputeGame newDisputeGame, IDisputeGame oldDisputeGame
    );

    // -------- Errors --------

    /// @notice Thrown when an address other than the upgrade controller calls the setRC function.
    error OnlyUpgradeController();

    /// @notice Thrown when an address is the zero address.
    error AddressNotFound(address who);

    /// @notice Throw when a contract address has no code.
    error AddressHasNoCode(address who);

    /// @notice Thrown when a release version is already set.
    error AlreadyReleased();

    /// @notice Thrown when an invalid `l2ChainId` is provided to `deploy`.
    error InvalidChainId();

    /// @notice Thrown when a role's address is not valid.
    error InvalidRoleAddress(string role);

    /// @notice Thrown when the latest release is not set upon initialization.
    error LatestReleaseNotSet();

    /// @notice Thrown when the starting anchor root is not provided.
    error InvalidStartingAnchorRoot();

    /// @notice Thrown when certain methods are called outside of a DELEGATECALL.
    error OnlyDelegatecall();

    /// @notice Thrown when game configs passed to addGameType are invalid.
    error InvalidGameConfigs();

    /// @notice Thrown when the SuperchainConfig of the chain does not match the SuperchainConfig of this OPCM.
    error SuperchainConfigMismatch(ISystemConfig systemConfig);

    /// @notice Thrown when the SuperchainProxyAdmin does not match the SuperchainConfig's admin.
    error SuperchainProxyAdminMismatch();

    /// @notice Thrown when a prestate is not set for a game.
    error PrestateNotSet();

    // -------- Methods --------

    constructor(
        ISuperchainConfig _superchainConfig,
        IProtocolVersions _protocolVersions,
        IProxyAdmin _superchainProxyAdmin,
        string memory _l1ContractsRelease,
        Blueprints memory _blueprints,
        Implementations memory _implementations,
        address _upgradeController
    ) {
        assertValidContractAddress(address(_superchainConfig));
        assertValidContractAddress(address(_protocolVersions));
        superchainConfig = _superchainConfig;
        protocolVersions = _protocolVersions;
        superchainProxyAdmin = _superchainProxyAdmin;
        L1_CONTRACTS_RELEASE = _l1ContractsRelease;
        blueprint = _blueprints;
        implementation = _implementations;
        thisOPCM = this;
        upgradeController = _upgradeController;
    }

    function deploy(DeployInput calldata _input) external virtual returns (DeployOutput memory) {
        assertValidInputs(_input);
        uint256 l2ChainId = _input.l2ChainId;
        string memory saltMixer = _input.saltMixer;
        DeployOutput memory output;

        // -------- Deploy Chain Singletons --------

        // The AddressManager is used to store the implementation for the L1CrossDomainMessenger
        // due to it's usage of the legacy ResolvedDelegateProxy.
        output.addressManager = IAddressManager(
            Blueprint.deployFrom(
                blueprint.addressManager, computeSalt(l2ChainId, saltMixer, "AddressManager"), abi.encode()
            )
        );
        // The ProxyAdmin is the owner of all proxies for the chain. We temporarily set the owner to
        // this contract, and then transfer ownership to the specified owner at the end of deployment.
        output.opChainProxyAdmin = IProxyAdmin(
            Blueprint.deployFrom(
                blueprint.proxyAdmin, computeSalt(l2ChainId, saltMixer, "ProxyAdmin"), abi.encode(address(this))
            )
        );
        // Set the AddressManager on the ProxyAdmin.
        output.opChainProxyAdmin.setAddressManager(output.addressManager);
        // Transfer ownership of the AddressManager to the ProxyAdmin.
        transferOwnership(address(output.addressManager), address(output.opChainProxyAdmin));

        // -------- Deploy Proxy Contracts --------

        // Deploy ERC-1967 proxied contracts.
        output.l1ERC721BridgeProxy =
            IL1ERC721Bridge(deployProxy(l2ChainId, output.opChainProxyAdmin, saltMixer, "L1ERC721Bridge"));
        output.optimismPortalProxy =
            IOptimismPortal2(payable(deployProxy(l2ChainId, output.opChainProxyAdmin, saltMixer, "OptimismPortal")));
        output.systemConfigProxy =
            ISystemConfig(deployProxy(l2ChainId, output.opChainProxyAdmin, saltMixer, "SystemConfig"));
        output.optimismMintableERC20FactoryProxy = IOptimismMintableERC20Factory(
            deployProxy(l2ChainId, output.opChainProxyAdmin, saltMixer, "OptimismMintableERC20Factory")
        );
        output.disputeGameFactoryProxy =
            IDisputeGameFactory(deployProxy(l2ChainId, output.opChainProxyAdmin, saltMixer, "DisputeGameFactory"));
        output.anchorStateRegistryProxy =
            IAnchorStateRegistry(deployProxy(l2ChainId, output.opChainProxyAdmin, saltMixer, "AnchorStateRegistry"));

        // Deploy legacy proxied contracts.
        output.l1StandardBridgeProxy = IL1StandardBridge(
            payable(
                Blueprint.deployFrom(
                    blueprint.l1ChugSplashProxy,
                    computeSalt(l2ChainId, saltMixer, "L1StandardBridge"),
                    abi.encode(output.opChainProxyAdmin)
                )
            )
        );
        output.opChainProxyAdmin.setProxyType(address(output.l1StandardBridgeProxy), IProxyAdmin.ProxyType.CHUGSPLASH);
        string memory contractName = "OVM_L1CrossDomainMessenger";
        output.l1CrossDomainMessengerProxy = IL1CrossDomainMessenger(
            Blueprint.deployFrom(
                blueprint.resolvedDelegateProxy,
                computeSalt(l2ChainId, saltMixer, "L1CrossDomainMessenger"),
                abi.encode(output.addressManager, contractName)
            )
        );
        output.opChainProxyAdmin.setProxyType(
            address(output.l1CrossDomainMessengerProxy), IProxyAdmin.ProxyType.RESOLVED
        );
        output.opChainProxyAdmin.setImplementationName(address(output.l1CrossDomainMessengerProxy), contractName);

        // Eventually we will switch from DelayedWETHPermissionedGameProxy to DelayedWETHPermissionlessGameProxy.
        output.delayedWETHPermissionedGameProxy = IDelayedWETH(
            payable(deployProxy(l2ChainId, output.opChainProxyAdmin, saltMixer, "DelayedWETHPermissionedGame"))
        );

        // While not a proxy, we deploy the PermissionedDisputeGame here as well because it's bespoke per chain.
        output.permissionedDisputeGame = IPermissionedDisputeGame(
            Blueprint.deployFrom(
                blueprint.permissionedDisputeGame1,
                blueprint.permissionedDisputeGame2,
                computeSalt(l2ChainId, saltMixer, "PermissionedDisputeGame"),
                encodePermissionedFDGConstructor(
                    IFaultDisputeGame.GameConstructorParams({
                        gameType: _input.disputeGameType,
                        absolutePrestate: _input.disputeAbsolutePrestate,
                        maxGameDepth: _input.disputeMaxGameDepth,
                        splitDepth: _input.disputeSplitDepth,
                        clockExtension: _input.disputeClockExtension,
                        maxClockDuration: _input.disputeMaxClockDuration,
                        vm: IBigStepper(implementation.mipsImpl),
                        weth: IDelayedWETH(payable(address(output.delayedWETHPermissionedGameProxy))),
                        anchorStateRegistry: IAnchorStateRegistry(address(output.anchorStateRegistryProxy)),
                        l2ChainId: _input.l2ChainId
                    }),
                    _input.roles.proposer,
                    _input.roles.challenger
                )
            )
        );

        // -------- Set and Initialize Proxy Implementations --------
        bytes memory data;

        data = encodeL1ERC721BridgeInitializer(output);
        upgradeToAndCall(
            output.opChainProxyAdmin, address(output.l1ERC721BridgeProxy), implementation.l1ERC721BridgeImpl, data
        );

        data = encodeOptimismPortalInitializer(output);
        upgradeToAndCall(
            output.opChainProxyAdmin, address(output.optimismPortalProxy), implementation.optimismPortalImpl, data
        );

        data = encodeSystemConfigInitializer(_input, output);
        upgradeToAndCall(
            output.opChainProxyAdmin, address(output.systemConfigProxy), implementation.systemConfigImpl, data
        );

        data = encodeOptimismMintableERC20FactoryInitializer(output);
        upgradeToAndCall(
            output.opChainProxyAdmin,
            address(output.optimismMintableERC20FactoryProxy),
            implementation.optimismMintableERC20FactoryImpl,
            data
        );

        data = encodeL1CrossDomainMessengerInitializer(output);
        upgradeToAndCall(
            output.opChainProxyAdmin,
            address(output.l1CrossDomainMessengerProxy),
            implementation.l1CrossDomainMessengerImpl,
            data
        );

        data = encodeL1StandardBridgeInitializer(output);
        upgradeToAndCall(
            output.opChainProxyAdmin, address(output.l1StandardBridgeProxy), implementation.l1StandardBridgeImpl, data
        );

        data = encodeDelayedWETHInitializer(_input);
        // Eventually we will switch from DelayedWETHPermissionedGameProxy to DelayedWETHPermissionlessGameProxy.
        upgradeToAndCall(
            output.opChainProxyAdmin,
            address(output.delayedWETHPermissionedGameProxy),
            implementation.delayedWETHImpl,
            data
        );

        // We set the initial owner to this contract, set game implementations, then transfer ownership.
        data = encodeDisputeGameFactoryInitializer();
        upgradeToAndCall(
            output.opChainProxyAdmin,
            address(output.disputeGameFactoryProxy),
            implementation.disputeGameFactoryImpl,
            data
        );
        setDGFImplementation(
            output.disputeGameFactoryProxy,
            GameTypes.PERMISSIONED_CANNON,
            IDisputeGame(address(output.permissionedDisputeGame))
        );

        transferOwnership(address(output.disputeGameFactoryProxy), address(_input.roles.opChainProxyAdminOwner));

        data = encodeAnchorStateRegistryInitializer(_input, output);
        upgradeToAndCall(
            output.opChainProxyAdmin,
            address(output.anchorStateRegistryProxy),
            implementation.anchorStateRegistryImpl,
            data
        );

        // -------- Finalize Deployment --------
        // Transfer ownership of the ProxyAdmin from this contract to the specified owner.
        transferOwnership(address(output.opChainProxyAdmin), _input.roles.opChainProxyAdminOwner);

        emit Deployed(l2ChainId, msg.sender, abi.encode(output));
        return output;
    }

    /// @notice Verifies that all OpChainConfig inputs are valid and reverts if any are invalid.
    function assertValidOpChainConfig(OpChainConfig memory _config) internal view {
        if (address(_config.systemConfigProxy) == address(0)) {
            revert AddressNotFound(address(_config.systemConfigProxy));
        }
        if (address(_config.proxyAdmin) == address(0)) revert AddressNotFound(address(_config.proxyAdmin));
        assertValidContractAddress(address(_config.systemConfigProxy));
        assertValidContractAddress(address(_config.proxyAdmin));
    }

    /// @notice Upgrades a set of chains to the latest implementation contracts
    /// @param _opChainConfigs Array of OpChain structs, one per chain to upgrade
    /// @dev This function is intended to be called via DELEGATECALL from the Upgrade Controller Safe
    function upgrade(OpChainConfig[] memory _opChainConfigs) external virtual {
        if (address(this) == address(thisOPCM)) revert OnlyDelegatecall();

        // If this is delegatecalled by the upgrade controller, set isRC to false first, else, continue execution.
        if (address(this) == upgradeController) {
            // Set isRC to false.
            // This function asserts that the caller is the upgrade controller.
            thisOPCM.setRC(false);
        }

        Implementations memory impls = getImplementations();
        Blueprints memory bps = getBlueprints();

        // If the SuperchainConfig is not already upgraded, upgrade it.
        if (superchainProxyAdmin.getProxyImplementation(address(superchainConfig)) != impls.superchainConfigImpl) {
            // Attempt to upgrade. If the ProxyAdmin is not the SuperchainConfig's admin, this will revert.
            upgradeTo(superchainProxyAdmin, address(superchainConfig), impls.superchainConfigImpl);
        }

        // If the ProtocolVersions contract is not already upgraded, upgrade it.
        if (superchainProxyAdmin.getProxyImplementation(address(protocolVersions)) != impls.protocolVersionsImpl) {
            upgradeTo(superchainProxyAdmin, address(protocolVersions), impls.protocolVersionsImpl);
        }

        for (uint256 i = 0; i < _opChainConfigs.length; i++) {
            assertValidOpChainConfig(_opChainConfigs[i]);

            // After Upgrade 13, we will be able to use systemConfigProxy.getAddresses() here.
            ISystemConfig.Addresses memory opChainAddrs = ISystemConfig.Addresses({
                l1CrossDomainMessenger: _opChainConfigs[i].systemConfigProxy.l1CrossDomainMessenger(),
                l1ERC721Bridge: _opChainConfigs[i].systemConfigProxy.l1ERC721Bridge(),
                l1StandardBridge: _opChainConfigs[i].systemConfigProxy.l1StandardBridge(),
                disputeGameFactory: address(getDisputeGameFactory(_opChainConfigs[i].systemConfigProxy)),
                optimismPortal: _opChainConfigs[i].systemConfigProxy.optimismPortal(),
                optimismMintableERC20Factory: _opChainConfigs[i].systemConfigProxy.optimismMintableERC20Factory()
            });

            // Check that all contracts have the correct superchainConfig
            if (
                IOptimismPortal2(payable(opChainAddrs.optimismPortal)).superchainConfig() != superchainConfig
                    || IL1CrossDomainMessenger(opChainAddrs.l1CrossDomainMessenger).superchainConfig() != superchainConfig
                    || IL1ERC721Bridge(opChainAddrs.l1ERC721Bridge).superchainConfig() != superchainConfig
                    || IL1StandardBridge(payable(opChainAddrs.l1StandardBridge)).superchainConfig() != superchainConfig
            ) {
                revert SuperchainConfigMismatch(_opChainConfigs[i].systemConfigProxy);
            }

            // -------- Upgrade Contracts Stored in SystemConfig --------
            upgradeTo(
                _opChainConfigs[i].proxyAdmin, address(_opChainConfigs[i].systemConfigProxy), impls.systemConfigImpl
            );
            upgradeTo(
                _opChainConfigs[i].proxyAdmin, opChainAddrs.l1CrossDomainMessenger, impls.l1CrossDomainMessengerImpl
            );
            upgradeTo(_opChainConfigs[i].proxyAdmin, opChainAddrs.l1ERC721Bridge, impls.l1ERC721BridgeImpl);
            upgradeTo(_opChainConfigs[i].proxyAdmin, opChainAddrs.l1StandardBridge, impls.l1StandardBridgeImpl);
            upgradeTo(_opChainConfigs[i].proxyAdmin, opChainAddrs.disputeGameFactory, impls.disputeGameFactoryImpl);
            upgradeTo(_opChainConfigs[i].proxyAdmin, opChainAddrs.optimismPortal, impls.optimismPortalImpl);
            upgradeTo(
                _opChainConfigs[i].proxyAdmin,
                opChainAddrs.optimismMintableERC20Factory,
                impls.optimismMintableERC20FactoryImpl
            );

            // -------- Discover and Upgrade Proofs Contracts --------
            // Note that, the code below uses several independently scoped blocks to avoid stack too deep errors.

            // All chains have the Permissioned Dispute Game. We get it first so that we can use it to
            // retrieve its WETH and the Anchor State Registry when we need them.
            IPermissionedDisputeGame permissionedDisputeGame = IPermissionedDisputeGame(
                address(
                    getGameImplementation(
                        IDisputeGameFactory(opChainAddrs.disputeGameFactory), GameTypes.PERMISSIONED_CANNON
                    )
                )
            );
            // We're also going to need the l2ChainId below, so we cache it in the outer scope.
            uint256 l2ChainId = getL2ChainId(IFaultDisputeGame(address(permissionedDisputeGame)));

            // Replace the Anchor State Registry Proxy with a new Proxy and Implementation
            // For this upgrade, we are replacing the previous Anchor State Registry, thus we:
            // 1. deploy a new Anchor State Registry proxy
            // 2. get the starting anchor root corresponding to the currently respected game type.
            // 3. initialize the proxy with that anchor root
            IAnchorStateRegistry newAnchorStateRegistryProxy;
            {
                // Deploy a new proxy, because we're replacing the old one.
                // Include the system config address in the salt to ensure that the new proxy is unique,
                // even if another chains with the same L2 chain ID has been deployed by this contract.
                newAnchorStateRegistryProxy = IAnchorStateRegistry(
                    deployProxy({
                        _l2ChainId: l2ChainId,
                        _proxyAdmin: _opChainConfigs[i].proxyAdmin,
                        _saltMixer: string.concat(
                            "v2.0.0-",
                            string(bytes.concat(bytes32(uint256(uint160(address(_opChainConfigs[i].systemConfigProxy))))))
                        ),
                        _contractName: "AnchorStateRegistry"
                    })
                );

                // Get the starting anchor root by:
                // 1. getting the anchor state registry from the Permissioned Dispute Game.
                // 2. getting the respected game type from the OptimismPortal.
                // 3. getting the anchor root for the respected game type from the Anchor State Registry.
                {
                    GameType gameType = IOptimismPortal2(payable(opChainAddrs.optimismPortal)).respectedGameType();
                    (Hash root, uint256 l2BlockNumber) =
                        getAnchorStateRegistry(IFaultDisputeGame(address(permissionedDisputeGame))).anchors(gameType);
                    OutputRoot memory startingAnchorRoot = OutputRoot({ root: root, l2BlockNumber: l2BlockNumber });

                    upgradeToAndCall(
                        _opChainConfigs[i].proxyAdmin,
                        address(newAnchorStateRegistryProxy),
                        impls.anchorStateRegistryImpl,
                        abi.encodeCall(
                            IAnchorStateRegistry.initialize,
                            (
                                superchainConfig,
                                IDisputeGameFactory(opChainAddrs.disputeGameFactory),
                                IOptimismPortal2(payable(opChainAddrs.optimismPortal)),
                                startingAnchorRoot
                            )
                        )
                    );
                }

                // Deploy and set a new permissioned game to update its prestate

                deployAndSetNewGameImpl({
                    _l2ChainId: l2ChainId,
                    _disputeGame: IDisputeGame(address(permissionedDisputeGame)),
                    _newAnchorStateRegistryProxy: newAnchorStateRegistryProxy,
                    _gameType: GameTypes.PERMISSIONED_CANNON,
                    _opChainConfig: _opChainConfigs[i],
                    _implementations: impls,
                    _blueprints: bps,
                    _opChainAddrs: opChainAddrs
                });
            }

            // Now retrieve the permissionless game. If it exists, upgrade its weth and replace its implementation.
            IFaultDisputeGame permissionlessDisputeGame = IFaultDisputeGame(
                address(getGameImplementation(IDisputeGameFactory(opChainAddrs.disputeGameFactory), GameTypes.CANNON))
            );

            if (address(permissionlessDisputeGame) != address(0)) {
                // Deploy and set a new permissionless game to update its prestate
                deployAndSetNewGameImpl({
                    _l2ChainId: l2ChainId,
                    _disputeGame: IDisputeGame(address(permissionlessDisputeGame)),
                    _newAnchorStateRegistryProxy: newAnchorStateRegistryProxy,
                    _gameType: GameTypes.CANNON,
                    _opChainConfig: _opChainConfigs[i],
                    _implementations: impls,
                    _blueprints: bps,
                    _opChainAddrs: opChainAddrs
                });
            }

            // Emit the upgraded event with the address of the caller. Since this will be a delegatecall,
            // the caller will be the value of the ADDRESS opcode.
            emit Upgraded(l2ChainId, _opChainConfigs[i].systemConfigProxy, address(this));
        }
    }

    /// @notice addGameType deploys a new dispute game and links it to the DisputeGameFactory. The inputted _gameConfigs
    /// must be added in ascending GameType order.
    function addGameType(AddGameInput[] memory _gameConfigs) public virtual returns (AddGameOutput[] memory) {
        if (address(this) == address(thisOPCM)) revert OnlyDelegatecall();
        if (_gameConfigs.length == 0) revert InvalidGameConfigs();

        AddGameOutput[] memory outputs = new AddGameOutput[](_gameConfigs.length);
        Blueprints memory bps = getBlueprints();

        // Store last game config as an int256 so that we can ensure that the same game config is not added twice.
        // Using int256 generates cheaper, simpler bytecode.
        int256 lastGameConfig = -1;

        for (uint256 i = 0; i < _gameConfigs.length; i++) {
            AddGameInput memory gameConfig = _gameConfigs[i];

            // Game config depth must be greater than 73 and split depth must be greater than 30
            if (gameConfig.disputeMaxGameDepth < 73 || gameConfig.disputeSplitDepth < 30) {
                revert InvalidGameConfigs();
            }

            // This conversion is safe because the GameType is a uint32, which will always fit in an int256.
            int256 gameTypeInt = int256(uint256(gameConfig.disputeGameType.raw()));
            // Ensure that the game configs are added in ascending order, and not duplicated.
            if (lastGameConfig >= gameTypeInt) revert InvalidGameConfigs();
            lastGameConfig = gameTypeInt;

            // Grab the permissioned and fault dispute games from the SystemConfig.
            // We keep the FDG type as it reduces casting below.
            IFaultDisputeGame pdg = IFaultDisputeGame(
                address(
                    getGameImplementation(getDisputeGameFactory(gameConfig.systemConfig), GameTypes.PERMISSIONED_CANNON)
                )
            );
            // Pull out the chain ID.
            uint256 l2ChainId = getL2ChainId(pdg);

            // Deploy a new DelayedWETH proxy for this game if one hasn't already been specified. Leaving
            /// gameConfig.delayedWETH as the zero address will cause a new DelayedWETH to be deployed for this game.
            if (address(gameConfig.delayedWETH) == address(0)) {
                outputs[i].delayedWETH = IDelayedWETH(
                    payable(deployProxy(l2ChainId, gameConfig.proxyAdmin, gameConfig.saltMixer, "DelayedWETH"))
                );

                // Initialize the proxy.
                upgradeToAndCall(
                    gameConfig.proxyAdmin,
                    address(outputs[i].delayedWETH),
                    getImplementations().delayedWETHImpl,
                    abi.encodeCall(IDelayedWETH.initialize, (gameConfig.proxyAdmin.owner(), superchainConfig))
                );
            } else {
                outputs[i].delayedWETH = gameConfig.delayedWETH;
            }

            // The FDG is only used for the event below, and only if it is being replaced,
            // so we declare it here, but only assign it below if needed.
            IFaultDisputeGame fdg;

            // The below sections are functionally the same. Both deploy a new dispute game. The dispute game type is
            // either permissioned or permissionless depending on game config.
            if (gameConfig.permissioned) {
                outputs[i].faultDisputeGame = IFaultDisputeGame(
                    Blueprint.deployFrom(
                        bps.permissionedDisputeGame1,
                        bps.permissionedDisputeGame2,
                        computeSalt(l2ChainId, gameConfig.saltMixer, "PermissionedDisputeGame"),
                        encodePermissionedFDGConstructor(
                            IFaultDisputeGame.GameConstructorParams(
                                gameConfig.disputeGameType,
                                gameConfig.disputeAbsolutePrestate,
                                gameConfig.disputeMaxGameDepth,
                                gameConfig.disputeSplitDepth,
                                gameConfig.disputeClockExtension,
                                gameConfig.disputeMaxClockDuration,
                                gameConfig.vm,
                                outputs[i].delayedWETH,
                                getAnchorStateRegistry(pdg),
                                l2ChainId
                            ),
                            getProposer(IPermissionedDisputeGame(address(pdg))),
                            getChallenger(IPermissionedDisputeGame(address(pdg)))
                        )
                    )
                );
            } else {
                fdg = IFaultDisputeGame(
                    address(getGameImplementation(getDisputeGameFactory(gameConfig.systemConfig), GameTypes.CANNON))
                );
                outputs[i].faultDisputeGame = IFaultDisputeGame(
                    Blueprint.deployFrom(
                        bps.permissionlessDisputeGame1,
                        bps.permissionlessDisputeGame2,
                        computeSalt(l2ChainId, gameConfig.saltMixer, "PermissionlessDisputeGame"),
                        encodePermissionlessFDGConstructor(
                            IFaultDisputeGame.GameConstructorParams(
                                gameConfig.disputeGameType,
                                gameConfig.disputeAbsolutePrestate,
                                gameConfig.disputeMaxGameDepth,
                                gameConfig.disputeSplitDepth,
                                gameConfig.disputeClockExtension,
                                gameConfig.disputeMaxClockDuration,
                                gameConfig.vm,
                                outputs[i].delayedWETH,
                                // We can't assume that there is an existing fault dispute game,
                                // so get the Anchor State Registry from the permissioned game.
                                getAnchorStateRegistry(pdg),
                                l2ChainId
                            )
                        )
                    )
                );
            }

            // As a last step, register the new game type with the DisputeGameFactory. If the game type already exists,
            // then its implementation will be overwritten.
            IDisputeGameFactory dgf = getDisputeGameFactory(gameConfig.systemConfig);
            setDGFImplementation(dgf, gameConfig.disputeGameType, IDisputeGame(address(outputs[i].faultDisputeGame)));
            dgf.setInitBond(gameConfig.disputeGameType, gameConfig.initialBond);

            if (gameConfig.permissioned) {
                // Emit event for the newly added game type with the old permissioned dispute game
                emit GameTypeAdded(
                    l2ChainId, gameConfig.disputeGameType, outputs[i].faultDisputeGame, IDisputeGame(address(pdg))
                );
            } else {
                // Emit event for the newly added game type with the old fault dispute game
                emit GameTypeAdded(
                    l2ChainId, gameConfig.disputeGameType, outputs[i].faultDisputeGame, IDisputeGame(address(fdg))
                );
            }
        }

        return outputs;
    }

    // -------- Utilities --------

    /// @notice Verifies that all inputs are valid and reverts if any are invalid.
    /// Typically the proxy admin owner is expected to have code, but this is not enforced here.
    function assertValidInputs(DeployInput calldata _input) internal view {
        if (_input.l2ChainId == 0 || _input.l2ChainId == block.chainid) revert InvalidChainId();

        if (_input.roles.opChainProxyAdminOwner == address(0)) revert InvalidRoleAddress("opChainProxyAdminOwner");
        if (_input.roles.systemConfigOwner == address(0)) revert InvalidRoleAddress("systemConfigOwner");
        if (_input.roles.batcher == address(0)) revert InvalidRoleAddress("batcher");
        if (_input.roles.unsafeBlockSigner == address(0)) revert InvalidRoleAddress("unsafeBlockSigner");
        if (_input.roles.proposer == address(0)) revert InvalidRoleAddress("proposer");
        if (_input.roles.challenger == address(0)) revert InvalidRoleAddress("challenger");

        if (_input.startingAnchorRoot.length == 0) revert InvalidStartingAnchorRoot();
        if (bytes32(_input.startingAnchorRoot) == bytes32(0)) revert InvalidStartingAnchorRoot();
    }

    /// @notice Maps an L2 chain ID to an L1 batch inbox address as defined by the standard
    /// configuration's convention. This convention is `versionByte || keccak256(bytes32(chainId))[:19]`,
    /// where || denotes concatenation`, versionByte is 0x00, and chainId is a uint256.
    /// https://specs.optimism.io/protocol/configurability.html#consensus-parameters
    function chainIdToBatchInboxAddress(uint256 _l2ChainId) public pure returns (address) {
        bytes1 versionByte = 0x00;
        bytes32 hashedChainId = keccak256(bytes.concat(bytes32(_l2ChainId)));
        bytes19 first19Bytes = bytes19(hashedChainId);
        return address(uint160(bytes20(bytes.concat(versionByte, first19Bytes))));
    }

    /// @notice Helper method for computing a salt that's used in CREATE2 deployments.
    /// Including the contract name ensures that the resultant address from CREATE2 is unique
    /// across our smart contract system. For example, we deploy multiple proxy contracts
    /// with the same bytecode from this contract, so they each require a unique salt for determinism.
    function computeSalt(
        uint256 _l2ChainId,
        string memory _saltMixer,
        string memory _contractName
    )
        internal
        pure
        returns (bytes32)
    {
        return keccak256(abi.encode(_l2ChainId, _saltMixer, _contractName));
    }

    /// @notice Deterministically deploys a new proxy contract owned by the provided ProxyAdmin.
    /// The salt is computed as a function of the L2 chain ID, the salt mixer and the contract name.
    /// This is required because we deploy many identical proxies, so they each require a unique salt for determinism.
    function deployProxy(
        uint256 _l2ChainId,
        IProxyAdmin _proxyAdmin,
        string memory _saltMixer,
        string memory _contractName
    )
        internal
        returns (address)
    {
        bytes32 salt = computeSalt(_l2ChainId, _saltMixer, _contractName);
        return Blueprint.deployFrom(getBlueprints().proxy, salt, abi.encode(_proxyAdmin));
    }

    // -------- Initializer Encoding --------

    /// @notice Helper method for encoding the L1ERC721Bridge initializer data.
    function encodeL1ERC721BridgeInitializer(DeployOutput memory _output)
        internal
        view
        virtual
        returns (bytes memory)
    {
        return abi.encodeCall(IL1ERC721Bridge.initialize, (_output.l1CrossDomainMessengerProxy, superchainConfig));
    }

    /// @notice Helper method for encoding the OptimismPortal initializer data.
    function encodeOptimismPortalInitializer(DeployOutput memory _output)
        internal
        view
        virtual
        returns (bytes memory)
    {
        return abi.encodeCall(
            IOptimismPortal2.initialize,
            (
                _output.disputeGameFactoryProxy,
                _output.systemConfigProxy,
                superchainConfig,
                GameTypes.PERMISSIONED_CANNON
            )
        );
    }

    /// @notice Helper method for encoding the SystemConfig initializer data.
    function encodeSystemConfigInitializer(
        DeployInput memory _input,
        DeployOutput memory _output
    )
        internal
        view
        virtual
        returns (bytes memory)
    {
        (IResourceMetering.ResourceConfig memory referenceResourceConfig, ISystemConfig.Addresses memory opChainAddrs) =
            defaultSystemConfigParams(_input, _output);

        return abi.encodeCall(
            ISystemConfig.initialize,
            (
                _input.roles.systemConfigOwner,
                _input.basefeeScalar,
                _input.blobBasefeeScalar,
                bytes32(uint256(uint160(_input.roles.batcher))), // batcherHash
                _input.gasLimit,
                _input.roles.unsafeBlockSigner,
                referenceResourceConfig,
                chainIdToBatchInboxAddress(_input.l2ChainId),
                opChainAddrs
            )
        );
    }

    /// @notice Helper method for encoding the OptimismMintableERC20Factory initializer data.
    function encodeOptimismMintableERC20FactoryInitializer(DeployOutput memory _output)
        internal
        pure
        virtual
        returns (bytes memory)
    {
        return abi.encodeCall(IOptimismMintableERC20Factory.initialize, (address(_output.l1StandardBridgeProxy)));
    }

    /// @notice Helper method for encoding the L1CrossDomainMessenger initializer data.
    function encodeL1CrossDomainMessengerInitializer(DeployOutput memory _output)
        internal
        view
        virtual
        returns (bytes memory)
    {
        return abi.encodeCall(IL1CrossDomainMessenger.initialize, (superchainConfig, _output.optimismPortalProxy));
    }

    /// @notice Helper method for encoding the L1StandardBridge initializer data.
    function encodeL1StandardBridgeInitializer(DeployOutput memory _output)
        internal
        view
        virtual
        returns (bytes memory)
    {
        return abi.encodeCall(IL1StandardBridge.initialize, (_output.l1CrossDomainMessengerProxy, superchainConfig));
    }

    function encodeDisputeGameFactoryInitializer() internal view virtual returns (bytes memory) {
        // This contract must be the initial owner so we can set game implementations, then
        // ownership is transferred after.
        return abi.encodeCall(IDisputeGameFactory.initialize, (address(this)));
    }

    function encodeAnchorStateRegistryInitializer(
        DeployInput memory _input,
        DeployOutput memory _output
    )
        internal
        view
        virtual
        returns (bytes memory)
    {
        OutputRoot memory startingAnchorRoot = abi.decode(_input.startingAnchorRoot, (OutputRoot));
        return abi.encodeCall(
            IAnchorStateRegistry.initialize,
            (superchainConfig, _output.disputeGameFactoryProxy, _output.optimismPortalProxy, startingAnchorRoot)
        );
    }

    function encodeDelayedWETHInitializer(DeployInput memory _input) internal view virtual returns (bytes memory) {
        return abi.encodeCall(IDelayedWETH.initialize, (_input.roles.opChainProxyAdminOwner, superchainConfig));
    }

    function encodePermissionlessFDGConstructor(IFaultDisputeGame.GameConstructorParams memory _params)
        internal
        view
        virtual
        returns (bytes memory)
    {
        bytes memory dataWithSelector = abi.encodeCall(IFaultDisputeGame.__constructor__, (_params));
        return Bytes.slice(dataWithSelector, 4);
    }

    function encodePermissionedFDGConstructor(
        IFaultDisputeGame.GameConstructorParams memory _params,
        address _proposer,
        address _challenger
    )
        internal
        view
        virtual
        returns (bytes memory)
    {
        bytes memory dataWithSelector =
            abi.encodeCall(IPermissionedDisputeGame.__constructor__, (_params, _proposer, _challenger));
        return Bytes.slice(dataWithSelector, 4);
    }

    /// @notice Returns default, standard config arguments for the SystemConfig initializer.
    /// This is used by subclasses to reduce code duplication.
    function defaultSystemConfigParams(
        DeployInput memory, /* _input */
        DeployOutput memory _output
    )
        internal
        view
        virtual
        returns (IResourceMetering.ResourceConfig memory resourceConfig_, ISystemConfig.Addresses memory opChainAddrs_)
    {
        resourceConfig_ = Constants.DEFAULT_RESOURCE_CONFIG();

        opChainAddrs_ = ISystemConfig.Addresses({
            l1CrossDomainMessenger: address(_output.l1CrossDomainMessengerProxy),
            l1ERC721Bridge: address(_output.l1ERC721BridgeProxy),
            l1StandardBridge: address(_output.l1StandardBridgeProxy),
            disputeGameFactory: address(_output.disputeGameFactoryProxy),
            optimismPortal: address(_output.optimismPortalProxy),
            optimismMintableERC20Factory: address(_output.optimismMintableERC20FactoryProxy)
        });

        assertValidContractAddress(opChainAddrs_.l1CrossDomainMessenger);
        assertValidContractAddress(opChainAddrs_.l1ERC721Bridge);
        assertValidContractAddress(opChainAddrs_.l1StandardBridge);
        assertValidContractAddress(opChainAddrs_.disputeGameFactory);
        assertValidContractAddress(opChainAddrs_.optimismPortal);
        assertValidContractAddress(opChainAddrs_.optimismMintableERC20Factory);
    }

    /// @notice Makes an external call to the target to initialize the proxy with the specified data.
    /// First performs safety checks to ensure the target, implementation, and proxy admin are valid.
    function upgradeToAndCall(
        IProxyAdmin _proxyAdmin,
        address _target,
        address _implementation,
        bytes memory _data
    )
        internal
    {
        assertValidContractAddress(_implementation);

        _proxyAdmin.upgradeAndCall(payable(address(_target)), _implementation, _data);
    }

    /// @notice Updates the implementation of a proxy without calling the initializer.
    /// First performs safety checks to ensure the target, implementation, and proxy admin are valid.
    function upgradeTo(IProxyAdmin _proxyAdmin, address _target, address _implementation) internal {
        assertValidContractAddress(_implementation);

        _proxyAdmin.upgrade(payable(address(_target)), _implementation);
    }

    function assertValidContractAddress(address _who) internal view {
        if (_who.code.length == 0) revert AddressHasNoCode(_who);
    }

    /// @notice Returns the blueprint contract addresses.
    function blueprints() public view returns (Blueprints memory) {
        return blueprint;
    }

    /// @notice Returns the implementation contract addresses.
    function implementations() public view returns (Implementations memory) {
        return implementation;
    }

    /// @notice Returns the implementation contract address for a given game type.
    function getGameImplementation(
        IDisputeGameFactory _disputeGameFactory,
        GameType _gameType
    )
        internal
        view
        returns (IDisputeGame)
    {
        return _disputeGameFactory.gameImpls(_gameType);
    }

    /// @notice Sets the RC flag.
    function setRC(bool _isRC) external {
        if (msg.sender != upgradeController) revert OnlyUpgradeController();
        isRC = _isRC;
    }

    /// @notice Sets a game implementation on the dispute game factory
    function setDGFImplementation(IDisputeGameFactory _dgf, GameType _gameType, IDisputeGame _newGame) internal {
        _dgf.setImplementation(_gameType, _newGame);
    }

    /// @notice Transfers ownership
    function transferOwnership(address _target, address _newOwner) internal {
        // All transferOwnership targets have the same selector, so we just use IAddressManager
        IAddressManager(_target).transferOwnership(_newOwner);
    }

    /// @notice Retrieves the constructor params for a given game.
    function getGameConstructorParams(IFaultDisputeGame _disputeGame)
        internal
        view
        returns (IFaultDisputeGame.GameConstructorParams memory)
    {
        IFaultDisputeGame.GameConstructorParams memory params = IFaultDisputeGame.GameConstructorParams({
            gameType: _disputeGame.gameType(),
            absolutePrestate: _disputeGame.absolutePrestate(),
            maxGameDepth: _disputeGame.maxGameDepth(),
            splitDepth: _disputeGame.splitDepth(),
            clockExtension: _disputeGame.clockExtension(),
            maxClockDuration: _disputeGame.maxClockDuration(),
            vm: _disputeGame.vm(),
            weth: getWETH(_disputeGame),
            anchorStateRegistry: getAnchorStateRegistry(_disputeGame),
            l2ChainId: getL2ChainId(_disputeGame)
        });
        return params;
    }

    /// @notice Retrieves the Anchor State Registry for a given game
    function getAnchorStateRegistry(IFaultDisputeGame _disputeGame) internal view returns (IAnchorStateRegistry) {
        return _disputeGame.anchorStateRegistry();
    }

    /// @notice Retrieves the DelayedWETH address for a given game
    function getWETH(IFaultDisputeGame _disputeGame) internal view returns (IDelayedWETH) {
        return _disputeGame.weth();
    }

    /// @notice Retrieves the L2 chain ID for a given game
    function getL2ChainId(IFaultDisputeGame _disputeGame) internal view returns (uint256) {
        return _disputeGame.l2ChainId();
    }

    /// @notice Retrieves the proposer address for a given game
    function getProposer(IPermissionedDisputeGame _disputeGame) internal view returns (address) {
        return _disputeGame.proposer();
    }

    /// @notice Retrieves the challenger address for a given game
    function getChallenger(IPermissionedDisputeGame _disputeGame) internal view returns (address) {
        return _disputeGame.challenger();
    }

    /// @notice Retrieves the DisputeGameFactory address for a given SystemConfig
    function getDisputeGameFactory(ISystemConfig _systemConfig) internal view returns (IDisputeGameFactory) {
        return IDisputeGameFactory(_systemConfig.disputeGameFactory());
    }

    /// @notice Retrieves the implementation addresses stored in this OPCM contract
    function getImplementations() internal view returns (Implementations memory) {
        return thisOPCM.implementations();
    }

    /// @notice Retrieves the blueprint addresses stored in this OPCM contract
    function getBlueprints() internal view returns (Blueprints memory) {
        return thisOPCM.blueprints();
    }

    function getProxyImplementation(IProxyAdmin _proxyAdmin, address _proxy) internal view returns (address) {
        return _proxyAdmin.getProxyImplementation(_proxy);
    }

    /// @notice Deploys and sets a new dispute game implementation
    /// @param _l2ChainId The L2 chain ID
    /// @param _disputeGame The current dispute game implementation
    /// @param _newAnchorStateRegistryProxy The new anchor state registry proxy
    /// @param _gameType The type of game to deploy
    /// @param _opChainConfig The OP chain configuration
    /// @param _blueprints The blueprint addresses
    /// @param _implementations The implementation addresses
    /// @param _opChainAddrs The OP chain addresses
    function deployAndSetNewGameImpl(
        uint256 _l2ChainId,
        IDisputeGame _disputeGame,
        IAnchorStateRegistry _newAnchorStateRegistryProxy,
        GameType _gameType,
        OpChainConfig memory _opChainConfig,
        Blueprints memory _blueprints,
        Implementations memory _implementations,
        ISystemConfig.Addresses memory _opChainAddrs
    )
        internal
    {
        // independently scoped block to avoid stack too deep
        {
            // Get and upgrade the WETH proxy
            IDelayedWETH delayedWethProxy = getWETH(IFaultDisputeGame(address(_disputeGame)));
            upgradeTo(_opChainConfig.proxyAdmin, address(delayedWethProxy), _implementations.delayedWETHImpl);
        }

        // Get the constructor params for the game
        IFaultDisputeGame.GameConstructorParams memory params =
            getGameConstructorParams(IFaultDisputeGame(address(_disputeGame)));

        // Modify the params with the new anchorStateRegistry and vm values.
        params.anchorStateRegistry = IAnchorStateRegistry(address(_newAnchorStateRegistryProxy));
        params.vm = IBigStepper(_implementations.mipsImpl);
        if (Claim.unwrap(_opChainConfig.absolutePrestate) == bytes32(0)) {
            revert PrestateNotSet();
        }
        params.absolutePrestate = _opChainConfig.absolutePrestate;

        IDisputeGame newGame;
        if (GameType.unwrap(_gameType) == GameType.unwrap(GameTypes.PERMISSIONED_CANNON)) {
            address proposer = getProposer(IPermissionedDisputeGame(address(_disputeGame)));
            address challenger = getChallenger(IPermissionedDisputeGame(address(_disputeGame)));
            newGame = IDisputeGame(
                Blueprint.deployFrom(
                    _blueprints.permissionedDisputeGame1,
                    _blueprints.permissionedDisputeGame2,
                    computeSalt(_l2ChainId, "v2.0.0", "PermissionedDisputeGame"),
                    encodePermissionedFDGConstructor(params, proposer, challenger)
                )
            );
        } else {
            newGame = IDisputeGame(
                Blueprint.deployFrom(
                    _blueprints.permissionlessDisputeGame1,
                    _blueprints.permissionlessDisputeGame2,
                    computeSalt(_l2ChainId, "v2.0.0", "PermissionlessDisputeGame"),
                    encodePermissionlessFDGConstructor(params)
                )
            );
        }
        setDGFImplementation(IDisputeGameFactory(_opChainAddrs.disputeGameFactory), _gameType, IDisputeGame(newGame));
    }
}<|MERGE_RESOLUTION|>--- conflicted
+++ resolved
@@ -144,15 +144,9 @@
 
     // -------- Constants and Variables --------
 
-<<<<<<< HEAD
     /// @custom:semver 1.3.2
     function version() public pure virtual returns (string memory) {
         return "1.3.2";
-=======
-    /// @custom:semver 1.3.0
-    function version() public pure virtual returns (string memory) {
-        return "1.3.0";
->>>>>>> c7c6bc10
     }
 
     /// @notice Address of the SuperchainConfig contract shared by all chains.
