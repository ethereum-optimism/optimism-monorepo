--- conflicted
+++ resolved
@@ -12,11 +12,8 @@
 import { AddressAliasHelper } from "src/vendor/AddressAliasHelper.sol";
 import { ResourceMetering } from "src/L1/ResourceMetering.sol";
 import { ISemver } from "src/universal/ISemver.sol";
-<<<<<<< HEAD
 import { SuperchainConfig } from "src/L1/SuperchainConfig.sol";
-=======
 import { Constants } from "src/libraries/Constants.sol";
->>>>>>> b0c8bbf6
 
 /// @custom:proxied
 /// @title OptimismPortal
@@ -96,13 +93,8 @@
     }
 
     /// @notice Semantic version.
-<<<<<<< HEAD
     /// @custom:semver 2.0.0
     string public constant version = "2.0.0";
-=======
-    /// @custom:semver 1.10.0
-    string public constant version = "1.10.0";
->>>>>>> b0c8bbf6
 
     /// @notice Constructs the OptimismPortal contract.
     constructor() {
