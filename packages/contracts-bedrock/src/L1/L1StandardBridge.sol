// SPDX-License-Identifier: MIT
pragma solidity 0.8.15;

// Contracts
import { StandardBridge } from "src/universal/StandardBridge.sol";

// Libraries
import { Predeploys } from "src/libraries/Predeploys.sol";

// Interfaces
import { ISemver } from "interfaces/universal/ISemver.sol";
import { ICrossDomainMessenger } from "interfaces/universal/ICrossDomainMessenger.sol";
import { ISuperchainConfig } from "interfaces/L1/ISuperchainConfig.sol";

/// @custom:proxied true
/// @title L1StandardBridge
/// @notice The L1StandardBridge is responsible for transferring ETH and ERC20 tokens between L1 and
///         L2. In the case that an ERC20 token is native to L1, it will be escrowed within this
///         contract. If the ERC20 token is native to L2, it will be burnt. Before Bedrock, ETH was
///         stored within this contract. After Bedrock, ETH is instead stored inside the
///         OptimismPortal contract.
///         NOTE: this contract is not intended to support all variations of ERC20 tokens. Examples
///         of some token types that may not be properly supported by this contract include, but are
///         not limited to: tokens with transfer fees, rebasing tokens, and tokens with blocklists.
contract L1StandardBridge is StandardBridge, ISemver {
    /// @custom:legacy
    /// @notice Emitted whenever a deposit of ETH from L1 into L2 is initiated.
    /// @param from      Address of the depositor.
    /// @param to        Address of the recipient on L2.
    /// @param amount    Amount of ETH deposited.
    /// @param extraData Extra data attached to the deposit.
    event ETHDepositInitiated(address indexed from, address indexed to, uint256 amount, bytes extraData);

    /// @custom:legacy
    /// @notice Emitted whenever a withdrawal of ETH from L2 to L1 is finalized.
    /// @param from      Address of the withdrawer.
    /// @param to        Address of the recipient on L1.
    /// @param amount    Amount of ETH withdrawn.
    /// @param extraData Extra data attached to the withdrawal.
    event ETHWithdrawalFinalized(address indexed from, address indexed to, uint256 amount, bytes extraData);

    /// @custom:legacy
    /// @notice Emitted whenever an ERC20 deposit is initiated.
    /// @param l1Token   Address of the token on L1.
    /// @param l2Token   Address of the corresponding token on L2.
    /// @param from      Address of the depositor.
    /// @param to        Address of the recipient on L2.
    /// @param amount    Amount of the ERC20 deposited.
    /// @param extraData Extra data attached to the deposit.
    event ERC20DepositInitiated(
        address indexed l1Token,
        address indexed l2Token,
        address indexed from,
        address to,
        uint256 amount,
        bytes extraData
    );

    /// @custom:legacy
    /// @notice Emitted whenever an ERC20 withdrawal is finalized.
    /// @param l1Token   Address of the token on L1.
    /// @param l2Token   Address of the corresponding token on L2.
    /// @param from      Address of the withdrawer.
    /// @param to        Address of the recipient on L1.
    /// @param amount    Amount of the ERC20 withdrawn.
    /// @param extraData Extra data attached to the withdrawal.
    event ERC20WithdrawalFinalized(
        address indexed l1Token,
        address indexed l2Token,
        address indexed from,
        address to,
        uint256 amount,
        bytes extraData
    );

    /// @notice Semantic version.
<<<<<<< HEAD
    /// @custom:semver 2.2.1-beta.4
    string public constant version = "2.2.1-beta.4";
=======
    /// @custom:semver 2.2.1-beta.8
    string public constant version = "2.2.1-beta.8";
>>>>>>> 47c00f99

    /// @notice Address of the SuperchainConfig contract.
    ISuperchainConfig public superchainConfig;

    /// @custom:legacy
    /// @custom:spacer systemConfig
    /// @notice Spacer taking up the legacy `systemConfig` slot.
    address private spacer_51_0_20;

    /// @notice Constructs the L1StandardBridge contract.
    constructor() StandardBridge() {
        _disableInitializers();
    }

    /// @notice Initializer.
    /// @param _messenger        Contract for the CrossDomainMessenger on this network.
    /// @param _superchainConfig Contract for the SuperchainConfig on this network.
    function initialize(ICrossDomainMessenger _messenger, ISuperchainConfig _superchainConfig) external initializer {
        superchainConfig = _superchainConfig;
        __StandardBridge_init({
            _messenger: _messenger,
            _otherBridge: StandardBridge(payable(Predeploys.L2_STANDARD_BRIDGE))
        });
    }

    /// @inheritdoc StandardBridge
    function paused() public view override returns (bool) {
        return superchainConfig.paused();
    }

    /// @notice Allows EOAs to bridge ETH by sending directly to the bridge.
    receive() external payable override onlyEOA {
        _initiateETHDeposit(msg.sender, msg.sender, RECEIVE_DEFAULT_GAS_LIMIT, bytes(""));
    }

    /// @custom:legacy
    /// @notice Deposits some amount of ETH into the sender's account on L2.
    /// @param _minGasLimit Minimum gas limit for the deposit message on L2.
    /// @param _extraData   Optional data to forward to L2.
    ///                     Data supplied here will not be used to execute any code on L2 and is
    ///                     only emitted as extra data for the convenience of off-chain tooling.
    function depositETH(uint32 _minGasLimit, bytes calldata _extraData) external payable onlyEOA {
        _initiateETHDeposit(msg.sender, msg.sender, _minGasLimit, _extraData);
    }

    /// @custom:legacy
    /// @notice Deposits some amount of ETH into a target account on L2.
    ///         Note that if ETH is sent to a contract on L2 and the call fails, then that ETH will
    ///         be locked in the L2StandardBridge. ETH may be recoverable if the call can be
    ///         successfully replayed by increasing the amount of gas supplied to the call. If the
    ///         call will fail for any amount of gas, then the ETH will be locked permanently.
    /// @param _to          Address of the recipient on L2.
    /// @param _minGasLimit Minimum gas limit for the deposit message on L2.
    /// @param _extraData   Optional data to forward to L2.
    ///                     Data supplied here will not be used to execute any code on L2 and is
    ///                     only emitted as extra data for the convenience of off-chain tooling.
    function depositETHTo(address _to, uint32 _minGasLimit, bytes calldata _extraData) external payable {
        _initiateETHDeposit(msg.sender, _to, _minGasLimit, _extraData);
    }

    /// @custom:legacy
    /// @notice Deposits some amount of ERC20 tokens into the sender's account on L2.
    /// @param _l1Token     Address of the L1 token being deposited.
    /// @param _l2Token     Address of the corresponding token on L2.
    /// @param _amount      Amount of the ERC20 to deposit.
    /// @param _minGasLimit Minimum gas limit for the deposit message on L2.
    /// @param _extraData   Optional data to forward to L2.
    ///                     Data supplied here will not be used to execute any code on L2 and is
    ///                     only emitted as extra data for the convenience of off-chain tooling.
    function depositERC20(
        address _l1Token,
        address _l2Token,
        uint256 _amount,
        uint32 _minGasLimit,
        bytes calldata _extraData
    )
        external
        virtual
        onlyEOA
    {
        _initiateERC20Deposit(_l1Token, _l2Token, msg.sender, msg.sender, _amount, _minGasLimit, _extraData);
    }

    /// @custom:legacy
    /// @notice Deposits some amount of ERC20 tokens into a target account on L2.
    /// @param _l1Token     Address of the L1 token being deposited.
    /// @param _l2Token     Address of the corresponding token on L2.
    /// @param _to          Address of the recipient on L2.
    /// @param _amount      Amount of the ERC20 to deposit.
    /// @param _minGasLimit Minimum gas limit for the deposit message on L2.
    /// @param _extraData   Optional data to forward to L2.
    ///                     Data supplied here will not be used to execute any code on L2 and is
    ///                     only emitted as extra data for the convenience of off-chain tooling.
    function depositERC20To(
        address _l1Token,
        address _l2Token,
        address _to,
        uint256 _amount,
        uint32 _minGasLimit,
        bytes calldata _extraData
    )
        external
        virtual
    {
        _initiateERC20Deposit(_l1Token, _l2Token, msg.sender, _to, _amount, _minGasLimit, _extraData);
    }

    /// @custom:legacy
    /// @notice Finalizes a withdrawal of ETH from L2.
    /// @param _from      Address of the withdrawer on L2.
    /// @param _to        Address of the recipient on L1.
    /// @param _amount    Amount of ETH to withdraw.
    /// @param _extraData Optional data forwarded from L2.
    function finalizeETHWithdrawal(
        address _from,
        address _to,
        uint256 _amount,
        bytes calldata _extraData
    )
        external
        payable
    {
        finalizeBridgeETH(_from, _to, _amount, _extraData);
    }

    /// @custom:legacy
    /// @notice Finalizes a withdrawal of ERC20 tokens from L2.
    /// @param _l1Token   Address of the token on L1.
    /// @param _l2Token   Address of the corresponding token on L2.
    /// @param _from      Address of the withdrawer on L2.
    /// @param _to        Address of the recipient on L1.
    /// @param _amount    Amount of the ERC20 to withdraw.
    /// @param _extraData Optional data forwarded from L2.
    function finalizeERC20Withdrawal(
        address _l1Token,
        address _l2Token,
        address _from,
        address _to,
        uint256 _amount,
        bytes calldata _extraData
    )
        external
    {
        finalizeBridgeERC20(_l1Token, _l2Token, _from, _to, _amount, _extraData);
    }

    /// @custom:legacy
    /// @notice Retrieves the access of the corresponding L2 bridge contract.
    /// @return Address of the corresponding L2 bridge contract.
    function l2TokenBridge() external view returns (address) {
        return address(otherBridge);
    }

    /// @notice Internal function for initiating an ETH deposit.
    /// @param _from        Address of the sender on L1.
    /// @param _to          Address of the recipient on L2.
    /// @param _minGasLimit Minimum gas limit for the deposit message on L2.
    /// @param _extraData   Optional data to forward to L2.
    function _initiateETHDeposit(address _from, address _to, uint32 _minGasLimit, bytes memory _extraData) internal {
        _initiateBridgeETH(_from, _to, msg.value, _minGasLimit, _extraData);
    }

    /// @notice Internal function for initiating an ERC20 deposit.
    /// @param _l1Token     Address of the L1 token being deposited.
    /// @param _l2Token     Address of the corresponding token on L2.
    /// @param _from        Address of the sender on L1.
    /// @param _to          Address of the recipient on L2.
    /// @param _amount      Amount of the ERC20 to deposit.
    /// @param _minGasLimit Minimum gas limit for the deposit message on L2.
    /// @param _extraData   Optional data to forward to L2.
    function _initiateERC20Deposit(
        address _l1Token,
        address _l2Token,
        address _from,
        address _to,
        uint256 _amount,
        uint32 _minGasLimit,
        bytes memory _extraData
    )
        internal
    {
        _initiateBridgeERC20(_l1Token, _l2Token, _from, _to, _amount, _minGasLimit, _extraData);
    }

    /// @inheritdoc StandardBridge
    /// @notice Emits the legacy ETHDepositInitiated event followed by the ETHBridgeInitiated event.
    ///         This is necessary for backwards compatibility with the legacy bridge.
    function _emitETHBridgeInitiated(
        address _from,
        address _to,
        uint256 _amount,
        bytes memory _extraData
    )
        internal
        override
    {
        emit ETHDepositInitiated(_from, _to, _amount, _extraData);
        super._emitETHBridgeInitiated(_from, _to, _amount, _extraData);
    }

    /// @inheritdoc StandardBridge
    /// @notice Emits the legacy ERC20DepositInitiated event followed by the ERC20BridgeInitiated
    ///         event. This is necessary for backwards compatibility with the legacy bridge.
    function _emitETHBridgeFinalized(
        address _from,
        address _to,
        uint256 _amount,
        bytes memory _extraData
    )
        internal
        override
    {
        emit ETHWithdrawalFinalized(_from, _to, _amount, _extraData);
        super._emitETHBridgeFinalized(_from, _to, _amount, _extraData);
    }

    /// @inheritdoc StandardBridge
    /// @notice Emits the legacy ERC20WithdrawalFinalized event followed by the ERC20BridgeFinalized
    ///         event. This is necessary for backwards compatibility with the legacy bridge.
    function _emitERC20BridgeInitiated(
        address _localToken,
        address _remoteToken,
        address _from,
        address _to,
        uint256 _amount,
        bytes memory _extraData
    )
        internal
        override
    {
        emit ERC20DepositInitiated(_localToken, _remoteToken, _from, _to, _amount, _extraData);
        super._emitERC20BridgeInitiated(_localToken, _remoteToken, _from, _to, _amount, _extraData);
    }

    /// @inheritdoc StandardBridge
    /// @notice Emits the legacy ERC20WithdrawalFinalized event followed by the ERC20BridgeFinalized
    ///         event. This is necessary for backwards compatibility with the legacy bridge.
    function _emitERC20BridgeFinalized(
        address _localToken,
        address _remoteToken,
        address _from,
        address _to,
        uint256 _amount,
        bytes memory _extraData
    )
        internal
        override
    {
        emit ERC20WithdrawalFinalized(_localToken, _remoteToken, _from, _to, _amount, _extraData);
        super._emitERC20BridgeFinalized(_localToken, _remoteToken, _from, _to, _amount, _extraData);
    }
}<|MERGE_RESOLUTION|>--- conflicted
+++ resolved
@@ -74,13 +74,8 @@
     );
 
     /// @notice Semantic version.
-<<<<<<< HEAD
     /// @custom:semver 2.2.1-beta.4
     string public constant version = "2.2.1-beta.4";
-=======
-    /// @custom:semver 2.2.1-beta.8
-    string public constant version = "2.2.1-beta.8";
->>>>>>> 47c00f99
 
     /// @notice Address of the SuperchainConfig contract.
     ISuperchainConfig public superchainConfig;
