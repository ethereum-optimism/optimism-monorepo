--- conflicted
+++ resolved
@@ -28,13 +28,8 @@
     }
 
     /// @notice Semantic version.
-<<<<<<< HEAD
-    /// @custom:semver 2.0.0
-    string public constant version = "2.0.0";
-=======
-    /// @custom:semver 2.0.1-beta.1
-    string public constant version = "2.0.1-beta.1";
->>>>>>> 91e306b0
+    /// @custom:semver 2.0.1-beta.2
+    string public constant version = "2.0.1-beta.2";
 
     /// @notice DisputeGameFactory address.
     IDisputeGameFactory internal immutable DISPUTE_GAME_FACTORY;
