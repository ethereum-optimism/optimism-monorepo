--- conflicted
+++ resolved
@@ -67,13 +67,8 @@
     bytes32 internal constant CHAINID_SLOT = 0x6e0446e8b5098b8c8193f964f1b567ec3a2bdaeba33d36acb85c1f1d3f92d313;
 
     /// @notice Semantic version.
-<<<<<<< HEAD
-    /// @custom:semver 1.1.0-beta.3
-    string public constant version = "1.1.0-beta.3";
-=======
     /// @custom:semver 1.1.0-beta.4
     string public constant version = "1.1.0-beta.4";
->>>>>>> 057fc5b1
 
     /// @notice Emitted when a cross chain message is being executed.
     /// @param msgHash Hash of message payload being executed.
