// SPDX-License-Identifier: MIT
pragma solidity 0.8.25;

// Contracts
import { ERC721Bridge } from "src/universal/ERC721Bridge.sol";

// Libraries
import { ERC165Checker } from "@openzeppelin/contracts/utils/introspection/ERC165Checker.sol";
import { Constants } from "src/libraries/Constants.sol";
import { Predeploys } from "src/libraries/Predeploys.sol";
import { Types } from "src/libraries/Types.sol";

// Interfaces
import { IL1ERC721Bridge } from "src/L1/interfaces/IL1ERC721Bridge.sol";
import { IOptimismMintableERC721 } from "src/universal/interfaces/IOptimismMintableERC721.sol";
import { ICrossDomainMessenger } from "src/universal/interfaces/ICrossDomainMessenger.sol";
import { IL1Block } from "src/L2/interfaces/IL1Block.sol";
import { ISemver } from "src/universal/interfaces/ISemver.sol";

/// @custom:proxied true
/// @custom:predeploy 0x4200000000000000000000000000000000000014
/// @title L2ERC721Bridge
/// @notice The L2 ERC721 bridge is a contract which works together with the L1 ERC721 bridge to
///         make it possible to transfer ERC721 tokens from Ethereum to Optimism. This contract
///         acts as a minter for new tokens when it hears about deposits into the L1 ERC721 bridge.
///         This contract also acts as a burner for tokens being withdrawn.
///         **WARNING**: Do not bridge an ERC721 that was originally deployed on Optimism. This
///         bridge ONLY supports ERC721s originally deployed on Ethereum. Users will need to
///         wait for the one-week challenge period to elapse before their Optimism-native NFT
///         can be refunded on L2.
contract L2ERC721Bridge is ERC721Bridge, ISemver {
<<<<<<< HEAD
    /// @custom:semver 1.7.1-beta.2
    string public constant version = "1.7.1-beta.2";
=======
    /// @custom:semver 1.8.0-beta.1
    string public constant version = "1.8.0-beta.1";
>>>>>>> 38db5117

    /// @notice
    function messenger() public pure override returns (ICrossDomainMessenger) {
        return ICrossDomainMessenger(Predeploys.L2_CROSS_DOMAIN_MESSENGER);
    }

    /// @notice
    function otherBridge() public view override returns (ERC721Bridge) {
        bytes memory data =
            IL1Block(Predeploys.L1_BLOCK_ATTRIBUTES).getConfig(Types.ConfigType.SET_L1_ERC_721_BRIDGE_ADDRESS);
        return ERC721Bridge(abi.decode(data, (address)));
    }

    /// @notice Completes an ERC721 bridge from the other domain and sends the ERC721 token to the
    ///         recipient on this domain.
    /// @param _localToken  Address of the ERC721 token on this domain.
    /// @param _remoteToken Address of the ERC721 token on the other domain.
    /// @param _from        Address that triggered the bridge on the other domain.
    /// @param _to          Address to receive the token on this domain.
    /// @param _tokenId     ID of the token being deposited.
    /// @param _extraData   Optional data to forward to L1.
    ///                     Data supplied here will not be used to execute any code on L1 and is
    ///                     only emitted as extra data for the convenience of off-chain tooling.
    function finalizeBridgeERC721(
        address _localToken,
        address _remoteToken,
        address _from,
        address _to,
        uint256 _tokenId,
        bytes calldata _extraData
    )
        external
        onlyOtherBridge
    {
        require(_localToken != address(this), "L2ERC721Bridge: local token cannot be self");

        // Note that supportsInterface makes a callback to the _localToken address which is user
        // provided.
        require(
            ERC165Checker.supportsInterface(_localToken, type(IOptimismMintableERC721).interfaceId),
            "L2ERC721Bridge: local token interface is not compliant"
        );

        require(
            _remoteToken == IOptimismMintableERC721(_localToken).remoteToken(),
            "L2ERC721Bridge: wrong remote token for Optimism Mintable ERC721 local token"
        );

        // When a deposit is finalized, we give the NFT with the same tokenId to the account
        // on L2. Note that safeMint makes a callback to the _to address which is user provided.
        IOptimismMintableERC721(_localToken).safeMint(_to, _tokenId);

        // slither-disable-next-line reentrancy-events
        emit ERC721BridgeFinalized(_localToken, _remoteToken, _from, _to, _tokenId, _extraData);
    }

    /// @inheritdoc ERC721Bridge
    function _initiateBridgeERC721(
        address _localToken,
        address _remoteToken,
        address _from,
        address _to,
        uint256 _tokenId,
        uint32 _minGasLimit,
        bytes calldata _extraData
    )
        internal
        override
    {
        require(_remoteToken != address(0), "L2ERC721Bridge: remote token cannot be address(0)");

        // Check that the withdrawal is being initiated by the NFT owner
        require(
            _from == IOptimismMintableERC721(_localToken).ownerOf(_tokenId),
            "L2ERC721Bridge: Withdrawal is not being initiated by NFT owner"
        );

        // Construct calldata for l1ERC721Bridge.finalizeBridgeERC721(_to, _tokenId)
        // slither-disable-next-line reentrancy-events
        address remoteToken = IOptimismMintableERC721(_localToken).remoteToken();
        require(remoteToken == _remoteToken, "L2ERC721Bridge: remote token does not match given value");

        // When a withdrawal is initiated, we burn the withdrawer's NFT to prevent subsequent L2
        // usage
        // slither-disable-next-line reentrancy-events
        IOptimismMintableERC721(_localToken).burn(_from, _tokenId);

        bytes memory message = abi.encodeCall(
            IL1ERC721Bridge.finalizeBridgeERC721, (remoteToken, _localToken, _from, _to, _tokenId, _extraData)
        );

        // Send message to L1 bridge
        // slither-disable-next-line reentrancy-events
        messenger().sendMessage({ _target: address(otherBridge()), _message: message, _minGasLimit: _minGasLimit });

        // slither-disable-next-line reentrancy-events
        emit ERC721BridgeInitiated(_localToken, remoteToken, _from, _to, _tokenId, _extraData);
    }
}<|MERGE_RESOLUTION|>--- conflicted
+++ resolved
@@ -29,13 +29,8 @@
 ///         wait for the one-week challenge period to elapse before their Optimism-native NFT
 ///         can be refunded on L2.
 contract L2ERC721Bridge is ERC721Bridge, ISemver {
-<<<<<<< HEAD
     /// @custom:semver 1.7.1-beta.2
     string public constant version = "1.7.1-beta.2";
-=======
-    /// @custom:semver 1.8.0-beta.1
-    string public constant version = "1.8.0-beta.1";
->>>>>>> 38db5117
 
     /// @notice
     function messenger() public pure override returns (ICrossDomainMessenger) {
