// SPDX-License-Identifier: MIT
pragma solidity 0.8.25;

import { Encoding } from "src/libraries/Encoding.sol";
import { Hashing } from "src/libraries/Hashing.sol";
import { Predeploys } from "src/libraries/Predeploys.sol";
import { CrossL2Inbox, Identifier } from "src/L2/CrossL2Inbox.sol";
import { ISemver } from "src/universal/interfaces/ISemver.sol";
import { SafeCall } from "src/libraries/SafeCall.sol";
import { TransientReentrancyAware } from "src/libraries/TransientContext.sol";

/// @notice Thrown when a non-written slot in transient storage is attempted to be read from.
error NotEntered();

/// @notice Thrown when attempting to relay a message where payload origin is not L2ToL2CrossDomainMessenger.
error IdOriginNotL2ToL2CrossDomainMessenger();

/// @notice Thrown when the payload provided to the relay is not a SentMessage event.
error EventPayloadNotSentMessage();

/// @notice Thrown when attempting to send a message to the chain that the message is being sent from.
error MessageDestinationSameChain();

/// @notice Thrown when attempting to relay a message whose destination chain is not the chain relaying it.
error MessageDestinationNotRelayChain();

/// @notice Thrown when attempting to relay a message whose target is CrossL2Inbox.
error MessageTargetCrossL2Inbox();

/// @notice Thrown when attempting to relay a message whose target is L2ToL2CrossDomainMessenger.
error MessageTargetL2ToL2CrossDomainMessenger();

/// @notice Thrown when attempting to relay a message that has already been relayed.
error MessageAlreadyRelayed();

/// @notice Thrown when a reentrant call is detected.
error ReentrantCall();

/// @notice Thrown when a call to the target contract during message relay fails.
error TargetCallFailed();

/// @custom:proxied true
/// @custom:predeploy 0x4200000000000000000000000000000000000023
/// @title L2ToL2CrossDomainMessenger
/// @notice The L2ToL2CrossDomainMessenger is a higher level abstraction on top of the CrossL2Inbox that provides
///         features necessary for secure transfers ERC20 tokens between L2 chains. Messages sent through the
///         L2ToL2CrossDomainMessenger on the source chain receive both replay protection as well as domain binding.
contract L2ToL2CrossDomainMessenger is ISemver, TransientReentrancyAware {
    /// @notice Storage slot for the sender of the current cross domain message.
    ///         Equal to bytes32(uint256(keccak256("l2tol2crossdomainmessenger.sender")) - 1)
    bytes32 internal constant CROSS_DOMAIN_MESSAGE_SENDER_SLOT =
        0xb83444d07072b122e2e72a669ce32857d892345c19856f4e7142d06a167ab3f3;

    /// @notice Storage slot for the source of the current cross domain message.
    ///         Equal to bytes32(uint256(keccak256("l2tol2crossdomainmessenger.source")) - 1)
    bytes32 internal constant CROSS_DOMAIN_MESSAGE_SOURCE_SLOT =
        0x711dfa3259c842fffc17d6e1f1e0fc5927756133a2345ca56b4cb8178589fee7;

    /// @notice Event selector for the SentMessage event. Will be removed in favor of reading
    //          the `selector` property directly once crytic/slithe/#2566 is fixed.
    bytes32 internal constant SENT_MESSAGE_EVENT_SELECTOR =
        0x382409ac69001e11931a28435afef442cbfd20d9891907e8fa373ba7d351f320;

    /// @notice Current message version identifier.
    uint16 public constant messageVersion = uint16(0);

    /// @notice Semantic version.
<<<<<<< HEAD
    /// @custom:semver 1.0.0-beta.11
    string public constant version = "1.0.0-beta.11";
=======
    /// @custom:semver 1.0.0-beta.10
    string public constant version = "1.0.0-beta.10";
>>>>>>> d6bda033

    /// @notice Mapping of message hashes to boolean receipt values. Note that a message will only be present in this
    ///         mapping if it has successfully been relayed on this chain, and can therefore not be relayed again.
    mapping(bytes32 => bool) public successfulMessages;

    /// @notice Nonce for the next message to be sent, without the message version applied. Use the messageNonce getter,
    ///         which will insert the message version into the nonce to give you the actual nonce to be used for the
    ///         message.
    uint240 internal msgNonce;

    /// @notice Emitted whenever a message is sent to a destination
    /// @param destination  Chain ID of the destination chain.
    /// @param target       Target contract or wallet address.
    /// @param messageNonce Nonce associated with the messsage sent
    /// @param sender       Address initiating this message call
    /// @param message      Message payload to call target with.
    event SentMessage(
        uint256 indexed destination, address indexed target, uint256 indexed messageNonce, address sender, bytes message
    );

    /// @notice Emitted whenever a message is successfully relayed on this chain.
    /// @param source       Chain ID of the source chain.
    /// @param messageNonce Nonce associated with the messsage sent
    /// @param messageHash  Hash of the message that was relayed.
    event RelayedMessage(uint256 indexed source, uint256 indexed messageNonce, bytes32 indexed messageHash);

    /// @notice Retrieves the sender of the current cross domain message. If not entered, reverts.
    /// @return sender_ Address of the sender of the current cross domain message.
    function crossDomainMessageSender() external view onlyEntered returns (address sender_) {
        assembly {
            sender_ := tload(CROSS_DOMAIN_MESSAGE_SENDER_SLOT)
        }
    }

    /// @notice Retrieves the source of the current cross domain message. If not entered, reverts.
    /// @return source_ Chain ID of the source of the current cross domain message.
    function crossDomainMessageSource() external view onlyEntered returns (uint256 source_) {
        assembly {
            source_ := tload(CROSS_DOMAIN_MESSAGE_SOURCE_SLOT)
        }
    }

    /// @notice Retrieves the context of the current cross domain message. If not entered, reverts.
    /// @return sender_ Address of the sender of the current cross domain message.
    /// @return source_ Chain ID of the source of the current cross domain message.
    function crossDomainMessageContext() external view onlyEntered returns (address sender_, uint256 source_) {
        assembly {
            sender_ := tload(CROSS_DOMAIN_MESSAGE_SENDER_SLOT)
            source_ := tload(CROSS_DOMAIN_MESSAGE_SOURCE_SLOT)
        }
    }

    /// @notice Sends a message to some target address on a destination chain. Note that if the call always reverts,
    ///         then the message will be unrelayable and any ETH sent will be permanently locked. The same will occur
    ///         if the target on the other chain is considered unsafe (see the _isUnsafeTarget() function).
    /// @param _destination Chain ID of the destination chain.
    /// @param _target      Target contract or wallet address.
    /// @param _message     Message payload to call target with.
    /// @return The hash of the message being sent, used to track whether the message has successfully been relayed.
    function sendMessage(uint256 _destination, address _target, bytes calldata _message) external returns (bytes32) {
        if (_destination == block.chainid) revert MessageDestinationSameChain();
        if (_target == Predeploys.CROSS_L2_INBOX) revert MessageTargetCrossL2Inbox();
        if (_target == Predeploys.L2_TO_L2_CROSS_DOMAIN_MESSENGER) revert MessageTargetL2ToL2CrossDomainMessenger();

        uint256 nonce = messageNonce();
        emit SentMessage(_destination, _target, nonce, msg.sender, _message);

        msgNonce++;

        return Hashing.hashL2toL2CrossDomainMessage({
            _destination: _destination,
            _source: block.chainid,
            _nonce: nonce,
            _sender: msg.sender,
            _target: _target,
            _message: _message
        });
    }

    /// @notice Relays a message that was sent by the other L2ToL2CrossDomainMessenger contract. Can only be executed
    ///         via cross chain call from the other messenger OR if the message was already received once and is
    ///         currently being replayed.
    /// @param _id          Identifier of the SentMessage event to be relayed
    /// @param _sentMessage Message payload of the `SentMessage` event
    function relayMessage(Identifier calldata _id, bytes calldata _sentMessage) external payable nonReentrant {
        // Ensure the log came from the messenger. Since the log origin is the CDM, there isn't a scenario where
        // this can be invoked from the CrossL2Inbox as the SentMessage log is not calldata for this function
        if (_id.origin != Predeploys.L2_TO_L2_CROSS_DOMAIN_MESSENGER) {
            revert IdOriginNotL2ToL2CrossDomainMessenger();
        }

        // Signal that this is a cross chain call that needs to have the identifier validated
        CrossL2Inbox(Predeploys.CROSS_L2_INBOX).validateMessage(_id, keccak256(_sentMessage));

        // Decode the payload
        (uint256 destination, address target, uint256 nonce, address sender, bytes memory message) =
            _decodeSentMessagePayload(_sentMessage);

        // Assert invariants on the message
        if (destination != block.chainid) revert MessageDestinationNotRelayChain();
        if (target == Predeploys.CROSS_L2_INBOX) revert MessageTargetCrossL2Inbox();
        if (target == Predeploys.L2_TO_L2_CROSS_DOMAIN_MESSENGER) revert MessageTargetL2ToL2CrossDomainMessenger();

        uint256 source = _id.chainId;
        bytes32 messageHash = Hashing.hashL2toL2CrossDomainMessage({
            _destination: destination,
            _source: source,
            _nonce: nonce,
            _sender: sender,
            _target: target,
            _message: message
        });

        if (successfulMessages[messageHash]) {
            revert MessageAlreadyRelayed();
        }

        _storeMessageMetadata(source, sender);

        bool success = SafeCall.call(target, msg.value, message);

        if (!success) {
            revert TargetCallFailed();
        }

        successfulMessages[messageHash] = true;
        emit RelayedMessage(source, nonce, messageHash);

        _storeMessageMetadata(0, address(0));
    }

    /// @notice Retrieves the next message nonce. Message version will be added to the upper two bytes of the message
    ///         nonce. Message version allows us to treat messages as having different structures.
    /// @return Nonce of the next message to be sent, with added message version.
    function messageNonce() public view returns (uint256) {
        return Encoding.encodeVersionedNonce(msgNonce, messageVersion);
    }

    /// @notice Stores message data such as sender and source in transient storage.
    /// @param _source Chain ID of the source chain.
    /// @param _sender Address of the sender of the message.
    function _storeMessageMetadata(uint256 _source, address _sender) internal {
        assembly {
            tstore(CROSS_DOMAIN_MESSAGE_SENDER_SLOT, _sender)
            tstore(CROSS_DOMAIN_MESSAGE_SOURCE_SLOT, _source)
        }
    }

    function _decodeSentMessagePayload(bytes calldata _payload)
        internal
        pure
        returns (uint256 destination_, address target_, uint256 nonce_, address sender_, bytes memory message_)
    {
        // Validate Selector (also reverts if LOG0 with no topics)
        bytes32 selector = abi.decode(_payload[:32], (bytes32));
        if (selector != SENT_MESSAGE_EVENT_SELECTOR) revert EventPayloadNotSentMessage();

        // Topics
        (destination_, target_, nonce_) = abi.decode(_payload[32:128], (uint256, address, uint256));

        // Data
        (sender_, message_) = abi.decode(_payload[128:], (address, bytes));
    }
}<|MERGE_RESOLUTION|>--- conflicted
+++ resolved
@@ -65,13 +65,8 @@
     uint16 public constant messageVersion = uint16(0);
 
     /// @notice Semantic version.
-<<<<<<< HEAD
     /// @custom:semver 1.0.0-beta.11
     string public constant version = "1.0.0-beta.11";
-=======
-    /// @custom:semver 1.0.0-beta.10
-    string public constant version = "1.0.0-beta.10";
->>>>>>> d6bda033
 
     /// @notice Mapping of message hashes to boolean receipt values. Note that a message will only be present in this
     ///         mapping if it has successfully been relayed on this chain, and can therefore not be relayed again.
