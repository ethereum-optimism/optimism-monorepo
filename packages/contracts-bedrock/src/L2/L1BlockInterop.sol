--- conflicted
+++ resolved
@@ -5,28 +5,9 @@
 import { L1Block } from "src/L2/L1Block.sol";
 
 // Libraries
-<<<<<<< HEAD
-import { GasPayingToken } from "src/libraries/GasPayingToken.sol";
-=======
-import { EnumerableSet } from "@openzeppelin/contracts/utils/structs/EnumerableSet.sol";
->>>>>>> 969382a3
 import { StaticConfig } from "src/libraries/StaticConfig.sol";
 import { Predeploys } from "src/libraries/Predeploys.sol";
 import { NotDepositor, NotCrossL2Inbox } from "src/libraries/L1BlockErrors.sol";
-
-/// @notice Enum representing different types of configurations that can be set on L1BlockInterop.
-<<<<<<< HEAD
-/// @custom:value SET_GAS_PAYING_TOKEN  Represents the config type for setting the gas paying token.
-enum ConfigType {
-    SET_GAS_PAYING_TOKEN
-=======
-/// @custom:value ADD_DEPENDENCY        Represents the config type for adding a chain to the interop dependency set.
-/// @custom:value REMOVE_DEPENDENCY     Represents the config type for removing a chain from the interop dependency set.
-enum ConfigType {
-    ADD_DEPENDENCY,
-    REMOVE_DEPENDENCY
->>>>>>> 969382a3
-}
 
 /// @custom:proxied true
 /// @custom:predeploy 0x4200000000000000000000000000000000000015
@@ -74,58 +55,4 @@
             sstore(IS_DEPOSIT_SLOT, 0)
         }
     }
-
-    /// @notice Sets static configuration options for the L2 system. Can only be called by the special
-    ///         depositor account.
-    /// @param _type  The type of configuration to set.
-    /// @param _value The encoded value with which to set the configuration.
-    function setConfig(ConfigType _type, bytes calldata _value) external {
-        if (msg.sender != DEPOSITOR_ACCOUNT()) revert NotDepositor();
-
-<<<<<<< HEAD
-        if (_type == ConfigType.SET_GAS_PAYING_TOKEN) {
-            _setGasPayingToken(_value);
-        }
-    }
-
-    /// @notice Internal method to set the gas paying token.
-    /// @param _value The encoded value with which to set the gas paying token.
-    function _setGasPayingToken(bytes calldata _value) internal {
-        (address token, uint8 decimals, bytes32 name, bytes32 symbol) = StaticConfig.decodeSetGasPayingToken(_value);
-
-        GasPayingToken.set({ _token: token, _decimals: decimals, _name: name, _symbol: symbol });
-
-        emit GasPayingTokenSet({ token: token, decimals: decimals, name: name, symbol: symbol });
-=======
-        if (_type == ConfigType.ADD_DEPENDENCY) {
-            _addDependency(_value);
-        } else if (_type == ConfigType.REMOVE_DEPENDENCY) {
-            _removeDependency(_value);
-        }
-    }
-
-    /// @notice Internal method to add a dependency to the interop dependency set.
-    /// @param _value The encoded value with which to add the dependency.
-    function _addDependency(bytes calldata _value) internal {
-        uint256 chainId = StaticConfig.decodeAddDependency(_value);
-
-        if (dependencySet.length() == type(uint8).max) revert DependencySetSizeTooLarge();
-
-        if (chainId == block.chainid || !dependencySet.add(chainId)) revert AlreadyDependency();
-
-        emit DependencyAdded(chainId);
-    }
-
-    /// @notice Internal method to remove a dependency from the interop dependency set.
-    /// @param _value The encoded value with which to remove the dependency.
-    function _removeDependency(bytes calldata _value) internal {
-        uint256 chainId = StaticConfig.decodeRemoveDependency(_value);
-
-        if (chainId == block.chainid) revert CantRemovedDependency();
-
-        if (!dependencySet.remove(chainId)) revert NotDependency();
-
-        emit DependencyRemoved(chainId);
->>>>>>> 969382a3
-    }
 }