--- conflicted
+++ resolved
@@ -9,10 +9,7 @@
 import { GasPayingToken } from "src/libraries/GasPayingToken.sol";
 import { StaticConfig } from "src/libraries/StaticConfig.sol";
 import { Predeploys } from "src/libraries/Predeploys.sol";
-<<<<<<< HEAD
 import { Types } from "src/libraries/Types.sol";
-import "src/libraries/L1BlockErrors.sol";
-=======
 import {
     NotDepositor,
     NotCrossL2Inbox,
@@ -21,7 +18,6 @@
     AlreadyDependency,
     CantRemovedDependency
 } from "src/libraries/L1BlockErrors.sol";
->>>>>>> 87722247
 
 /// @custom:proxied true
 /// @custom:predeploy 0x4200000000000000000000000000000000000015
