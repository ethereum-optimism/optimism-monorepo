// SPDX-License-Identifier: MIT
pragma solidity 0.8.15;

// Contracts
import { StandardBridge } from "src/universal/StandardBridge.sol";

// Libraries
import { Predeploys } from "src/libraries/Predeploys.sol";

// Interfaces
import { ISemver } from "interfaces/universal/ISemver.sol";
import { ICrossDomainMessenger } from "interfaces/universal/ICrossDomainMessenger.sol";
import { OptimismMintableERC20 } from "src/universal/OptimismMintableERC20.sol";

/// @custom:proxied true
/// @custom:predeploy 0x4200000000000000000000000000000000000010
/// @title L2StandardBridge
/// @notice The L2StandardBridge is responsible for transferring ETH and ERC20 tokens between L1 and
///         L2. In the case that an ERC20 token is native to L2, it will be escrowed within this
///         contract. If the ERC20 token is native to L1, it will be burnt.
///         NOTE: this contract is not intended to support all variations of ERC20 tokens. Examples
///         of some token types that may not be properly supported by this contract include, but are
///         not limited to: tokens with transfer fees, rebasing tokens, and tokens with blocklists.
contract L2StandardBridge is StandardBridge, ISemver {
    /// @custom:legacy
    /// @notice Emitted whenever a withdrawal from L2 to L1 is initiated.
    /// @param l1Token   Address of the token on L1.
    /// @param l2Token   Address of the corresponding token on L2.
    /// @param from      Address of the withdrawer.
    /// @param to        Address of the recipient on L1.
    /// @param amount    Amount of the ERC20 withdrawn.
    /// @param extraData Extra data attached to the withdrawal.
    event WithdrawalInitiated(
        address indexed l1Token,
        address indexed l2Token,
        address indexed from,
        address to,
        uint256 amount,
        bytes extraData
    );

    /// @custom:legacy
    /// @notice Emitted whenever an ERC20 deposit is finalized.
    /// @param l1Token   Address of the token on L1.
    /// @param l2Token   Address of the corresponding token on L2.
    /// @param from      Address of the depositor.
    /// @param to        Address of the recipient on L2.
    /// @param amount    Amount of the ERC20 deposited.
    /// @param extraData Extra data attached to the deposit.
    event DepositFinalized(
        address indexed l1Token,
        address indexed l2Token,
        address indexed from,
        address to,
        uint256 amount,
        bytes extraData
    );

    /// @notice Semantic version.
<<<<<<< HEAD
    /// @custom:semver 1.11.1-beta.6
    function version() public pure virtual returns (string memory) {
        return "1.11.1-beta.6";
=======
    /// @custom:semver 1.11.1-beta.8
    function version() public pure virtual returns (string memory) {
        return "1.11.1-beta.8";
>>>>>>> 47c00f99
    }

    /// @notice Constructs the L2StandardBridge contract.
    constructor() StandardBridge() {
        _disableInitializers();
    }

    /// @notice Initializer.
    /// @param _otherBridge Contract for the corresponding bridge on the other chain.
    function initialize(StandardBridge _otherBridge) external initializer {
        __StandardBridge_init({
            _messenger: ICrossDomainMessenger(Predeploys.L2_CROSS_DOMAIN_MESSENGER),
            _otherBridge: _otherBridge
        });
    }

    /// @notice Allows EOAs to bridge ETH by sending directly to the bridge.
    receive() external payable override onlyEOA {
        _initiateWithdrawal(
            Predeploys.LEGACY_ERC20_ETH, msg.sender, msg.sender, msg.value, RECEIVE_DEFAULT_GAS_LIMIT, bytes("")
        );
    }

    /// @custom:legacy
    /// @notice Initiates a withdrawal from L2 to L1.
    ///         This function only works with OptimismMintableERC20 tokens or ether. Use the
    ///         `bridgeERC20` function to bridge native L2 tokens to L1.
    ///         Subject to be deprecated in the future.
    /// @param _l2Token     Address of the L2 token to withdraw.
    /// @param _amount      Amount of the L2 token to withdraw.
    /// @param _minGasLimit Minimum gas limit to use for the transaction.
    /// @param _extraData   Extra data attached to the withdrawal.
    function withdraw(
        address _l2Token,
        uint256 _amount,
        uint32 _minGasLimit,
        bytes calldata _extraData
    )
        external
        payable
        virtual
        onlyEOA
    {
        _initiateWithdrawal(_l2Token, msg.sender, msg.sender, _amount, _minGasLimit, _extraData);
    }

    /// @custom:legacy
    /// @notice Initiates a withdrawal from L2 to L1 to a target account on L1.
    ///         Note that if ETH is sent to a contract on L1 and the call fails, then that ETH will
    ///         be locked in the L1StandardBridge. ETH may be recoverable if the call can be
    ///         successfully replayed by increasing the amount of gas supplied to the call. If the
    ///         call will fail for any amount of gas, then the ETH will be locked permanently.
    ///         This function only works with OptimismMintableERC20 tokens or ether. Use the
    ///         `bridgeERC20To` function to bridge native L2 tokens to L1.
    ///         Subject to be deprecated in the future.
    /// @param _l2Token     Address of the L2 token to withdraw.
    /// @param _to          Recipient account on L1.
    /// @param _amount      Amount of the L2 token to withdraw.
    /// @param _minGasLimit Minimum gas limit to use for the transaction.
    /// @param _extraData   Extra data attached to the withdrawal.
    function withdrawTo(
        address _l2Token,
        address _to,
        uint256 _amount,
        uint32 _minGasLimit,
        bytes calldata _extraData
    )
        external
        payable
        virtual
    {
        _initiateWithdrawal(_l2Token, msg.sender, _to, _amount, _minGasLimit, _extraData);
    }

    /// @custom:legacy
    /// @notice Retrieves the access of the corresponding L1 bridge contract.
    /// @return Address of the corresponding L1 bridge contract.
    function l1TokenBridge() external view returns (address) {
        return address(otherBridge);
    }

    /// @custom:legacy
    /// @notice Internal function to initiate a withdrawal from L2 to L1 to a target account on L1.
    /// @param _l2Token     Address of the L2 token to withdraw.
    /// @param _from        Address of the withdrawer.
    /// @param _to          Recipient account on L1.
    /// @param _amount      Amount of the L2 token to withdraw.
    /// @param _minGasLimit Minimum gas limit to use for the transaction.
    /// @param _extraData   Extra data attached to the withdrawal.
    function _initiateWithdrawal(
        address _l2Token,
        address _from,
        address _to,
        uint256 _amount,
        uint32 _minGasLimit,
        bytes memory _extraData
    )
        internal
    {
        if (_l2Token == Predeploys.LEGACY_ERC20_ETH) {
            _initiateBridgeETH(_from, _to, _amount, _minGasLimit, _extraData);
        } else {
            address l1Token = OptimismMintableERC20(_l2Token).l1Token();
            _initiateBridgeERC20(_l2Token, l1Token, _from, _to, _amount, _minGasLimit, _extraData);
        }
    }

    /// @notice Emits the legacy WithdrawalInitiated event followed by the ETHBridgeInitiated event.
    ///         This is necessary for backwards compatibility with the legacy bridge.
    /// @inheritdoc StandardBridge
    function _emitETHBridgeInitiated(
        address _from,
        address _to,
        uint256 _amount,
        bytes memory _extraData
    )
        internal
        override
    {
        emit WithdrawalInitiated(address(0), Predeploys.LEGACY_ERC20_ETH, _from, _to, _amount, _extraData);
        super._emitETHBridgeInitiated(_from, _to, _amount, _extraData);
    }

    /// @notice Emits the legacy DepositFinalized event followed by the ETHBridgeFinalized event.
    ///         This is necessary for backwards compatibility with the legacy bridge.
    /// @inheritdoc StandardBridge
    function _emitETHBridgeFinalized(
        address _from,
        address _to,
        uint256 _amount,
        bytes memory _extraData
    )
        internal
        override
    {
        emit DepositFinalized(address(0), Predeploys.LEGACY_ERC20_ETH, _from, _to, _amount, _extraData);
        super._emitETHBridgeFinalized(_from, _to, _amount, _extraData);
    }

    /// @notice Emits the legacy WithdrawalInitiated event followed by the ERC20BridgeInitiated
    ///         event. This is necessary for backwards compatibility with the legacy bridge.
    /// @inheritdoc StandardBridge
    function _emitERC20BridgeInitiated(
        address _localToken,
        address _remoteToken,
        address _from,
        address _to,
        uint256 _amount,
        bytes memory _extraData
    )
        internal
        override
    {
        emit WithdrawalInitiated(_remoteToken, _localToken, _from, _to, _amount, _extraData);
        super._emitERC20BridgeInitiated(_localToken, _remoteToken, _from, _to, _amount, _extraData);
    }

    /// @notice Emits the legacy DepositFinalized event followed by the ERC20BridgeFinalized event.
    ///         This is necessary for backwards compatibility with the legacy bridge.
    /// @inheritdoc StandardBridge
    function _emitERC20BridgeFinalized(
        address _localToken,
        address _remoteToken,
        address _from,
        address _to,
        uint256 _amount,
        bytes memory _extraData
    )
        internal
        override
    {
        emit DepositFinalized(_remoteToken, _localToken, _from, _to, _amount, _extraData);
        super._emitERC20BridgeFinalized(_localToken, _remoteToken, _from, _to, _amount, _extraData);
    }
}<|MERGE_RESOLUTION|>--- conflicted
+++ resolved
@@ -57,15 +57,9 @@
     );
 
     /// @notice Semantic version.
-<<<<<<< HEAD
     /// @custom:semver 1.11.1-beta.6
     function version() public pure virtual returns (string memory) {
         return "1.11.1-beta.6";
-=======
-    /// @custom:semver 1.11.1-beta.8
-    function version() public pure virtual returns (string memory) {
-        return "1.11.1-beta.8";
->>>>>>> 47c00f99
     }
 
     /// @notice Constructs the L2StandardBridge contract.
