// SPDX-License-Identifier: MIT
pragma solidity 0.8.25;

import { IOptimismSuperchainERC20 } from "src/L2/interfaces/IOptimismSuperchainERC20.sol";
import { Predeploys } from "src/libraries/Predeploys.sol";
import { ERC165 } from "@openzeppelin/contracts-v5/utils/introspection/ERC165.sol";
import { SuperchainERC20 } from "src/L2/SuperchainERC20.sol";
import { Initializable } from "@openzeppelin/contracts-v5/proxy/utils/Initializable.sol";
import { ZeroAddress, Unauthorized } from "src/libraries/errors/CommonErrors.sol";

/// @custom:proxied true
/// @title OptimismSuperchainERC20
/// @notice OptimismSuperchainERC20 is a standard extension of the base ERC20 token contract that unifies ERC20 token
///         bridging to make it fungible across the Superchain. This construction allows the L2StandardBridge to burn
///         and mint tokens. This makes it possible to convert a valid OptimismMintableERC20 token to a
///         OptimismSuperchainERC20 token, turning it fungible and interoperable across the superchain. Likewise, it
///         also enables the inverse conversion path.
///         Moreover, it builds on top of the L2ToL2CrossDomainMessenger for both replay protection and domain binding.
contract OptimismSuperchainERC20 is SuperchainERC20, Initializable, ERC165 {
    /// @notice Emitted whenever tokens are minted for an account.
    /// @param to Address of the account tokens are being minted for.
    /// @param amount  Amount of tokens minted.
    event Mint(address indexed to, uint256 amount);

    /// @notice Emitted whenever tokens are burned from an account.
    /// @param from Address of the account tokens are being burned from.
    /// @param amount  Amount of tokens burned.
    event Burn(address indexed from, uint256 amount);

    /// @notice Storage slot that the OptimismSuperchainERC20Metadata struct is stored at.
    /// keccak256(abi.encode(uint256(keccak256("optimismSuperchainERC20.metadata")) - 1)) & ~bytes32(uint256(0xff));
    bytes32 internal constant OPTIMISM_SUPERCHAIN_ERC20_METADATA_SLOT =
        0x07f04e84143df95a6373fcf376312ae41da81a193a3089073a54f47a74d8fb00;

    /// @notice Storage struct for the OptimismSuperchainERC20 metadata.
    /// @custom:storage-location erc7201:optimismSuperchainERC20.metadata
    struct OptimismSuperchainERC20Metadata {
        /// @notice Address of the corresponding version of this token on the remote chain.
        address remoteToken;
        /// @notice Name of the token
        string name;
        /// @notice Symbol of the token
        string symbol;
        /// @notice Decimals of the token
        uint8 decimals;
    }

    /// @notice Returns the storage for the OptimismSuperchainERC20Metadata.
    function _getStorage() private pure returns (OptimismSuperchainERC20Metadata storage storage_) {
        assembly {
            storage_.slot := OPTIMISM_SUPERCHAIN_ERC20_METADATA_SLOT
        }
    }

    /// @notice A modifier that only allows the L2StandardBridge to call
    modifier onlyL2StandardBridge() {
        if (msg.sender != Predeploys.L2_STANDARD_BRIDGE) revert Unauthorized();
        _;
    }

    /// @notice Semantic version.
<<<<<<< HEAD
    /// @custom:semver 1.0.0-beta.8
    string public constant override version = "1.0.0-beta.8";
=======
    /// @custom:semver 1.0.0-beta.6
    string public constant override version = "1.0.0-beta.6";
>>>>>>> cb2066b0

    /// @notice Constructs the OptimismSuperchainERC20 contract.
    constructor() {
        _disableInitializers();
    }

    /// @notice Initializes the contract.
    /// @param _remoteToken    Address of the corresponding remote token.
    /// @param _name           ERC20 name.
    /// @param _symbol         ERC20 symbol.
    /// @param _decimals       ERC20 decimals.
    function initialize(
        address _remoteToken,
        string memory _name,
        string memory _symbol,
        uint8 _decimals
    )
        external
        initializer
    {
        OptimismSuperchainERC20Metadata storage _storage = _getStorage();
        _storage.remoteToken = _remoteToken;
        _storage.name = _name;
        _storage.symbol = _symbol;
        _storage.decimals = _decimals;
    }

    /// @notice Allows the L2StandardBridge to mint tokens.
    /// @param _to     Address to mint tokens to.
    /// @param _amount Amount of tokens to mint.
    function mint(address _to, uint256 _amount) external virtual onlyL2StandardBridge {
        if (_to == address(0)) revert ZeroAddress();

        _mint(_to, _amount);

        emit Mint(_to, _amount);
    }

    /// @notice Allows the L2StandardBridge to burn tokens.
    /// @param _from   Address to burn tokens from.
    /// @param _amount Amount of tokens to burn.
    function burn(address _from, uint256 _amount) external virtual onlyL2StandardBridge {
        if (_from == address(0)) revert ZeroAddress();

        _burn(_from, _amount);

        emit Burn(_from, _amount);
    }

    /// @notice Returns the address of the corresponding version of this token on the remote chain.
    function remoteToken() public view returns (address) {
        return _getStorage().remoteToken;
    }

    /// @notice Returns the name of the token.
    function name() public view virtual override returns (string memory) {
        return _getStorage().name;
    }

    /// @notice Returns the symbol of the token.
    function symbol() public view virtual override returns (string memory) {
        return _getStorage().symbol;
    }

    /// @notice Returns the number of decimals used to get its user representation.
    /// For example, if `decimals` equals `2`, a balance of `505` tokens should
    /// be displayed to a user as `5.05` (`505 / 10 ** 2`).
    /// NOTE: This information is only used for _display_ purposes: it in
    /// no way affects any of the arithmetic of the contract, including
    /// {IERC20-balanceOf} and {IERC20-transfer}.
    function decimals() public view override returns (uint8) {
        return _getStorage().decimals;
    }

    /// @notice ERC165 interface check function.
    /// @param _interfaceId Interface ID to check.
    /// @return Whether or not the interface is supported by this contract.
    function supportsInterface(bytes4 _interfaceId) public view virtual override returns (bool) {
        return _interfaceId == type(IOptimismSuperchainERC20).interfaceId || super.supportsInterface(_interfaceId);
<<<<<<< HEAD
    }

    /// @notice Sets Permit2 contract's allowance at infinity.
    function _givePermit2InfiniteAllowance() internal view virtual override returns (bool) {
        return true;
=======
>>>>>>> cb2066b0
    }
}<|MERGE_RESOLUTION|>--- conflicted
+++ resolved
@@ -59,13 +59,8 @@
     }
 
     /// @notice Semantic version.
-<<<<<<< HEAD
     /// @custom:semver 1.0.0-beta.8
-    string public constant override version = "1.0.0-beta.8";
-=======
-    /// @custom:semver 1.0.0-beta.6
-    string public constant override version = "1.0.0-beta.6";
->>>>>>> cb2066b0
+    string public constant override version = "1.0.0-beta.7";
 
     /// @notice Constructs the OptimismSuperchainERC20 contract.
     constructor() {
@@ -145,13 +140,10 @@
     /// @return Whether or not the interface is supported by this contract.
     function supportsInterface(bytes4 _interfaceId) public view virtual override returns (bool) {
         return _interfaceId == type(IOptimismSuperchainERC20).interfaceId || super.supportsInterface(_interfaceId);
-<<<<<<< HEAD
     }
 
     /// @notice Sets Permit2 contract's allowance at infinity.
     function _givePermit2InfiniteAllowance() internal view virtual override returns (bool) {
         return true;
-=======
->>>>>>> cb2066b0
     }
 }