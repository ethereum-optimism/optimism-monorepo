// SPDX-License-Identifier: MIT
pragma solidity 0.8.25;

import { ICrosschainERC20 } from "src/L2/interfaces/ICrosschainERC20.sol";
import { ISemver } from "src/universal/interfaces/ISemver.sol";
import { Predeploys } from "src/libraries/Predeploys.sol";
<<<<<<< HEAD
import { ERC20 } from "@solady-v0.0.245/tokens/ERC20.sol";
=======
import { ERC20 } from "@solady/tokens/ERC20.sol";
import { Unauthorized } from "src/libraries/errors/CommonErrors.sol";
>>>>>>> 71389b6d

/// @title SuperchainERC20
/// @notice SuperchainERC20 is a standard extension of the base ERC20 token contract that unifies ERC20 token
///         bridging to make it fungible across the Superchain. This construction allows the SuperchainTokenBridge to
///         burn and mint tokens.
abstract contract SuperchainERC20 is ERC20, ICrosschainERC20, ISemver {
    /// @notice A modifier that only allows the SuperchainTokenBridge to call
    modifier onlySuperchainTokenBridge() {
        if (msg.sender != Predeploys.SUPERCHAIN_TOKEN_BRIDGE) revert Unauthorized();
        _;
    }

    /// @notice Semantic version.
    /// @custom:semver 1.0.0-beta.2
    function version() external view virtual returns (string memory) {
        return "1.0.0-beta.2";
    }

    /// @notice Allows the SuperchainTokenBridge to mint tokens.
    /// @param _to     Address to mint tokens to.
    /// @param _amount Amount of tokens to mint.
    function crosschainMint(address _to, uint256 _amount) external onlySuperchainTokenBridge {
        _mint(_to, _amount);

        emit CrosschainMinted(_to, _amount);
    }

    /// @notice Allows the SuperchainTokenBridge to burn tokens.
    /// @param _from   Address to burn tokens from.
    /// @param _amount Amount of tokens to burn.
    function crosschainBurn(address _from, uint256 _amount) external onlySuperchainTokenBridge {
        _burn(_from, _amount);

        emit CrosschainBurnt(_from, _amount);
    }
}<|MERGE_RESOLUTION|>--- conflicted
+++ resolved
@@ -4,12 +4,8 @@
 import { ICrosschainERC20 } from "src/L2/interfaces/ICrosschainERC20.sol";
 import { ISemver } from "src/universal/interfaces/ISemver.sol";
 import { Predeploys } from "src/libraries/Predeploys.sol";
-<<<<<<< HEAD
 import { ERC20 } from "@solady-v0.0.245/tokens/ERC20.sol";
-=======
-import { ERC20 } from "@solady/tokens/ERC20.sol";
 import { Unauthorized } from "src/libraries/errors/CommonErrors.sol";
->>>>>>> 71389b6d
 
 /// @title SuperchainERC20
 /// @notice SuperchainERC20 is a standard extension of the base ERC20 token contract that unifies ERC20 token
