--- conflicted
+++ resolved
@@ -138,10 +138,7 @@
 
     /// @notice Updates the `isDeposit` flag and sets the L1 block values for an Isthmus upgraded chain.
     ///         It updates the L1 block values through the `setL1BlockValuesEcotone` function.
-<<<<<<< HEAD
-=======
     ///         It forwards the calldata to the internally-used `setL1BlockValuesEcotone` function.
->>>>>>> 057fc5b1
     function setL1BlockValuesIsthmus() external {
         // Set the isDeposit flag to true.
         assembly {
