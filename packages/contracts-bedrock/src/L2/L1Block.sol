--- conflicted
+++ resolved
@@ -58,19 +58,12 @@
     /// @notice The latest L1 blob base fee.
     uint256 public blobBaseFee;
 
-<<<<<<< HEAD
     /// @notice Storage slot that the isDeposit is stored at.
     ///         This is a custom slot that is not part of the standard storage layout.
     /// keccak256(abi.encode(uint256(keccak256("l1Block.identifier.isDeposit")) - 1)) & ~bytes32(uint256(0xff))
     uint256 internal constant IS_DEPOSIT_SLOT = 0x921bd3a089295c6e5540e8fba8195448d253efd6f2e3e495b499b627dc36a300;
 
     /// @custom:semver 1.5.1-beta.1
-=======
-    /// @notice The isDeposit flag.
-    bool public isDeposit;
-
-    /// @custom:semver 1.4.1-beta.1
->>>>>>> f463e8a1
     function version() public pure virtual returns (string memory) {
         return "1.5.1-beta.1";
     }
@@ -100,7 +93,6 @@
         return token != Constants.ETHER;
     }
 
-<<<<<<< HEAD
     /// @notice Returns whether the call was triggered from a a deposit or not.
     /// @notice This function is only callable by the CrossL2Inbox contract.
     function isDeposit() external view returns (bool isDeposit_) {
@@ -108,11 +100,6 @@
         assembly {
             isDeposit_ := sload(IS_DEPOSIT_SLOT)
         }
-=======
-    function isDeposit() returns (bool _isDeposit) external view {
-        require(msg.sender == CROSS_L2_INBOX, "L1Block: only the CrossL2Inbox can check if it is a deposit");
-        _isDeposit = isDeposit;
->>>>>>> f463e8a1
     }
 
     /// @custom:legacy
