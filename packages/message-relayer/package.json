--- conflicted
+++ resolved
@@ -1,11 +1,6 @@
 {
   "name": "@eth-optimism/message-relayer",
-<<<<<<< HEAD
-  "version": "0.1.3",
-  "private": true,
-=======
   "version": "0.1.5",
->>>>>>> e389ba10
   "description": "[Optimism] Cross Domain Message Relayer service",
   "main": "dist/index",
   "types": "dist/index",
@@ -35,15 +30,10 @@
   },
   "dependencies": {
     "@eth-optimism/common-ts": "^0.1.3",
-    "@eth-optimism/contracts": "^0.3.5",
     "@eth-optimism/core-utils": "^0.4.5",
     "@sentry/node": "6.2.5",
     "bcfg": "^0.1.6",
-<<<<<<< HEAD
     "@metis.io/contracts": "^1.1.*",
-    "@eth-optimism/core-utils": "^0.4.3",
-=======
->>>>>>> e389ba10
     "dotenv": "^8.2.0",
     "ethers": "^5.1.0",
     "merkletreejs": "^0.2.18",
