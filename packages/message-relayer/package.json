--- conflicted
+++ resolved
@@ -31,12 +31,7 @@
   },
   "dependencies": {
     "@eth-optimism/common-ts": "^0.1.2",
-<<<<<<< HEAD
-    "@eth-optimism/contracts": "^0.3.1",
-=======
-    "bcfg": "^0.1.6",
     "@eth-optimism/contracts": "^0.3.3",
->>>>>>> c84d3450
     "@eth-optimism/core-utils": "^0.4.3",
     "bcfg": "^0.1.6",
     "dotenv": "^8.2.0",
