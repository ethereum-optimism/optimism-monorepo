# @eth-optimism/actor-tests

<<<<<<< HEAD
=======
## 0.0.15

### Patch Changes

- 1d3c749a2: Bumps the version of ts-node used
- 1d3c749a2: Updates the version of TypeScript
- Updated dependencies [43f33f39f]
- Updated dependencies [237a351f1]
- Updated dependencies [1d3c749a2]
- Updated dependencies [767585b07]
- Updated dependencies [c975c9620]
- Updated dependencies [1594678e0]
- Updated dependencies [1d3c749a2]
- Updated dependencies [136ea1785]
- Updated dependencies [4d13f0afe]
- Updated dependencies [7300a7ca7]
  - @eth-optimism/contracts-bedrock@0.11.0
  - @eth-optimism/sdk@1.8.0
  - @eth-optimism/core-utils@0.12.0

>>>>>>> 8d8219f5
## 0.0.14

### Patch Changes

- Updated dependencies [c025a1153]
- Updated dependencies [f8697a607]
- Updated dependencies [59adcaa09]
- Updated dependencies [c71500a7e]
- Updated dependencies [f49b71d50]
- Updated dependencies [1bfe79f20]
- Updated dependencies [ccaf5bc83]
  - @eth-optimism/contracts-bedrock@0.10.0
  - @eth-optimism/sdk@1.7.0

## 0.0.13

### Patch Changes

- Updated dependencies [52079cc12]
- Updated dependencies [13bfafb21]
- Updated dependencies [eeae96941]
- Updated dependencies [427831d86]
  - @eth-optimism/contracts-bedrock@0.9.1
  - @eth-optimism/sdk@1.6.11

## 0.0.12

### Patch Changes

- Updated dependencies [1e76cdb86]
- Updated dependencies [c02831144]
- Updated dependencies [d58b0a397]
- Updated dependencies [ff860ecf3]
- Updated dependencies [cc5adbc61]
- Updated dependencies [31c91ea74]
- Updated dependencies [87702c741]
  - @eth-optimism/core-utils@0.11.0
  - @eth-optimism/contracts-bedrock@0.9.0
  - @eth-optimism/sdk@1.6.10

## 0.0.11

### Patch Changes

- Updated dependencies [db84317b]
- Updated dependencies [9b90c732]
  - @eth-optimism/contracts-bedrock@0.8.3
  - @eth-optimism/sdk@1.6.9

## 0.0.10

### Patch Changes

- Updated dependencies [7d7d9ba8]
  - @eth-optimism/contracts-bedrock@0.8.2
  - @eth-optimism/sdk@1.6.8

## 0.0.9

### Patch Changes

- Updated dependencies [35a7bb5e]
- Updated dependencies [b40913b1]
- Updated dependencies [a5e715c3]
- Updated dependencies [d18b8aa3]
  - @eth-optimism/contracts-bedrock@0.8.1
  - @eth-optimism/sdk@1.6.7

## 0.0.8

### Patch Changes

- Updated dependencies [6ed68fa3]
- Updated dependencies [3d4e8529]
- Updated dependencies [caf5dd3e]
- Updated dependencies [a6cbfee2]
- Updated dependencies [394a26ec]
  - @eth-optimism/contracts-bedrock@0.8.0
  - @eth-optimism/sdk@1.6.6

## 0.0.7

### Patch Changes

- Updated dependencies [cb5fed67]
- Updated dependencies [e2faaa8b]
- Updated dependencies [c427f0c0]
- Updated dependencies [e2faaa8b]
- Updated dependencies [d28ad592]
- Updated dependencies [76c8ee2d]
  - @eth-optimism/contracts-bedrock@0.7.0
  - @eth-optimism/sdk@1.6.5

## 0.0.6

### Patch Changes

- 7215f4ce: Bump ethers to 5.7.0 globally
- Updated dependencies [88dde7c8]
- Updated dependencies [7215f4ce]
- Updated dependencies [249a8ed6]
- Updated dependencies [7d7c4fdf]
- Updated dependencies [e164e22e]
- Updated dependencies [0bc1be45]
- Updated dependencies [af3e56b1]
- Updated dependencies [206f6033]
- Updated dependencies [88dde7c8]
- Updated dependencies [d7679ca4]
- Updated dependencies [8790156c]
- Updated dependencies [515685f4]
  - @eth-optimism/contracts-bedrock@0.6.3
  - @eth-optimism/core-utils@0.10.1
  - @eth-optimism/sdk@1.6.4

## 0.0.5

### Patch Changes

- Updated dependencies [651a2883]
  - @eth-optimism/contracts-bedrock@0.6.2
  - @eth-optimism/sdk@1.6.3

## 0.0.4

### Patch Changes

- Updated dependencies [85232179]
- Updated dependencies [593f1cfb]
- Updated dependencies [cfa81f88]
- Updated dependencies [f78eb056]
  - @eth-optimism/contracts-bedrock@0.6.1
  - @eth-optimism/sdk@1.6.2

## 0.0.3

### Patch Changes

- Updated dependencies [7fdc490c]
- Updated dependencies [b27d0fa7]
- Updated dependencies [3d228a0e]
- Updated dependencies [dbfea116]
- Updated dependencies [63ef1949]
  - @eth-optimism/contracts-bedrock@0.6.0
  - @eth-optimism/sdk@1.6.1
  - @eth-optimism/core-utils@0.10.0

## 0.0.2

### Patch Changes

- Updated dependencies [a095d544]
- Updated dependencies [cdf2163e]
- Updated dependencies [791f30bc]
- Updated dependencies [193befed]
- Updated dependencies [02420db0]
- Updated dependencies [94a8f287]
- Updated dependencies [3df66a9a]
- Updated dependencies [8323407f]
- Updated dependencies [3af9c7a9]
- Updated dependencies [7d03c5c0]
- Updated dependencies [fec22bfe]
- Updated dependencies [aa2949ef]
- Updated dependencies [9272253e]
- Updated dependencies [a1a73e64]
- Updated dependencies [f53c30b9]
- Updated dependencies [c025f418]
- Updated dependencies [329d21b6]
- Updated dependencies [35eafed0]
- Updated dependencies [3cde9205]
  - @eth-optimism/contracts-bedrock@0.5.4
  - @eth-optimism/sdk@1.6.0<|MERGE_RESOLUTION|>--- conflicted
+++ resolved
@@ -1,7 +1,5 @@
 # @eth-optimism/actor-tests
 
-<<<<<<< HEAD
-=======
 ## 0.0.15
 
 ### Patch Changes
@@ -22,7 +20,6 @@
   - @eth-optimism/sdk@1.8.0
   - @eth-optimism/core-utils@0.12.0
 
->>>>>>> 8d8219f5
 ## 0.0.14
 
 ### Patch Changes
