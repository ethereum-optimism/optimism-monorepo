--- conflicted
+++ resolved
@@ -54,7 +54,6 @@
 The challenger will monitor dispute games and respond to any invalid
 claims by posting the correct trace as the counter-claim. The commands
 below can then be used to create and interact with games.
-<<<<<<< HEAD
 
 ## Subcommands
 
@@ -63,16 +62,6 @@
 game moves, and viewing fault dispute game data. They should not be
 used in production and are intended to provide convenient manual testing.
 
-=======
-
-## Subcommands
-
-The `op-challenger` has a few subcommands to interact with on-chain
-fault dispute games. The subcommands support game creation, performing
-game moves, and viewing fault dispute game data. They should not be
-used in production and are intended to provide convenient manual testing.
-
->>>>>>> f8143c8c
 ### create-game
 
 ```shell
@@ -81,26 +70,11 @@
   --game-address <GAME_FACTORY_ADDRESS> \
   --output-root <OUTPUT_ROOT> \
   --l2-block-num <L2_BLOCK_NUM> \
-<<<<<<< HEAD
-  ...<SIGNER_ARGS>
-=======
   <SIGNER_ARGS>
->>>>>>> f8143c8c
 ```
 
 Starts a new fault dispute game that disputes the latest output proposal
 in the L2 output oracle.
-<<<<<<< HEAD
-
-* `L1_ETH_RPC` - the RPC endpoint of the L1 endpoint to use (e.g. `http://localhost:8545`).
-* `GAME_FACTORY_ADDRESS` - the address of the dispute game factory contract on L1.
-* `OUTPUT_ROOT` a hex encoded 32 byte hash that is used as the proposed output root.
-* `L2_BLOCK_NUM` the L2 block number the proposed output root is from.
-* `SIGNER_ARGS` the remaining args are past as arguments to `cast` when sending
-  transactions. These arguments must specify a way for `cast` to sign the transactions.
-  See `cast send --help` for supported options.
-
-=======
 
 * `L1_ETH_RPC` - the RPC endpoint of the L1 endpoint to use (e.g. `http://localhost:8545`).
 * `GAME_FACTORY_ADDRESS` - the address of the dispute game factory contract on L1.
@@ -108,7 +82,6 @@
 * `L2_BLOCK_NUM` the L2 block number the proposed output root is from.
 * `SIGNER_ARGS` arguments to specify the key to sign transactions with (e.g `--private-key`)
 
->>>>>>> f8143c8c
 Optionally, you may specify the game type (aka "trace type") using the `--trace-type`
 flag, which is set to the cannon trace type by default.
 
@@ -124,11 +97,7 @@
   --attack \
   --parent-index <PARENT_INDEX> \
   --claim <CLAIM> \
-<<<<<<< HEAD
-  ...<SIGNER_ARGS>
-=======
   <SIGNER_ARGS>
->>>>>>> f8143c8c
 ```
 
 Performs a move to either attack or defend the latest claim in the specified game.
@@ -169,11 +138,7 @@
 ./bin/op-challenger resolve \
   --l1-eth-rpc <L1_ETH_RPC> \
   --game-address <GAME_ADDRESS> \
-<<<<<<< HEAD
-  ...<SIGNER_ARGS>
-=======
   <SIGNER_ARGS>
->>>>>>> f8143c8c
 ```
 
 Resolves a dispute game. Note that this will fail if the dispute game has already
