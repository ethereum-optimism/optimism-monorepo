GITCOMMIT ?= $(shell git rev-parse HEAD)
GITDATE ?= $(shell git show -s --format='%ct')
VERSION ?= v0.0.0

LDFLAGSSTRING +=-X main.GitCommit=$(GITCOMMIT)
LDFLAGSSTRING +=-X main.GitDate=$(GITDATE)
LDFLAGSSTRING +=-X github.com/ethereum-optimism/optimism/op-challenger/version.Version=$(VERSION)
LDFLAGSSTRING +=-X github.com/ethereum-optimism/optimism/op-challenger/version.Meta=$(VERSION_META)
LDFLAGS := -ldflags "$(LDFLAGSSTRING)"

# Use the old Apple linker to workaround broken xcode - https://github.com/golang/go/issues/65169
ifeq ($(shell uname),Darwin)
	FUZZLDFLAGS := -ldflags=-extldflags=-Wl,-ld_classic
endif

op-challenger:
	env GO111MODULE=on GOOS=$(TARGETOS) GOARCH=$(TARGETARCH) go build -v $(LDFLAGS) -o ./bin/op-challenger ./cmd

fuzz:
<<<<<<< HEAD
	go test -run NOTAREALTEST -v -fuzztime 10s -fuzz FuzzKeccak ./game/keccak/matrix
=======
	go test $(FUZZLDFLAGS) -run NOTAREALTEST -v -fuzztime 10s -fuzz FuzzKeccak ./game/keccak/matrix
>>>>>>> f8143c8c

clean:
	rm bin/op-challenger

test:
	go test -v ./...

visualize:
	./scripts/visualize.sh

.PHONY: \
	op-challenger \
	clean \
	test \
	visualize<|MERGE_RESOLUTION|>--- conflicted
+++ resolved
@@ -17,11 +17,7 @@
 	env GO111MODULE=on GOOS=$(TARGETOS) GOARCH=$(TARGETARCH) go build -v $(LDFLAGS) -o ./bin/op-challenger ./cmd
 
 fuzz:
-<<<<<<< HEAD
-	go test -run NOTAREALTEST -v -fuzztime 10s -fuzz FuzzKeccak ./game/keccak/matrix
-=======
 	go test $(FUZZLDFLAGS) -run NOTAREALTEST -v -fuzztime 10s -fuzz FuzzKeccak ./game/keccak/matrix
->>>>>>> f8143c8c
 
 clean:
 	rm bin/op-challenger
