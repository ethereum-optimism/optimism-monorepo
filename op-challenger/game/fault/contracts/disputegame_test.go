package contracts

import (
	"context"
	"math"
	"math/big"
	"testing"

	faultTypes "github.com/ethereum-optimism/optimism/op-challenger/game/fault/types"
	"github.com/ethereum-optimism/optimism/op-challenger/game/types"
	"github.com/ethereum-optimism/optimism/op-service/sources/batching"
	batchingTest "github.com/ethereum-optimism/optimism/op-service/sources/batching/test"
	"github.com/ethereum/go-ethereum/common"
	"github.com/stretchr/testify/require"
)

var (
	fdgAddr    = common.HexToAddress("0x24112842371dFC380576ebb09Ae16Cb6B6caD7CB")
	vmAddr     = common.HexToAddress("0x33332842371dFC380576ebb09Ae16Cb6B6c3333")
	oracleAddr = common.HexToAddress("0x44442842371dFC380576ebb09Ae16Cb6B6ca4444")
)

type disputeGameSetupFunc func(t *testing.T) (*batchingTest.AbiBasedRpc, *disputeGameContract)

func runCommonDisputeGameTests(t *testing.T, setup disputeGameSetupFunc) {
	tests := []struct {
		name   string
		method func(t *testing.T, setup disputeGameSetupFunc)
	}{
		{"SimpleGetters", runSimpleGettersTest},
		{"GetClaim", runGetClaimTest},
		{"GetAllClaims", runGetAllClaimsTest},
		{"CallResolveClaim", runCallResolveClaimTest},
		{"ResolveClaimTx", runResolveClaimTxTest},
		{"ResolveTx", runResolveTxTest},
		{"AttackTx", runAttackTxTest},
		{"DefendTx", runDefendTxTest},
		{"StepTx", runStepTxTest},
	}

	for _, test := range tests {
		test := test
		t.Run(test.name, func(t *testing.T) {
			test.method(t, setup)
		})
	}
}

func runSimpleGettersTest(t *testing.T, setup disputeGameSetupFunc) {
	tests := []struct {
		methodAlias string
		method      string
		args        []interface{}
		result      interface{}
		expected    interface{} // Defaults to expecting the same as result
		call        func(game *disputeGameContract) (any, error)
	}{
		{
			methodAlias: "status",
			method:      methodStatus,
			result:      types.GameStatusChallengerWon,
			call: func(game *disputeGameContract) (any, error) {
				return game.GetStatus(context.Background())
			},
		},
		{
			methodAlias: "gameDuration",
			method:      methodGameDuration,
			result:      uint64(5566),
			call: func(game *disputeGameContract) (any, error) {
				return game.GetGameDuration(context.Background())
			},
		},
		{
			methodAlias: "maxGameDepth",
<<<<<<< HEAD
			method: func(game *disputeGameContract) string {
				if game.version == 1 {
					return methodMaxGameDepthV1
				} else {
					return methodMaxGameDepthV0
				}
			},
			result:   big.NewInt(128),
			expected: faultTypes.Depth(128),
=======
			method:      methodMaxGameDepth,
			result:      big.NewInt(128),
			expected:    uint64(128),
>>>>>>> 7a678883
			call: func(game *disputeGameContract) (any, error) {
				return game.GetMaxGameDepth(context.Background())
			},
		},
		{
			methodAlias: "absolutePrestate",
			method:      methodAbsolutePrestate,
			result:      common.Hash{0xab},
			call: func(game *disputeGameContract) (any, error) {
				return game.GetAbsolutePrestateHash(context.Background())
			},
		},
		{
			methodAlias: "claimCount",
			method:      methodClaimCount,
			result:      big.NewInt(9876),
			expected:    uint64(9876),
			call: func(game *disputeGameContract) (any, error) {
				return game.GetClaimCount(context.Background())
			},
		},
		{
			methodAlias: "l1Head",
			method:      methodL1Head,
			result:      common.Hash{0xdd, 0xbb},
			call: func(game *disputeGameContract) (any, error) {
				return game.GetL1Head(context.Background())
			},
		},
		{
			methodAlias: "resolve",
			method:      methodResolve,
			result:      types.GameStatusInProgress,
			call: func(game *disputeGameContract) (any, error) {
				return game.CallResolve(context.Background())
			},
		},
	}
	for _, test := range tests {
		test := test
		t.Run(test.methodAlias, func(t *testing.T) {
			stubRpc, game := setup(t)
			stubRpc.SetResponse(fdgAddr, test.method, batching.BlockLatest, nil, []interface{}{test.result})
			status, err := test.call(game)
			require.NoError(t, err)
			expected := test.expected
			if expected == nil {
				expected = test.result
			}
			require.Equal(t, expected, status)
		})
	}
}

func runGetClaimTest(t *testing.T, setup disputeGameSetupFunc) {
	stubRpc, game := setup(t)
	idx := big.NewInt(2)
	parentIndex := uint32(1)
	countered := true
	value := common.Hash{0xab}
	position := big.NewInt(2)
	clock := big.NewInt(1234)
	stubRpc.SetResponse(fdgAddr, methodClaim, batching.BlockLatest, []interface{}{idx}, []interface{}{parentIndex, countered, value, position, clock})
	status, err := game.GetClaim(context.Background(), idx.Uint64())
	require.NoError(t, err)
	require.Equal(t, faultTypes.Claim{
		ClaimData: faultTypes.ClaimData{
			Value:    value,
			Position: faultTypes.NewPositionFromGIndex(position),
		},
		Countered:           true,
		Clock:               1234,
		ContractIndex:       int(idx.Uint64()),
		ParentContractIndex: 1,
	}, status)
}

func runGetAllClaimsTest(t *testing.T, setup disputeGameSetupFunc) {
	stubRpc, game := setup(t)
	claim0 := faultTypes.Claim{
		ClaimData: faultTypes.ClaimData{
			Value:    common.Hash{0xaa},
			Position: faultTypes.NewPositionFromGIndex(big.NewInt(1)),
		},
		Countered:           true,
		Clock:               1234,
		ContractIndex:       0,
		ParentContractIndex: math.MaxUint32,
	}
	claim1 := faultTypes.Claim{
		ClaimData: faultTypes.ClaimData{
			Value:    common.Hash{0xab},
			Position: faultTypes.NewPositionFromGIndex(big.NewInt(2)),
		},
		Countered:           true,
		Clock:               4455,
		ContractIndex:       1,
		ParentContractIndex: 0,
	}
	claim2 := faultTypes.Claim{
		ClaimData: faultTypes.ClaimData{
			Value:    common.Hash{0xbb},
			Position: faultTypes.NewPositionFromGIndex(big.NewInt(6)),
		},
		Countered:           false,
		Clock:               7777,
		ContractIndex:       2,
		ParentContractIndex: 1,
	}
	expectedClaims := []faultTypes.Claim{claim0, claim1, claim2}
	stubRpc.SetResponse(fdgAddr, methodClaimCount, batching.BlockLatest, nil, []interface{}{big.NewInt(int64(len(expectedClaims)))})
	for _, claim := range expectedClaims {
		expectGetClaim(stubRpc, claim)
	}
	claims, err := game.GetAllClaims(context.Background())
	require.NoError(t, err)
	require.Equal(t, expectedClaims, claims)
}

func runCallResolveClaimTest(t *testing.T, setup disputeGameSetupFunc) {
	stubRpc, game := setup(t)
	stubRpc.SetResponse(fdgAddr, methodResolveClaim, batching.BlockLatest, []interface{}{big.NewInt(123)}, nil)
	err := game.CallResolveClaim(context.Background(), 123)
	require.NoError(t, err)
}

func runResolveClaimTxTest(t *testing.T, setup disputeGameSetupFunc) {
	stubRpc, game := setup(t)
	stubRpc.SetResponse(fdgAddr, methodResolveClaim, batching.BlockLatest, []interface{}{big.NewInt(123)}, nil)
	tx, err := game.ResolveClaimTx(123)
	require.NoError(t, err)
	stubRpc.VerifyTxCandidate(tx)
}

func runResolveTxTest(t *testing.T, setup disputeGameSetupFunc) {
	stubRpc, game := setup(t)
	stubRpc.SetResponse(fdgAddr, methodResolve, batching.BlockLatest, nil, nil)
	tx, err := game.ResolveTx()
	require.NoError(t, err)
	stubRpc.VerifyTxCandidate(tx)
}

func runAttackTxTest(t *testing.T, setup disputeGameSetupFunc) {
	stubRpc, game := setup(t)
	value := common.Hash{0xaa}
	stubRpc.SetResponse(fdgAddr, methodAttack, batching.BlockLatest, []interface{}{big.NewInt(111), value}, nil)
	tx, err := game.AttackTx(111, value)
	require.NoError(t, err)
	stubRpc.VerifyTxCandidate(tx)
}

func runDefendTxTest(t *testing.T, setup disputeGameSetupFunc) {
	stubRpc, game := setup(t)
	value := common.Hash{0xaa}
	stubRpc.SetResponse(fdgAddr, methodDefend, batching.BlockLatest, []interface{}{big.NewInt(111), value}, nil)
	tx, err := game.DefendTx(111, value)
	require.NoError(t, err)
	stubRpc.VerifyTxCandidate(tx)
}

func runStepTxTest(t *testing.T, setup disputeGameSetupFunc) {
	stubRpc, game := setup(t)
	stateData := []byte{1, 2, 3}
	proofData := []byte{4, 5, 6, 7, 8, 9}
	stubRpc.SetResponse(fdgAddr, methodStep, batching.BlockLatest, []interface{}{big.NewInt(111), true, stateData, proofData}, nil)
	tx, err := game.StepTx(111, true, stateData, proofData)
	require.NoError(t, err)
	stubRpc.VerifyTxCandidate(tx)
}

func expectGetClaim(stubRpc *batchingTest.AbiBasedRpc, claim faultTypes.Claim) {
	stubRpc.SetResponse(
		fdgAddr,
		methodClaim,
		batching.BlockLatest,
		[]interface{}{big.NewInt(int64(claim.ContractIndex))},
		[]interface{}{
			uint32(claim.ParentContractIndex),
			claim.Countered,
			claim.Value,
			claim.Position.ToGIndex(),
			big.NewInt(int64(claim.Clock)),
		})
}<|MERGE_RESOLUTION|>--- conflicted
+++ resolved
@@ -73,21 +73,9 @@
 		},
 		{
 			methodAlias: "maxGameDepth",
-<<<<<<< HEAD
-			method: func(game *disputeGameContract) string {
-				if game.version == 1 {
-					return methodMaxGameDepthV1
-				} else {
-					return methodMaxGameDepthV0
-				}
-			},
-			result:   big.NewInt(128),
-			expected: faultTypes.Depth(128),
-=======
 			method:      methodMaxGameDepth,
 			result:      big.NewInt(128),
-			expected:    uint64(128),
->>>>>>> 7a678883
+			expected:    faultTypes.Depth(128),
 			call: func(game *disputeGameContract) (any, error) {
 				return game.GetMaxGameDepth(context.Background())
 			},
