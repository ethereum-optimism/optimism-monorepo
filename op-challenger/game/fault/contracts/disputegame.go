package contracts

import (
	"context"
	"fmt"
	"math/big"

	"github.com/ethereum-optimism/optimism/op-challenger/game/fault/types"
	gameTypes "github.com/ethereum-optimism/optimism/op-challenger/game/types"
	"github.com/ethereum-optimism/optimism/op-service/sources/batching"
	"github.com/ethereum-optimism/optimism/op-service/txmgr"
	"github.com/ethereum/go-ethereum/common"
)

const (
	methodGameDuration     = "gameDuration"
	methodMaxGameDepth     = "maxGameDepth"
	methodAbsolutePrestate = "absolutePrestate"
	methodStatus           = "status"
	methodClaimCount       = "claimDataLen"
	methodClaim            = "claimData"
	methodL1Head           = "l1Head"
	methodResolve          = "resolve"
	methodResolveClaim     = "resolveClaim"
	methodAttack           = "attack"
	methodDefend           = "defend"
	methodStep             = "step"
	methodAddLocalData     = "addLocalData"
	methodVM               = "vm"
)

type disputeGameContract struct {
	multiCaller *batching.MultiCaller
	contract    *batching.BoundContract
}

type Proposal struct {
	L2BlockNumber *big.Int
	OutputRoot    common.Hash
}

func (f *disputeGameContract) GetGameDuration(ctx context.Context) (uint64, error) {
	result, err := f.multiCaller.SingleCall(ctx, batching.BlockLatest, f.contract.Call(methodGameDuration))
	if err != nil {
		return 0, fmt.Errorf("failed to fetch game duration: %w", err)
	}
	return result.GetUint64(0), nil
}

<<<<<<< HEAD
func (f *disputeGameContract) GetMaxGameDepth(ctx context.Context) (types.Depth, error) {
	var methodMaxGameDepth string
	if f.version == 1 {
		methodMaxGameDepth = methodMaxGameDepthV1
	} else {
		methodMaxGameDepth = methodMaxGameDepthV0
	}

=======
func (f *disputeGameContract) GetMaxGameDepth(ctx context.Context) (uint64, error) {
>>>>>>> 7a678883
	result, err := f.multiCaller.SingleCall(ctx, batching.BlockLatest, f.contract.Call(methodMaxGameDepth))
	if err != nil {
		return 0, fmt.Errorf("failed to fetch max game depth: %w", err)
	}
	return types.Depth(result.GetBigInt(0).Uint64()), nil
}

func (f *disputeGameContract) GetAbsolutePrestateHash(ctx context.Context) (common.Hash, error) {
	result, err := f.multiCaller.SingleCall(ctx, batching.BlockLatest, f.contract.Call(methodAbsolutePrestate))
	if err != nil {
		return common.Hash{}, fmt.Errorf("failed to fetch absolute prestate hash: %w", err)
	}
	return result.GetHash(0), nil
}

func (f *disputeGameContract) GetL1Head(ctx context.Context) (common.Hash, error) {
	result, err := f.multiCaller.SingleCall(ctx, batching.BlockLatest, f.contract.Call(methodL1Head))
	if err != nil {
		return common.Hash{}, fmt.Errorf("failed to fetch L1 head: %w", err)
	}
	return result.GetHash(0), nil
}

func (f *disputeGameContract) GetStatus(ctx context.Context) (gameTypes.GameStatus, error) {
	result, err := f.multiCaller.SingleCall(ctx, batching.BlockLatest, f.contract.Call(methodStatus))
	if err != nil {
		return 0, fmt.Errorf("failed to fetch status: %w", err)
	}
	return gameTypes.GameStatusFromUint8(result.GetUint8(0))
}

func (f *disputeGameContract) GetClaimCount(ctx context.Context) (uint64, error) {
	result, err := f.multiCaller.SingleCall(ctx, batching.BlockLatest, f.contract.Call(methodClaimCount))
	if err != nil {
		return 0, fmt.Errorf("failed to fetch claim count: %w", err)
	}
	return result.GetBigInt(0).Uint64(), nil
}

func (f *disputeGameContract) GetClaim(ctx context.Context, idx uint64) (types.Claim, error) {
	result, err := f.multiCaller.SingleCall(ctx, batching.BlockLatest, f.contract.Call(methodClaim, new(big.Int).SetUint64(idx)))
	if err != nil {
		return types.Claim{}, fmt.Errorf("failed to fetch claim %v: %w", idx, err)
	}
	return f.decodeClaim(result, int(idx)), nil
}

func (f *disputeGameContract) GetAllClaims(ctx context.Context) ([]types.Claim, error) {
	count, err := f.GetClaimCount(ctx)
	if err != nil {
		return nil, fmt.Errorf("failed to load claim count: %w", err)
	}

	calls := make([]*batching.ContractCall, count)
	for i := uint64(0); i < count; i++ {
		calls[i] = f.contract.Call(methodClaim, new(big.Int).SetUint64(i))
	}

	results, err := f.multiCaller.Call(ctx, batching.BlockLatest, calls...)
	if err != nil {
		return nil, fmt.Errorf("failed to fetch claim data: %w", err)
	}

	var claims []types.Claim
	for idx, result := range results {
		claims = append(claims, f.decodeClaim(result, idx))
	}
	return claims, nil
}

func (f *disputeGameContract) vm(ctx context.Context) (*VMContract, error) {
	result, err := f.multiCaller.SingleCall(ctx, batching.BlockLatest, f.contract.Call(methodVM))
	if err != nil {
		return nil, fmt.Errorf("failed to fetch VM addr: %w", err)
	}
	vmAddr := result.GetAddress(0)
	return NewVMContract(vmAddr, f.multiCaller)
}

func (f *disputeGameContract) AttackTx(parentContractIndex uint64, pivot common.Hash) (txmgr.TxCandidate, error) {
	call := f.contract.Call(methodAttack, new(big.Int).SetUint64(parentContractIndex), pivot)
	return call.ToTxCandidate()
}

func (f *disputeGameContract) DefendTx(parentContractIndex uint64, pivot common.Hash) (txmgr.TxCandidate, error) {
	call := f.contract.Call(methodDefend, new(big.Int).SetUint64(parentContractIndex), pivot)
	return call.ToTxCandidate()
}

func (f *disputeGameContract) StepTx(claimIdx uint64, isAttack bool, stateData []byte, proof []byte) (txmgr.TxCandidate, error) {
	call := f.contract.Call(methodStep, new(big.Int).SetUint64(claimIdx), isAttack, stateData, proof)
	return call.ToTxCandidate()
}

func (f *disputeGameContract) CallResolveClaim(ctx context.Context, claimIdx uint64) error {
	call := f.resolveClaimCall(claimIdx)
	_, err := f.multiCaller.SingleCall(ctx, batching.BlockLatest, call)
	if err != nil {
		return fmt.Errorf("failed to call resolve claim: %w", err)
	}
	return nil
}

func (f *disputeGameContract) ResolveClaimTx(claimIdx uint64) (txmgr.TxCandidate, error) {
	call := f.resolveClaimCall(claimIdx)
	return call.ToTxCandidate()
}

func (f *disputeGameContract) resolveClaimCall(claimIdx uint64) *batching.ContractCall {
	return f.contract.Call(methodResolveClaim, new(big.Int).SetUint64(claimIdx))
}

func (f *disputeGameContract) CallResolve(ctx context.Context) (gameTypes.GameStatus, error) {
	call := f.resolveCall()
	result, err := f.multiCaller.SingleCall(ctx, batching.BlockLatest, call)
	if err != nil {
		return gameTypes.GameStatusInProgress, fmt.Errorf("failed to call resolve: %w", err)
	}
	return gameTypes.GameStatusFromUint8(result.GetUint8(0))
}

func (f *disputeGameContract) ResolveTx() (txmgr.TxCandidate, error) {
	call := f.resolveCall()
	return call.ToTxCandidate()
}

func (f *disputeGameContract) resolveCall() *batching.ContractCall {
	return f.contract.Call(methodResolve)
}

func (f *disputeGameContract) decodeClaim(result *batching.CallResult, contractIndex int) types.Claim {
	parentIndex := result.GetUint32(0)
	countered := result.GetBool(1)
	claim := result.GetHash(2)
	position := result.GetBigInt(3)
	clock := result.GetBigInt(4)
	return types.Claim{
		ClaimData: types.ClaimData{
			Value:    claim,
			Position: types.NewPositionFromGIndex(position),
		},
		Countered:           countered,
		Clock:               clock.Uint64(),
		ContractIndex:       contractIndex,
		ParentContractIndex: int(parentIndex),
	}
}<|MERGE_RESOLUTION|>--- conflicted
+++ resolved
@@ -47,18 +47,7 @@
 	return result.GetUint64(0), nil
 }
 
-<<<<<<< HEAD
 func (f *disputeGameContract) GetMaxGameDepth(ctx context.Context) (types.Depth, error) {
-	var methodMaxGameDepth string
-	if f.version == 1 {
-		methodMaxGameDepth = methodMaxGameDepthV1
-	} else {
-		methodMaxGameDepth = methodMaxGameDepthV0
-	}
-
-=======
-func (f *disputeGameContract) GetMaxGameDepth(ctx context.Context) (uint64, error) {
->>>>>>> 7a678883
 	result, err := f.multiCaller.SingleCall(ctx, batching.BlockLatest, f.contract.Call(methodMaxGameDepth))
 	if err != nil {
 		return 0, fmt.Errorf("failed to fetch max game depth: %w", err)
