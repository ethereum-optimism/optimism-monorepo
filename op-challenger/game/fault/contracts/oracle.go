package contracts

import (
	"context"
	"encoding/binary"
	"fmt"
	"math"
	"math/big"

	"github.com/ethereum-optimism/optimism/op-bindings/bindings"
	"github.com/ethereum-optimism/optimism/op-challenger/game/fault/types"
	"github.com/ethereum-optimism/optimism/op-challenger/game/keccak/matrix"
	keccakTypes "github.com/ethereum-optimism/optimism/op-challenger/game/keccak/types"
	"github.com/ethereum-optimism/optimism/op-service/sources/batching"
	"github.com/ethereum-optimism/optimism/op-service/txmgr"
	"github.com/ethereum/go-ethereum/common"
)

const (
	methodInitLPP                   = "initLPP"
	methodAddLeavesLPP              = "addLeavesLPP"
	methodSqueezeLPP                = "squeezeLPP"
	methodLoadKeccak256PreimagePart = "loadKeccak256PreimagePart"
	methodProposalCount             = "proposalCount"
	methodProposals                 = "proposals"
	methodProposalMetadata          = "proposalMetadata"
)

// PreimageOracleContract is a binding that works with contracts implementing the IPreimageOracle interface
type PreimageOracleContract struct {
	addr        common.Address
	multiCaller *batching.MultiCaller
	contract    *batching.BoundContract
}

// toPreimageOracleLeaf converts a Leaf to the contract [bindings.PreimageOracleLeaf] type.
func toPreimageOracleLeaf(l keccakTypes.Leaf) bindings.PreimageOracleLeaf {
	return bindings.PreimageOracleLeaf{
		Input:           l.Input[:],
		Index:           l.Index,
		StateCommitment: l.StateCommitment,
	}
}

// MerkleProof is a place holder for the actual type we use for merkle proofs
// TODO(client-pod#481): Move this somewhere better and add useful functionality
type MerkleProof [][]byte

// toSized converts a [][]byte to a [][32]byte
func (p MerkleProof) toSized() [][32]byte {
	var sized [][32]byte
	for _, proof := range p {
		// SAFETY: if the proof is less than 32 bytes, it will be padded with 0s
		if len(proof) < 32 {
			proof = append(proof, make([]byte, 32-len(proof))...)
		}
		// SAFETY: the proof is 32 or more bytes here, so it will be truncated to 32 bytes
		sized = append(sized, [32]byte(proof[:32]))
	}
	return sized
}

func NewPreimageOracleContract(addr common.Address, caller *batching.MultiCaller) (*PreimageOracleContract, error) {
	mipsAbi, err := bindings.PreimageOracleMetaData.GetAbi()
	if err != nil {
		return nil, fmt.Errorf("failed to load preimage oracle ABI: %w", err)
	}

	return &PreimageOracleContract{
		addr:        addr,
		multiCaller: caller,
		contract:    batching.NewBoundContract(mipsAbi, addr),
	}, nil
}

func (c *PreimageOracleContract) Addr() common.Address {
	return c.addr
}

func (c *PreimageOracleContract) AddGlobalDataTx(data *types.PreimageOracleData) (txmgr.TxCandidate, error) {
	call := c.contract.Call(methodLoadKeccak256PreimagePart, new(big.Int).SetUint64(uint64(data.OracleOffset)), data.GetPreimageWithoutSize())
	return call.ToTxCandidate()
}

func (c *PreimageOracleContract) InitLargePreimage(uuid *big.Int, partOffset uint32, claimedSize uint32) (txmgr.TxCandidate, error) {
	call := c.contract.Call(methodInitLPP, uuid, partOffset, claimedSize)
	return call.ToTxCandidate()
}

<<<<<<< HEAD
func (c *PreimageOracleContract) AddLeaves(uuid *big.Int, startingBlockIndex *big.Int, input []byte, commitments [][32]byte, finalize bool) (txmgr.TxCandidate, error) {
	call := c.contract.Call(methodAddLeavesLPP, uuid, startingBlockIndex, input, commitments, finalize)
=======
func (c *PreimageOracleContract) AddLeaves(uuid *big.Int, input []byte, commitments []common.Hash, finalize bool) (txmgr.TxCandidate, error) {
	call := c.contract.Call(methodAddLeavesLPP, uuid, input, commitments, finalize)
>>>>>>> 7ec23bb8
	return call.ToTxCandidate()
}

func (c *PreimageOracleContract) Squeeze(
	claimant common.Address,
	uuid *big.Int,
	stateMatrix *matrix.StateMatrix,
	preState keccakTypes.Leaf,
	preStateProof MerkleProof,
	postState keccakTypes.Leaf,
	postStateProof MerkleProof,
) (txmgr.TxCandidate, error) {
	call := c.contract.Call(
		methodSqueezeLPP,
		claimant,
		uuid,
		abiEncodeStateMatrix(stateMatrix),
		toPreimageOracleLeaf(preState),
		preStateProof.toSized(),
		toPreimageOracleLeaf(postState),
		postStateProof.toSized(),
	)
	return call.ToTxCandidate()
}

// abiEncodeStateMatrix encodes the state matrix for the contract ABI
func abiEncodeStateMatrix(stateMatrix *matrix.StateMatrix) bindings.LibKeccakStateMatrix {
	packedState := stateMatrix.PackState()
	stateSlice := new([25]uint64)
	// SAFETY: a maximum of 25 * 8 bytes will be read from packedState and written to stateSlice
	for i := 0; i < min(len(packedState), 25*8); i += 8 {
		stateSlice[i/8] = new(big.Int).SetBytes(packedState[i : i+8]).Uint64()
	}
	return bindings.LibKeccakStateMatrix{State: *stateSlice}
}

func (c *PreimageOracleContract) GetActivePreimages(ctx context.Context, blockHash common.Hash) ([]keccakTypes.LargePreimageMetaData, error) {
	block := batching.BlockByHash(blockHash)
	results, err := batching.ReadArray(ctx, c.multiCaller, block, c.contract.Call(methodProposalCount), func(i *big.Int) *batching.ContractCall {
		return c.contract.Call(methodProposals, i)
	})
	if err != nil {
		return nil, fmt.Errorf("failed to load claims: %w", err)
	}

	var idents []keccakTypes.LargePreimageIdent
	for _, result := range results {
		idents = append(idents, c.decodePreimageIdent(result))
	}

	return c.GetProposalMetadata(ctx, block, idents...)
}

func (c *PreimageOracleContract) GetProposalMetadata(ctx context.Context, block batching.Block, idents ...keccakTypes.LargePreimageIdent) ([]keccakTypes.LargePreimageMetaData, error) {
	var calls []*batching.ContractCall
	for _, ident := range idents {
		calls = append(calls, c.contract.Call(methodProposalMetadata, ident.Claimant, ident.UUID))
	}
	results, err := c.multiCaller.Call(ctx, block, calls...)
	if err != nil {
		return nil, fmt.Errorf("failed to load proposal metadata: %w", err)
	}
	var proposals []keccakTypes.LargePreimageMetaData
	for i, result := range results {
		meta := metadata(result.GetBytes32(0))
		proposals = append(proposals, keccakTypes.LargePreimageMetaData{
			LargePreimageIdent: idents[i],
			Timestamp:          meta.timestamp(),
			PartOffset:         meta.partOffset(),
			ClaimedSize:        meta.claimedSize(),
			BlocksProcessed:    meta.blocksProcessed(),
			BytesProcessed:     meta.bytesProcessed(),
			Countered:          meta.countered(),
		})
	}
	return proposals, nil
}

func (c *PreimageOracleContract) decodePreimageIdent(result *batching.CallResult) keccakTypes.LargePreimageIdent {
	return keccakTypes.LargePreimageIdent{
		Claimant: result.GetAddress(0),
		UUID:     result.GetBigInt(1),
	}
}

// metadata is the packed preimage metadata
// ┌─────────────┬────────────────────────────────────────────┐
// │ Bit Offsets │                Description                 │
// ├─────────────┼────────────────────────────────────────────┤
// │ [0, 64)     │ Timestamp (Finalized - All data available) │
// │ [64, 96)    │ Part Offset                                │
// │ [96, 128)   │ Claimed Size                               │
// │ [128, 160)  │ Blocks Processed (Inclusive of Padding)    │
// │ [160, 192)  │ Bytes Processed (Non-inclusive of Padding) │
// │ [192, 256)  │ Countered                                  │
// └─────────────┴────────────────────────────────────────────┘
type metadata [32]byte

func (m *metadata) setTimestamp(timestamp uint64) {
	binary.BigEndian.PutUint64(m[0:8], timestamp)
}

func (m *metadata) timestamp() uint64 {
	return binary.BigEndian.Uint64(m[0:8])
}

func (m *metadata) setPartOffset(value uint32) {
	binary.BigEndian.PutUint32(m[8:12], value)
}

func (m *metadata) partOffset() uint32 {
	return binary.BigEndian.Uint32(m[8:12])
}

func (m *metadata) setClaimedSize(value uint32) {
	binary.BigEndian.PutUint32(m[12:16], value)
}

func (m *metadata) claimedSize() uint32 {
	return binary.BigEndian.Uint32(m[12:16])
}

func (m *metadata) setBlocksProcessed(value uint32) {
	binary.BigEndian.PutUint32(m[16:20], value)
}

func (m *metadata) blocksProcessed() uint32 {
	return binary.BigEndian.Uint32(m[16:20])
}

func (m *metadata) setBytesProcessed(value uint32) {
	binary.BigEndian.PutUint32(m[20:24], value)
}

func (m *metadata) bytesProcessed() uint32 {
	return binary.BigEndian.Uint32(m[20:24])
}

func (m *metadata) setCountered(value bool) {
	v := uint64(0)
	if value {
		v = math.MaxUint64
	}
	binary.BigEndian.PutUint64(m[24:32], v)
}

func (m *metadata) countered() bool {
	return binary.BigEndian.Uint64(m[24:32]) != 0
}<|MERGE_RESOLUTION|>--- conflicted
+++ resolved
@@ -87,13 +87,8 @@
 	return call.ToTxCandidate()
 }
 
-<<<<<<< HEAD
-func (c *PreimageOracleContract) AddLeaves(uuid *big.Int, startingBlockIndex *big.Int, input []byte, commitments [][32]byte, finalize bool) (txmgr.TxCandidate, error) {
+func (c *PreimageOracleContract) AddLeaves(uuid *big.Int, startingBlockIndex *big.Int, input []byte, commitments []common.Hash, finalize bool) (txmgr.TxCandidate, error) {
 	call := c.contract.Call(methodAddLeavesLPP, uuid, startingBlockIndex, input, commitments, finalize)
-=======
-func (c *PreimageOracleContract) AddLeaves(uuid *big.Int, input []byte, commitments []common.Hash, finalize bool) (txmgr.TxCandidate, error) {
-	call := c.contract.Call(methodAddLeavesLPP, uuid, input, commitments, finalize)
->>>>>>> 7ec23bb8
 	return call.ToTxCandidate()
 }
 
