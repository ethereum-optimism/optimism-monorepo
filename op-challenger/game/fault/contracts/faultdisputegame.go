--- conflicted
+++ resolved
@@ -186,12 +186,8 @@
 	return credits, nil
 }
 
-<<<<<<< HEAD
 func (f *FaultDisputeGameContract) ClaimCreditTx(ctx context.Context, recipient common.Address) (txmgr.TxCandidate, error) {
-=======
-func (f *FaultDisputeGameContract) ClaimCredit(recipient common.Address) (txmgr.TxCandidate, error) {
 	defer f.metrics.StartContractRequest("ClaimCredit")()
->>>>>>> cee53a96
 	call := f.contract.Call(methodClaimCredit, recipient)
 	_, err := f.multiCaller.SingleCall(ctx, rpcblock.Latest, call)
 	if err != nil {
