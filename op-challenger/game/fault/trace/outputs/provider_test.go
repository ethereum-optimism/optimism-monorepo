package outputs

import (
	"context"
	"errors"
	"fmt"
	"math"
	"math/big"
	"testing"

	"github.com/ethereum-optimism/optimism/op-challenger/game/fault/types"
	"github.com/ethereum-optimism/optimism/op-service/eth"
	"github.com/ethereum-optimism/optimism/op-service/testlog"
<<<<<<< HEAD
=======
	"github.com/ethereum/go-ethereum"
>>>>>>> f8143c8c
	"github.com/ethereum/go-ethereum/common"
	ethTypes "github.com/ethereum/go-ethereum/core/types"
	"github.com/ethereum/go-ethereum/log"
	"github.com/stretchr/testify/require"
)

var (
	prestateBlock       = uint64(100)
	poststateBlock      = uint64(200)
	gameDepth           = types.Depth(7) // 128 leaf nodes
	prestateOutputRoot  = common.HexToHash("0xaaaaaaaaaaaaaaaaaaaaaaaaaaaaaaaaaaaaaaaaaaaaaaaaaaaaaaaaaaaaaaaa")
	firstOutputRoot     = common.HexToHash("0xbbbbbbbbbbbbbbbbbbbbbbbbbbbbbbbbbbbbbbbbbbbbbbbbbbbbbbbbbbbbbbbb")
	poststateOutputRoot = common.HexToHash("0xcccccccccccccccccccccccccccccccccccccccccccccccccccccccccccccccc")
	errNoOutputAtBlock  = errors.New("no output at block")
)

func TestGet(t *testing.T) {
	t.Run("ErrorsTraceIndexOutOfBounds", func(t *testing.T) {
		deepGame := types.Depth(164)
<<<<<<< HEAD
		provider, _ := setupWithTestData(t, prestateBlock, poststateBlock, deepGame)
=======
		provider, _, _ := setupWithTestData(t, prestateBlock, poststateBlock, deepGame)
>>>>>>> f8143c8c
		pos := types.NewPosition(0, big.NewInt(0))
		_, err := provider.Get(context.Background(), pos)
		require.ErrorIs(t, err, ErrIndexTooBig)
	})

	t.Run("FirstBlockAfterPrestate", func(t *testing.T) {
<<<<<<< HEAD
		provider, _ := setupWithTestData(t, prestateBlock, poststateBlock)
=======
		provider, _, _ := setupWithTestData(t, prestateBlock, poststateBlock)
>>>>>>> f8143c8c
		value, err := provider.Get(context.Background(), types.NewPosition(gameDepth, big.NewInt(0)))
		require.NoError(t, err)
		require.Equal(t, firstOutputRoot, value)
	})

	t.Run("MissingOutputAtBlock", func(t *testing.T) {
<<<<<<< HEAD
		provider, _ := setupWithTestData(t, prestateBlock, poststateBlock)
=======
		provider, _, _ := setupWithTestData(t, prestateBlock, poststateBlock)
>>>>>>> f8143c8c
		_, err := provider.Get(context.Background(), types.NewPosition(gameDepth, big.NewInt(1)))
		require.ErrorIs(t, err, errNoOutputAtBlock)
	})

	t.Run("PostStateBlock", func(t *testing.T) {
		provider, _, _ := setupWithTestData(t, prestateBlock, poststateBlock)
		value, err := provider.Get(context.Background(), types.NewPositionFromGIndex(big.NewInt(228)))
		require.NoError(t, err)
		require.Equal(t, value, poststateOutputRoot)
	})

	t.Run("AfterPostStateBlock", func(t *testing.T) {
		provider, _, _ := setupWithTestData(t, prestateBlock, poststateBlock)
		value, err := provider.Get(context.Background(), types.NewPositionFromGIndex(big.NewInt(229)))
		require.NoError(t, err)
		require.Equal(t, value, poststateOutputRoot)
	})
}

func TestHonestBlockNumber(t *testing.T) {
	tests := []struct {
		name        string
		pos         types.Position
		expected    uint64
		maxSafeHead uint64
	}{
		{"FirstBlockAfterPrestate", types.NewPosition(gameDepth, big.NewInt(0)), prestateBlock + 1, math.MaxUint64},
		{"PostStateBlock", types.NewPositionFromGIndex(big.NewInt(228)), poststateBlock, math.MaxUint64},
		{"AfterPostStateBlock", types.NewPositionFromGIndex(big.NewInt(229)), poststateBlock, math.MaxUint64},
		{"Root", types.NewPositionFromGIndex(big.NewInt(1)), poststateBlock, math.MaxUint64},
		{"MiddleNode1", types.NewPosition(gameDepth-1, big.NewInt(2)), 106, math.MaxUint64},
		{"MiddleNode2", types.NewPosition(gameDepth-1, big.NewInt(3)), 108, math.MaxUint64},
		{"Leaf1", types.NewPosition(gameDepth, big.NewInt(1)), prestateBlock + 2, math.MaxUint64},
		{"Leaf2", types.NewPosition(gameDepth, big.NewInt(2)), prestateBlock + 3, math.MaxUint64},

		{"RestrictedHead-UnderLimit", types.NewPosition(gameDepth, big.NewInt(48)), prestateBlock + 49, prestateBlock + 50},
		{"RestrictedHead-EqualLimit", types.NewPosition(gameDepth, big.NewInt(49)), prestateBlock + 50, prestateBlock + 50},
		{"RestrictedHead-OverLimit", types.NewPosition(gameDepth, big.NewInt(50)), prestateBlock + 50, prestateBlock + 50},
		{"RestrictedHead-PastPostState", types.NewPosition(gameDepth, big.NewInt(1000)), prestateBlock + 50, prestateBlock + 50},
	}
	for _, test := range tests {
		test := test
		t.Run(test.name, func(t *testing.T) {
<<<<<<< HEAD
			provider, stubRollupClient := setupWithTestData(t, prestateBlock, poststateBlock)
=======
			provider, stubRollupClient, _ := setupWithTestData(t, prestateBlock, poststateBlock)
>>>>>>> f8143c8c
			stubRollupClient.maxSafeHead = test.maxSafeHead
			actual, err := provider.HonestBlockNumber(context.Background(), test.pos)
			require.NoError(t, err)
			require.Equal(t, test.expected, actual)
		})
	}

	t.Run("ErrorsTraceIndexOutOfBounds", func(t *testing.T) {
		deepGame := types.Depth(164)
<<<<<<< HEAD
		provider, _ := setupWithTestData(t, prestateBlock, poststateBlock, deepGame)
=======
		provider, _, _ := setupWithTestData(t, prestateBlock, poststateBlock, deepGame)
>>>>>>> f8143c8c
		pos := types.NewPosition(0, big.NewInt(0))
		_, err := provider.HonestBlockNumber(context.Background(), pos)
		require.ErrorIs(t, err, ErrIndexTooBig)
	})
}

<<<<<<< HEAD
=======
func TestGetL2BlockNumberChallenge(t *testing.T) {
	tests := []struct {
		name            string
		maxSafeHead     uint64
		expectChallenge bool
	}{
		{"NoChallengeWhenMaxHeadNotLimited", math.MaxUint64, false},
		{"NoChallengeWhenBeforeMaxHead", poststateBlock + 1, false},
		{"NoChallengeWhenAtMaxHead", poststateBlock, false},
		{"ChallengeWhenBeforeMaxHead", poststateBlock - 1, true},
	}
	for _, test := range tests {
		test := test
		t.Run(test.name, func(t *testing.T) {
			provider, stubRollupClient, stubL2Client := setupWithTestData(t, prestateBlock, poststateBlock)
			stubRollupClient.maxSafeHead = test.maxSafeHead
			if test.expectChallenge {
				stubRollupClient.outputs[test.maxSafeHead] = &eth.OutputResponse{
					OutputRoot: eth.Bytes32{0xaa},
					BlockRef: eth.L2BlockRef{
						Number: test.maxSafeHead,
					},
				}
				stubL2Client.headers[test.maxSafeHead] = &ethTypes.Header{
					Number: new(big.Int).SetUint64(test.maxSafeHead),
					Root:   common.Hash{0xcc},
				}
			}
			actual, err := provider.GetL2BlockNumberChallenge(context.Background())
			if test.expectChallenge {
				require.NoError(t, err)
				require.Equal(t, &types.InvalidL2BlockNumberChallenge{
					Output: stubRollupClient.outputs[test.maxSafeHead],
					Header: stubL2Client.headers[test.maxSafeHead],
				}, actual)
			} else {
				require.ErrorIs(t, err, types.ErrL2BlockNumberValid)
			}
		})
	}
}

>>>>>>> f8143c8c
func TestClaimedBlockNumber(t *testing.T) {
	tests := []struct {
		name        string
		pos         types.Position
		expected    uint64
		maxSafeHead uint64
	}{
		{"FirstBlockAfterPrestate", types.NewPosition(gameDepth, big.NewInt(0)), prestateBlock + 1, math.MaxUint64},
		{"PostStateBlock", types.NewPositionFromGIndex(big.NewInt(228)), poststateBlock, math.MaxUint64},
		{"AfterPostStateBlock", types.NewPositionFromGIndex(big.NewInt(229)), poststateBlock, math.MaxUint64},
		{"Root", types.NewPositionFromGIndex(big.NewInt(1)), poststateBlock, math.MaxUint64},
		{"MiddleNode1", types.NewPosition(gameDepth-1, big.NewInt(2)), 106, math.MaxUint64},
		{"MiddleNode2", types.NewPosition(gameDepth-1, big.NewInt(3)), 108, math.MaxUint64},
		{"Leaf1", types.NewPosition(gameDepth, big.NewInt(1)), prestateBlock + 2, math.MaxUint64},
		{"Leaf2", types.NewPosition(gameDepth, big.NewInt(2)), prestateBlock + 3, math.MaxUint64},

		{"RestrictedHead-UnderLimit", types.NewPosition(gameDepth, big.NewInt(48)), prestateBlock + 49, prestateBlock + 50},
		{"RestrictedHead-EqualLimit", types.NewPosition(gameDepth, big.NewInt(49)), prestateBlock + 50, prestateBlock + 50},
		{"RestrictedHead-OverLimit", types.NewPosition(gameDepth, big.NewInt(50)), prestateBlock + 51, prestateBlock + 50},
		{"RestrictedHead-PastPostState", types.NewPosition(gameDepth, big.NewInt(300)), poststateBlock, prestateBlock + 50},
	}
	for _, test := range tests {
		test := test
		t.Run(test.name, func(t *testing.T) {
<<<<<<< HEAD
			provider, stubRollupClient := setupWithTestData(t, prestateBlock, poststateBlock)
=======
			provider, stubRollupClient, _ := setupWithTestData(t, prestateBlock, poststateBlock)
>>>>>>> f8143c8c
			stubRollupClient.maxSafeHead = test.maxSafeHead
			actual, err := provider.ClaimedBlockNumber(test.pos)
			require.NoError(t, err)
			require.Equal(t, test.expected, actual)
		})
	}

	t.Run("ErrorsTraceIndexOutOfBounds", func(t *testing.T) {
		deepGame := types.Depth(164)
<<<<<<< HEAD
		provider, _ := setupWithTestData(t, prestateBlock, poststateBlock, deepGame)
=======
		provider, _, _ := setupWithTestData(t, prestateBlock, poststateBlock, deepGame)
>>>>>>> f8143c8c
		pos := types.NewPosition(0, big.NewInt(0))
		_, err := provider.ClaimedBlockNumber(pos)
		require.ErrorIs(t, err, ErrIndexTooBig)
	})
}

func TestGetStepData(t *testing.T) {
	provider, _, _ := setupWithTestData(t, prestateBlock, poststateBlock)
	_, _, _, err := provider.GetStepData(context.Background(), types.NewPosition(1, common.Big0))
	require.ErrorIs(t, err, ErrGetStepData)
}

<<<<<<< HEAD
func setupWithTestData(t *testing.T, prestateBlock, poststateBlock uint64, customGameDepth ...types.Depth) (*OutputTraceProvider, *stubRollupClient) {
=======
func setupWithTestData(t *testing.T, prestateBlock, poststateBlock uint64, customGameDepth ...types.Depth) (*OutputTraceProvider, *stubRollupClient, *stubL2HeaderSource) {
>>>>>>> f8143c8c
	rollupClient := &stubRollupClient{
		outputs: map[uint64]*eth.OutputResponse{
			prestateBlock: {
				OutputRoot: eth.Bytes32(prestateOutputRoot),
			},
			101: {
				OutputRoot: eth.Bytes32(firstOutputRoot),
			},
			poststateBlock: {
				OutputRoot: eth.Bytes32(poststateOutputRoot),
			},
		},
		maxSafeHead: math.MaxUint64,
<<<<<<< HEAD
=======
	}
	l2Client := &stubL2HeaderSource{
		headers: make(map[uint64]*ethTypes.Header),
>>>>>>> f8143c8c
	}
	inputGameDepth := gameDepth
	if len(customGameDepth) > 0 {
		inputGameDepth = customGameDepth[0]
	}
	return &OutputTraceProvider{
		logger:         testlog.Logger(t, log.LevelInfo),
		rollupProvider: rollupClient,
<<<<<<< HEAD
		prestateBlock:  prestateBlock,
		poststateBlock: poststateBlock,
		gameDepth:      inputGameDepth,
	}, rollupClient
=======
		l2Client:       l2Client,
		prestateBlock:  prestateBlock,
		poststateBlock: poststateBlock,
		gameDepth:      inputGameDepth,
	}, rollupClient, l2Client
>>>>>>> f8143c8c
}

type stubRollupClient struct {
	errorsOnPrestateFetch bool
	outputs               map[uint64]*eth.OutputResponse
	maxSafeHead           uint64
}

func (s *stubRollupClient) OutputAtBlock(_ context.Context, blockNum uint64) (*eth.OutputResponse, error) {
	output, ok := s.outputs[blockNum]
	if !ok || s.errorsOnPrestateFetch {
		return nil, fmt.Errorf("%w: %d", errNoOutputAtBlock, blockNum)
	}
	return output, nil
}

func (s *stubRollupClient) SafeHeadAtL1Block(_ context.Context, l1BlockNum uint64) (*eth.SafeHeadResponse, error) {
	return &eth.SafeHeadResponse{
		SafeHead: eth.BlockID{
			Number: s.maxSafeHead,
			Hash:   common.Hash{0x11},
		},
	}, nil
<<<<<<< HEAD
=======
}

type stubL2HeaderSource struct {
	headers map[uint64]*ethTypes.Header
}

func (s *stubL2HeaderSource) HeaderByNumber(_ context.Context, num *big.Int) (*ethTypes.Header, error) {
	header, ok := s.headers[num.Uint64()]
	if !ok {
		return nil, ethereum.NotFound
	}
	return header, nil
>>>>>>> f8143c8c
}<|MERGE_RESOLUTION|>--- conflicted
+++ resolved
@@ -11,10 +11,7 @@
 	"github.com/ethereum-optimism/optimism/op-challenger/game/fault/types"
 	"github.com/ethereum-optimism/optimism/op-service/eth"
 	"github.com/ethereum-optimism/optimism/op-service/testlog"
-<<<<<<< HEAD
-=======
 	"github.com/ethereum/go-ethereum"
->>>>>>> f8143c8c
 	"github.com/ethereum/go-ethereum/common"
 	ethTypes "github.com/ethereum/go-ethereum/core/types"
 	"github.com/ethereum/go-ethereum/log"
@@ -34,33 +31,21 @@
 func TestGet(t *testing.T) {
 	t.Run("ErrorsTraceIndexOutOfBounds", func(t *testing.T) {
 		deepGame := types.Depth(164)
-<<<<<<< HEAD
-		provider, _ := setupWithTestData(t, prestateBlock, poststateBlock, deepGame)
-=======
 		provider, _, _ := setupWithTestData(t, prestateBlock, poststateBlock, deepGame)
->>>>>>> f8143c8c
 		pos := types.NewPosition(0, big.NewInt(0))
 		_, err := provider.Get(context.Background(), pos)
 		require.ErrorIs(t, err, ErrIndexTooBig)
 	})
 
 	t.Run("FirstBlockAfterPrestate", func(t *testing.T) {
-<<<<<<< HEAD
-		provider, _ := setupWithTestData(t, prestateBlock, poststateBlock)
-=======
-		provider, _, _ := setupWithTestData(t, prestateBlock, poststateBlock)
->>>>>>> f8143c8c
+		provider, _, _ := setupWithTestData(t, prestateBlock, poststateBlock)
 		value, err := provider.Get(context.Background(), types.NewPosition(gameDepth, big.NewInt(0)))
 		require.NoError(t, err)
 		require.Equal(t, firstOutputRoot, value)
 	})
 
 	t.Run("MissingOutputAtBlock", func(t *testing.T) {
-<<<<<<< HEAD
-		provider, _ := setupWithTestData(t, prestateBlock, poststateBlock)
-=======
-		provider, _, _ := setupWithTestData(t, prestateBlock, poststateBlock)
->>>>>>> f8143c8c
+		provider, _, _ := setupWithTestData(t, prestateBlock, poststateBlock)
 		_, err := provider.Get(context.Background(), types.NewPosition(gameDepth, big.NewInt(1)))
 		require.ErrorIs(t, err, errNoOutputAtBlock)
 	})
@@ -104,11 +89,7 @@
 	for _, test := range tests {
 		test := test
 		t.Run(test.name, func(t *testing.T) {
-<<<<<<< HEAD
-			provider, stubRollupClient := setupWithTestData(t, prestateBlock, poststateBlock)
-=======
 			provider, stubRollupClient, _ := setupWithTestData(t, prestateBlock, poststateBlock)
->>>>>>> f8143c8c
 			stubRollupClient.maxSafeHead = test.maxSafeHead
 			actual, err := provider.HonestBlockNumber(context.Background(), test.pos)
 			require.NoError(t, err)
@@ -118,19 +99,13 @@
 
 	t.Run("ErrorsTraceIndexOutOfBounds", func(t *testing.T) {
 		deepGame := types.Depth(164)
-<<<<<<< HEAD
-		provider, _ := setupWithTestData(t, prestateBlock, poststateBlock, deepGame)
-=======
 		provider, _, _ := setupWithTestData(t, prestateBlock, poststateBlock, deepGame)
->>>>>>> f8143c8c
 		pos := types.NewPosition(0, big.NewInt(0))
 		_, err := provider.HonestBlockNumber(context.Background(), pos)
 		require.ErrorIs(t, err, ErrIndexTooBig)
 	})
 }
 
-<<<<<<< HEAD
-=======
 func TestGetL2BlockNumberChallenge(t *testing.T) {
 	tests := []struct {
 		name            string
@@ -173,7 +148,6 @@
 	}
 }
 
->>>>>>> f8143c8c
 func TestClaimedBlockNumber(t *testing.T) {
 	tests := []struct {
 		name        string
@@ -198,11 +172,7 @@
 	for _, test := range tests {
 		test := test
 		t.Run(test.name, func(t *testing.T) {
-<<<<<<< HEAD
-			provider, stubRollupClient := setupWithTestData(t, prestateBlock, poststateBlock)
-=======
 			provider, stubRollupClient, _ := setupWithTestData(t, prestateBlock, poststateBlock)
->>>>>>> f8143c8c
 			stubRollupClient.maxSafeHead = test.maxSafeHead
 			actual, err := provider.ClaimedBlockNumber(test.pos)
 			require.NoError(t, err)
@@ -212,11 +182,7 @@
 
 	t.Run("ErrorsTraceIndexOutOfBounds", func(t *testing.T) {
 		deepGame := types.Depth(164)
-<<<<<<< HEAD
-		provider, _ := setupWithTestData(t, prestateBlock, poststateBlock, deepGame)
-=======
 		provider, _, _ := setupWithTestData(t, prestateBlock, poststateBlock, deepGame)
->>>>>>> f8143c8c
 		pos := types.NewPosition(0, big.NewInt(0))
 		_, err := provider.ClaimedBlockNumber(pos)
 		require.ErrorIs(t, err, ErrIndexTooBig)
@@ -229,11 +195,7 @@
 	require.ErrorIs(t, err, ErrGetStepData)
 }
 
-<<<<<<< HEAD
-func setupWithTestData(t *testing.T, prestateBlock, poststateBlock uint64, customGameDepth ...types.Depth) (*OutputTraceProvider, *stubRollupClient) {
-=======
 func setupWithTestData(t *testing.T, prestateBlock, poststateBlock uint64, customGameDepth ...types.Depth) (*OutputTraceProvider, *stubRollupClient, *stubL2HeaderSource) {
->>>>>>> f8143c8c
 	rollupClient := &stubRollupClient{
 		outputs: map[uint64]*eth.OutputResponse{
 			prestateBlock: {
@@ -247,12 +209,9 @@
 			},
 		},
 		maxSafeHead: math.MaxUint64,
-<<<<<<< HEAD
-=======
 	}
 	l2Client := &stubL2HeaderSource{
 		headers: make(map[uint64]*ethTypes.Header),
->>>>>>> f8143c8c
 	}
 	inputGameDepth := gameDepth
 	if len(customGameDepth) > 0 {
@@ -261,18 +220,11 @@
 	return &OutputTraceProvider{
 		logger:         testlog.Logger(t, log.LevelInfo),
 		rollupProvider: rollupClient,
-<<<<<<< HEAD
-		prestateBlock:  prestateBlock,
-		poststateBlock: poststateBlock,
-		gameDepth:      inputGameDepth,
-	}, rollupClient
-=======
 		l2Client:       l2Client,
 		prestateBlock:  prestateBlock,
 		poststateBlock: poststateBlock,
 		gameDepth:      inputGameDepth,
 	}, rollupClient, l2Client
->>>>>>> f8143c8c
 }
 
 type stubRollupClient struct {
@@ -296,8 +248,6 @@
 			Hash:   common.Hash{0x11},
 		},
 	}, nil
-<<<<<<< HEAD
-=======
 }
 
 type stubL2HeaderSource struct {
@@ -310,5 +260,4 @@
 		return nil, ethereum.NotFound
 	}
 	return header, nil
->>>>>>> f8143c8c
 }