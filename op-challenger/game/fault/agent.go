--- conflicted
+++ resolved
@@ -12,10 +12,7 @@
 	"github.com/ethereum-optimism/optimism/op-challenger/game/fault/types"
 	gameTypes "github.com/ethereum-optimism/optimism/op-challenger/game/types"
 	"github.com/ethereum-optimism/optimism/op-challenger/metrics"
-<<<<<<< HEAD
-=======
 	"github.com/ethereum-optimism/optimism/op-service/clock"
->>>>>>> f8143c8c
 	"github.com/ethereum-optimism/optimism/op-service/sources/batching/rpcblock"
 	"github.com/ethereum/go-ethereum/common"
 	"github.com/ethereum/go-ethereum/log"
@@ -27,29 +24,12 @@
 	CallResolve(ctx context.Context) (gameTypes.GameStatus, error)
 	Resolve() error
 	CallResolveClaim(ctx context.Context, claimIdx uint64) error
-<<<<<<< HEAD
-	ResolveClaim(claimIdx uint64) error
-=======
 	ResolveClaims(claimIdx ...uint64) error
->>>>>>> f8143c8c
 	PerformAction(ctx context.Context, action types.Action) error
 }
 
 type ClaimLoader interface {
 	GetAllClaims(ctx context.Context, block rpcblock.Block) ([]types.Claim, error)
-<<<<<<< HEAD
-}
-
-type Agent struct {
-	metrics   metrics.Metricer
-	solver    *solver.GameSolver
-	loader    ClaimLoader
-	responder Responder
-	selective bool
-	claimants []common.Address
-	maxDepth  types.Depth
-	log       log.Logger
-=======
 	IsL2BlockNumberChallenged(ctx context.Context, block rpcblock.Block) (bool, error)
 }
 
@@ -65,21 +45,15 @@
 	maxDepth         types.Depth
 	maxClockDuration time.Duration
 	log              log.Logger
->>>>>>> f8143c8c
 }
 
 func NewAgent(
 	m metrics.Metricer,
-<<<<<<< HEAD
-	loader ClaimLoader,
-	maxDepth types.Depth,
-=======
 	systemClock clock.Clock,
 	l1Clock types.ClockReader,
 	loader ClaimLoader,
 	maxDepth types.Depth,
 	maxClockDuration time.Duration,
->>>>>>> f8143c8c
 	trace types.TraceAccessor,
 	responder Responder,
 	log log.Logger,
@@ -87,16 +61,6 @@
 	claimants []common.Address,
 ) *Agent {
 	return &Agent{
-<<<<<<< HEAD
-		metrics:   m,
-		solver:    solver.NewGameSolver(maxDepth, trace),
-		loader:    loader,
-		responder: responder,
-		selective: selective,
-		claimants: claimants,
-		maxDepth:  maxDepth,
-		log:       log,
-=======
 		metrics:          m,
 		systemClock:      systemClock,
 		l1Clock:          l1Clock,
@@ -108,7 +72,6 @@
 		maxDepth:         maxDepth,
 		maxClockDuration: maxClockDuration,
 		log:              log,
->>>>>>> f8143c8c
 	}
 }
 
@@ -118,8 +81,6 @@
 		return nil
 	}
 
-<<<<<<< HEAD
-=======
 	start := a.systemClock.Now()
 	defer func() {
 		a.metrics.RecordGameActTime(a.systemClock.Since(start).Seconds())
@@ -132,7 +93,6 @@
 		return nil
 	}
 
->>>>>>> f8143c8c
 	game, err := a.newGameFromContracts(ctx)
 	if err != nil {
 		return fmt.Errorf("create game from contracts: %w", err)
@@ -154,20 +114,13 @@
 
 func (a *Agent) performAction(ctx context.Context, wg *sync.WaitGroup, action types.Action) {
 	defer wg.Done()
-<<<<<<< HEAD
-	actionLog := a.log.New("action", action.Type, "is_attack", action.IsAttack, "parent", action.ParentIdx)
-=======
 	actionLog := a.log.New("action", action.Type)
->>>>>>> f8143c8c
 	if action.Type == types.ActionTypeStep {
 		containsOracleData := action.OracleData != nil
 		isLocal := containsOracleData && action.OracleData.IsLocal
 		actionLog = actionLog.New(
-<<<<<<< HEAD
-=======
 			"is_attack", action.IsAttack,
 			"parent", action.ParentClaim.ContractIndex,
->>>>>>> f8143c8c
 			"prestate", common.Bytes2Hex(action.PreState),
 			"proof", common.Bytes2Hex(action.ProofData),
 			"containsOracleData", containsOracleData,
@@ -176,13 +129,8 @@
 		if action.OracleData != nil {
 			actionLog = actionLog.New("oracleKey", common.Bytes2Hex(action.OracleData.OracleKey))
 		}
-<<<<<<< HEAD
-	} else {
-		actionLog = actionLog.New("value", action.Value)
-=======
 	} else if action.Type == types.ActionTypeMove {
 		actionLog = actionLog.New("is_attack", action.IsAttack, "parent", action.ParentClaim.ContractIndex, "value", action.Value)
->>>>>>> f8143c8c
 	}
 
 	switch action.Type {
@@ -190,11 +138,8 @@
 		a.metrics.RecordGameMove()
 	case types.ActionTypeStep:
 		a.metrics.RecordGameStep()
-<<<<<<< HEAD
-=======
 	case types.ActionTypeChallengeL2BlockNumber:
 		a.metrics.RecordGameL2Challenge()
->>>>>>> f8143c8c
 	}
 	actionLog.Info("Performing action")
 	err := a.responder.PerformAction(ctx, action)
@@ -234,8 +179,6 @@
 
 	var resolvableClaims []uint64
 	for _, claim := range claims {
-<<<<<<< HEAD
-=======
 		var parent types.Claim
 		if !claim.IsRootPosition() {
 			parent = claims[claim.ParentContractIndex]
@@ -243,7 +186,6 @@
 		if types.ChessClock(a.l1Clock.Now(), claim, parent) <= a.maxClockDuration {
 			continue
 		}
->>>>>>> f8143c8c
 		if a.selective {
 			a.log.Trace("Selective claim resolution, checking if claim is incentivized", "claimIdx", claim.ContractIndex)
 			isUncounteredClaim := slices.Contains(a.claimants, claim.Claimant) && claim.CounteredBy == common.Address{}
@@ -264,22 +206,8 @@
 	}
 	a.log.Info("Resolving claims", "numClaims", len(resolvableClaims))
 
-<<<<<<< HEAD
-	var wg sync.WaitGroup
-	wg.Add(len(resolvableClaims))
-	for _, claimIdx := range resolvableClaims {
-		claimIdx := claimIdx
-		go func() {
-			defer wg.Done()
-			err := a.responder.ResolveClaim(uint64(claimIdx))
-			if err != nil {
-				a.log.Error("Failed to resolve claim", "err", err)
-			}
-		}()
-=======
 	if err := a.responder.ResolveClaims(resolvableClaims...); err != nil {
 		a.log.Error("Failed to resolve claims", "err", err)
->>>>>>> f8143c8c
 	}
 	return nil
 }
