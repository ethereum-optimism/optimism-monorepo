package runner

import (
	"errors"
	"fmt"
	"net/url"
	"path/filepath"

	"github.com/ethereum-optimism/optimism/op-challenger/config"
	"github.com/ethereum-optimism/optimism/op-challenger/game/fault/trace/asterisc"
	"github.com/ethereum-optimism/optimism/op-challenger/game/fault/trace/cannon"
	"github.com/ethereum-optimism/optimism/op-challenger/game/fault/trace/prestates"
	"github.com/ethereum-optimism/optimism/op-challenger/game/fault/trace/utils"
	"github.com/ethereum-optimism/optimism/op-challenger/game/fault/trace/vm"
	"github.com/ethereum-optimism/optimism/op-challenger/game/fault/types"
	"github.com/ethereum/go-ethereum/common"
	"github.com/ethereum/go-ethereum/log"
)

func createTraceProvider(
	logger log.Logger,
	m vm.Metricer,
	cfg *config.Config,
	prestateHash common.Hash,
	traceType types.TraceType,
	localInputs utils.LocalGameInputs,
	dir string,
) (types.TraceProvider, error) {
	switch traceType {
	case types.TraceTypeCannon:
<<<<<<< HEAD
		vmConfig := vm.NewOpProgramVmConfig()
=======
		prestate, err := getPrestate(prestateHash, cfg.CannonAbsolutePreStateBaseURL, cfg.CannonAbsolutePreState, dir)
		if err != nil {
			return nil, err
		}
>>>>>>> 0681bfc6
		prestateProvider := cannon.NewPrestateProvider(prestate)
		return cannon.NewTraceProvider(logger, m, cfg.Cannon, vmConfig, prestateProvider, prestate, localInputs, dir, 42), nil
	case types.TraceTypeAsterisc:
<<<<<<< HEAD
		vmConfig := vm.NewOpProgramVmConfig()
=======
		prestate, err := getPrestate(prestateHash, cfg.AsteriscAbsolutePreStateBaseURL, cfg.AsteriscAbsolutePreState, dir)
		if err != nil {
			return nil, err
		}
>>>>>>> 0681bfc6
		prestateProvider := asterisc.NewPrestateProvider(prestate)
		return asterisc.NewTraceProvider(logger, m, cfg.Asterisc, vmConfig, prestateProvider, prestate, localInputs, dir, 42), nil
	case types.TraceTypeAsteriscKona:
		vmConfig := vm.NewKonaVmConfig()
		prestateProvider := asterisc.NewPrestateProvider(prestate)
		return asterisc.NewTraceProvider(logger, m, cfg.Asterisc, vmConfig, prestateProvider, prestate, localInputs, dir, 42), nil
	}
	return nil, errors.New("invalid trace type")
}

func getPrestate(prestateHash common.Hash, prestateBaseUrl *url.URL, prestatePath string, dataDir string) (string, error) {
	prestateSource := prestates.NewPrestateSource(
		prestateBaseUrl,
		prestatePath,
		filepath.Join(dataDir, "prestates"))

	prestate, err := prestateSource.PrestatePath(prestateHash)
	if err != nil {
		return "", fmt.Errorf("failed to get prestate %v: %w", prestateHash, err)
	}
	return prestate, nil
}<|MERGE_RESOLUTION|>--- conflicted
+++ resolved
@@ -28,29 +28,27 @@
 ) (types.TraceProvider, error) {
 	switch traceType {
 	case types.TraceTypeCannon:
-<<<<<<< HEAD
 		vmConfig := vm.NewOpProgramVmConfig()
-=======
 		prestate, err := getPrestate(prestateHash, cfg.CannonAbsolutePreStateBaseURL, cfg.CannonAbsolutePreState, dir)
 		if err != nil {
 			return nil, err
 		}
->>>>>>> 0681bfc6
 		prestateProvider := cannon.NewPrestateProvider(prestate)
 		return cannon.NewTraceProvider(logger, m, cfg.Cannon, vmConfig, prestateProvider, prestate, localInputs, dir, 42), nil
 	case types.TraceTypeAsterisc:
-<<<<<<< HEAD
 		vmConfig := vm.NewOpProgramVmConfig()
-=======
 		prestate, err := getPrestate(prestateHash, cfg.AsteriscAbsolutePreStateBaseURL, cfg.AsteriscAbsolutePreState, dir)
 		if err != nil {
 			return nil, err
 		}
->>>>>>> 0681bfc6
 		prestateProvider := asterisc.NewPrestateProvider(prestate)
 		return asterisc.NewTraceProvider(logger, m, cfg.Asterisc, vmConfig, prestateProvider, prestate, localInputs, dir, 42), nil
 	case types.TraceTypeAsteriscKona:
 		vmConfig := vm.NewKonaVmConfig()
+    prestate, err := getPrestate(prestateHash, cfg.AsteriscAbsolutePreStateBaseURL, cfg.AsteriscAbsolutePreState, dir)
+		if err != nil {
+			return nil, err
+		}
 		prestateProvider := asterisc.NewPrestateProvider(prestate)
 		return asterisc.NewTraceProvider(logger, m, cfg.Asterisc, vmConfig, prestateProvider, prestate, localInputs, dir, 42), nil
 	}
