package metrics

import (
	"math/big"

	contractMetrics "github.com/ethereum-optimism/optimism/op-challenger/game/fault/contracts/metrics"
	"github.com/ethereum/go-ethereum/common"
)

type NoopMetricsImpl struct {
	contractMetrics.NoopMetrics
}

var NoopMetrics Metricer = new(NoopMetricsImpl)

func (*NoopMetricsImpl) RecordInfo(_ string) {}
func (*NoopMetricsImpl) RecordUp()           {}

func (*NoopMetricsImpl) CacheAdd(_ string, _ int, _ bool) {}
func (*NoopMetricsImpl) CacheGet(_ string, _ bool)        {}

<<<<<<< HEAD
func (*NoopMetricsImpl) RecordCredit(_ CreditExpectation, _ int) {}
=======
func (*NoopMetricsImpl) RecordClaims(_ ClaimStatus, _ int) {}
>>>>>>> 7c34ab27

func (*NoopMetricsImpl) RecordWithdrawalRequests(_ common.Address, _ bool, _ int) {}

func (*NoopMetricsImpl) RecordClaimResolutionDelayMax(_ float64) {}

func (*NoopMetricsImpl) RecordOutputFetchTime(_ float64) {}

func (*NoopMetricsImpl) RecordGameAgreement(_ GameAgreementStatus, _ int) {}

func (i *NoopMetricsImpl) RecordBondCollateral(_ common.Address, _ *big.Int, _ *big.Int) {}<|MERGE_RESOLUTION|>--- conflicted
+++ resolved
@@ -19,11 +19,9 @@
 func (*NoopMetricsImpl) CacheAdd(_ string, _ int, _ bool) {}
 func (*NoopMetricsImpl) CacheGet(_ string, _ bool)        {}
 
-<<<<<<< HEAD
 func (*NoopMetricsImpl) RecordCredit(_ CreditExpectation, _ int) {}
-=======
+
 func (*NoopMetricsImpl) RecordClaims(_ ClaimStatus, _ int) {}
->>>>>>> 7c34ab27
 
 func (*NoopMetricsImpl) RecordWithdrawalRequests(_ common.Address, _ bool, _ int) {}
 
