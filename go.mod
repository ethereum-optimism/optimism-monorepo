module github.com/ethereum-optimism/optimism

go 1.20

require (
	github.com/BurntSushi/toml v1.3.2
	github.com/btcsuite/btcd v0.23.3
	github.com/btcsuite/btcd/chaincfg/chainhash v1.0.1
	github.com/decred/dcrd/dcrec/secp256k1/v4 v4.1.0
	github.com/ethereum-optimism/go-ethereum-hdwallet v0.1.3
	github.com/ethereum-optimism/superchain-registry/superchain v0.0.0-20230817174831-5d3ca1966435
	github.com/ethereum/go-ethereum v1.12.0
	github.com/fsnotify/fsnotify v1.6.0
	github.com/go-chi/chi/v5 v5.0.10
	github.com/go-chi/docgen v1.2.0
	github.com/golang/snappy v0.0.5-0.20220116011046-fa5810519dcb
	github.com/google/go-cmp v0.5.9
	github.com/google/gofuzz v1.2.1-0.20220503160820-4a35382e8fc8
	github.com/google/uuid v1.3.1
	github.com/hashicorp/go-multierror v1.1.1
	github.com/hashicorp/golang-lru/v2 v2.0.2
	github.com/holiman/uint256 v1.2.3
	github.com/ipfs/go-datastore v0.6.0
	github.com/ipfs/go-ds-leveldb v0.5.0
	github.com/jackc/pgtype v1.14.0
	github.com/jackc/pgx/v5 v5.4.3
	github.com/libp2p/go-libp2p v0.27.8
	github.com/libp2p/go-libp2p-pubsub v0.9.3
	github.com/libp2p/go-libp2p-testing v0.12.0
	github.com/mattn/go-isatty v0.0.19
	github.com/multiformats/go-base32 v0.1.0
	github.com/multiformats/go-multiaddr v0.10.1
	github.com/multiformats/go-multiaddr-dns v0.3.1
	github.com/olekukonko/tablewriter v0.0.5
	github.com/onsi/gomega v1.27.10
	github.com/pkg/errors v0.9.1
	github.com/pkg/profile v1.7.0
	github.com/prometheus/client_golang v1.14.0
	github.com/stretchr/testify v1.8.4
	github.com/urfave/cli v1.22.2
	github.com/urfave/cli/v2 v2.25.7
	golang.org/x/crypto v0.12.0
	golang.org/x/exp v0.0.0-20230626212559-97b1e661b5df
	golang.org/x/sync v0.3.0
	golang.org/x/term v0.11.0
	golang.org/x/time v0.3.0
	golang.org/x/tools v0.7.0
	gorm.io/driver/postgres v1.5.2
	gorm.io/gorm v1.25.4
)

require github.com/jmespath/go-jmespath v0.4.0 // indirect

require (
	github.com/DataDog/zstd v1.5.2 // indirect
	github.com/VictoriaMetrics/fastcache v1.10.0 // indirect
	github.com/allegro/bigcache v1.2.1 // indirect
	github.com/aws/aws-sdk-go v1.42.6
	github.com/benbjohnson/clock v1.3.0 // indirect
	github.com/beorn7/perks v1.0.1 // indirect
	github.com/bits-and-blooms/bitset v1.7.0 // indirect
	github.com/btcsuite/btcd/btcec/v2 v2.2.0 // indirect
	github.com/btcsuite/btcd/btcutil v1.1.0 // indirect
	github.com/btcsuite/btclog v0.0.0-20170628155309-84c8d2346e9f // indirect
	github.com/cespare/xxhash/v2 v2.2.0 // indirect
	github.com/cockroachdb/errors v1.9.1 // indirect
	github.com/cockroachdb/logtags v0.0.0-20230118201751-21c54148d20b // indirect
	github.com/cockroachdb/pebble v0.0.0-20230209160836-829675f94811 // indirect
	github.com/cockroachdb/redact v1.1.3 // indirect
	github.com/consensys/bavard v0.1.13 // indirect
	github.com/consensys/gnark-crypto v0.10.0 // indirect
	github.com/containerd/cgroups v1.1.0 // indirect
	github.com/coreos/go-systemd/v22 v22.5.0 // indirect
	github.com/cpuguy83/go-md2man/v2 v2.0.2 // indirect
	github.com/crate-crypto/go-ipa v0.0.0-20220523130400-f11357ae11c7 // indirect
	github.com/crate-crypto/go-kzg-4844 v0.2.0 // indirect
	github.com/davecgh/go-spew v1.1.1 // indirect
	github.com/davidlazar/go-crypto v0.0.0-20200604182044-b73af7476f6c // indirect
	github.com/deckarep/golang-set/v2 v2.1.0 // indirect
	github.com/decred/dcrd/crypto/blake256 v1.0.0 // indirect
	github.com/deepmap/oapi-codegen v1.8.2 // indirect
	github.com/dlclark/regexp2 v1.7.0 // indirect
	github.com/docker/docker v20.10.24+incompatible // indirect
	github.com/docker/go-units v0.5.0 // indirect
	github.com/dop251/goja v0.0.0-20230122112309-96b1610dd4f7 // indirect
	github.com/elastic/gosigar v0.14.2 // indirect
	github.com/ethereum/c-kzg-4844 v0.2.0 // indirect
	github.com/fatih/color v1.7.0 // indirect
	github.com/felixge/fgprof v0.9.3 // indirect
	github.com/fjl/memsize v0.0.1 // indirect
	github.com/flynn/noise v1.0.0 // indirect
	github.com/francoispqt/gojay v1.2.13 // indirect
	github.com/gballet/go-libpcsclite v0.0.0-20191108122812-4678299bea08 // indirect
	github.com/gballet/go-verkle v0.0.0-20220902153445-097bd83b7732 // indirect
	github.com/getsentry/sentry-go v0.18.0 // indirect
	github.com/go-ole/go-ole v1.2.6 // indirect
	github.com/go-sourcemap/sourcemap v2.1.3+incompatible // indirect
	github.com/go-stack/stack v1.8.1 // indirect
	github.com/go-task/slim-sprig v0.0.0-20230315185526-52ccab3ef572 // indirect
	github.com/godbus/dbus/v5 v5.1.0 // indirect
	github.com/gofrs/flock v0.8.1 // indirect
	github.com/gogo/protobuf v1.3.2 // indirect
	github.com/golang-jwt/jwt/v4 v4.4.2 // indirect
	github.com/golang/mock v1.6.0 // indirect
	github.com/golang/protobuf v1.5.3 // indirect
	github.com/google/gopacket v1.1.19 // indirect
	github.com/google/pprof v0.0.0-20230405160723-4a4c7d95572b // indirect
	github.com/gorilla/websocket v1.5.0 // indirect
	github.com/graph-gophers/graphql-go v1.3.0 // indirect
	github.com/hashicorp/errwrap v1.1.0 // indirect
	github.com/hashicorp/go-bexpr v0.1.11 // indirect
	github.com/holiman/bloomfilter/v2 v2.0.3 // indirect
	github.com/huin/goupnp v1.1.0 // indirect
	github.com/influxdata/influxdb-client-go/v2 v2.4.0 // indirect
	github.com/influxdata/influxdb1-client v0.0.0-20220302092344-a9ab5670611c // indirect
	github.com/influxdata/line-protocol v0.0.0-20210311194329-9aa0e372d097 // indirect
	github.com/ipfs/go-cid v0.4.1 // indirect
	github.com/ipfs/go-log/v2 v2.5.1 // indirect
	github.com/jackc/pgio v1.0.0 // indirect
	github.com/jackc/pgpassfile v1.0.0 // indirect
	github.com/jackc/pgservicefile v0.0.0-20221227161230-091c0ba34f0a // indirect
	github.com/jackpal/go-nat-pmp v1.0.2 // indirect
	github.com/jbenet/go-temp-err-catcher v0.1.0 // indirect
	github.com/jbenet/goprocess v0.1.4 // indirect
	github.com/jedisct1/go-minisign v0.0.0-20190909160543-45766022959e // indirect
	github.com/jinzhu/inflection v1.0.0 // indirect
	github.com/jinzhu/now v1.1.5 // indirect
	github.com/karalabe/usb v0.0.2 // indirect
	github.com/klauspost/compress v1.16.4 // indirect
	github.com/klauspost/cpuid/v2 v2.2.4 // indirect
	github.com/koron/go-ssdp v0.0.4 // indirect
	github.com/kr/pretty v0.3.1 // indirect
	github.com/kr/text v0.2.0 // indirect
	github.com/lib/pq v1.10.9 // indirect
	github.com/libp2p/go-buffer-pool v0.1.0 // indirect
	github.com/libp2p/go-cidranger v1.1.0 // indirect
	github.com/libp2p/go-flow-metrics v0.1.0 // indirect
	github.com/libp2p/go-libp2p-asn-util v0.3.0 // indirect
	github.com/libp2p/go-mplex v0.7.0 // indirect
	github.com/libp2p/go-msgio v0.3.0 // indirect
	github.com/libp2p/go-nat v0.1.0 // indirect
	github.com/libp2p/go-netroute v0.2.1 // indirect
	github.com/libp2p/go-reuseport v0.2.0 // indirect
	github.com/libp2p/go-yamux/v4 v4.0.0 // indirect
	github.com/marten-seemann/tcp v0.0.0-20210406111302-dfbc87cc63fd // indirect
	github.com/mattn/go-colorable v0.1.13 // indirect
	github.com/mattn/go-runewidth v0.0.14 // indirect
	github.com/matttproud/golang_protobuf_extensions v1.0.4 // indirect
	github.com/miekg/dns v1.1.53 // indirect
	github.com/mikioh/tcpinfo v0.0.0-20190314235526-30a79bb1804b // indirect
	github.com/mikioh/tcpopt v0.0.0-20190314235656-172688c1accc // indirect
	github.com/minio/sha256-simd v1.0.0 // indirect
	github.com/mitchellh/mapstructure v1.5.0 // indirect
	github.com/mitchellh/pointerstructure v1.2.1 // indirect
	github.com/mmcloughlin/addchain v0.4.0 // indirect
	github.com/mr-tron/base58 v1.2.0 // indirect
	github.com/multiformats/go-base36 v0.2.0 // indirect
	github.com/multiformats/go-multiaddr-fmt v0.1.0 // indirect
	github.com/multiformats/go-multibase v0.2.0 // indirect
	github.com/multiformats/go-multicodec v0.8.1 // indirect
	github.com/multiformats/go-multihash v0.2.1 // indirect
	github.com/multiformats/go-multistream v0.4.1 // indirect
	github.com/multiformats/go-varint v0.0.7 // indirect
	github.com/naoina/go-stringutil v0.1.0 // indirect
	github.com/naoina/toml v0.1.2-0.20170918210437-9fafd6967416 // indirect
	github.com/onsi/ginkgo/v2 v2.11.0 // indirect
	github.com/opencontainers/runtime-spec v1.0.2 // indirect
	github.com/opentracing/opentracing-go v1.2.0 // indirect
	github.com/pbnjay/memory v0.0.0-20210728143218-7b4eea64cf58 // indirect
	github.com/peterh/liner v1.1.1-0.20190123174540-a2c9a5303de7 // indirect
	github.com/pmezard/go-difflib v1.0.0 // indirect
	github.com/prometheus/client_model v0.3.0 // indirect
	github.com/prometheus/common v0.42.0 // indirect
	github.com/prometheus/procfs v0.9.0 // indirect
	github.com/quic-go/qpack v0.4.0 // indirect
	github.com/quic-go/qtls-go1-19 v0.3.3 // indirect
	github.com/quic-go/qtls-go1-20 v0.2.3 // indirect
	github.com/quic-go/quic-go v0.33.0 // indirect
	github.com/quic-go/webtransport-go v0.5.2 // indirect
	github.com/raulk/go-watchdog v1.3.0 // indirect
	github.com/rivo/uniseg v0.4.3 // indirect
	github.com/rogpeppe/go-internal v1.9.0 // indirect
	github.com/rs/cors v1.9.0 // indirect
	github.com/russross/blackfriday/v2 v2.1.0 // indirect
	github.com/shirou/gopsutil v3.21.11+incompatible // indirect
	github.com/spaolacci/murmur3 v1.1.0 // indirect
	github.com/status-im/keycard-go v0.2.0 // indirect
	github.com/stretchr/objx v0.5.0 // indirect
	github.com/supranational/blst v0.3.11 // indirect
	github.com/syndtr/goleveldb v1.0.1-0.20220614013038-64ee5596c38a // indirect
	github.com/tklauser/go-sysconf v0.3.10 // indirect
	github.com/tklauser/numcpus v0.5.0 // indirect
	github.com/tyler-smith/go-bip39 v1.1.0 // indirect
	github.com/welthee/go-ethereum-aws-kms-tx-signer v0.0.0-20211013075913-ca566ae7abeb
	github.com/xrash/smetrics v0.0.0-20201216005158-039620a65673 // indirect
	github.com/yusufpapurcu/wmi v1.2.2 // indirect
	go.uber.org/atomic v1.10.0 // indirect
	go.uber.org/dig v1.16.1 // indirect
	go.uber.org/fx v1.19.2 // indirect
	go.uber.org/multierr v1.11.0 // indirect
	go.uber.org/zap v1.24.0 // indirect
	golang.org/x/mod v0.11.0 // indirect
	golang.org/x/net v0.12.0 // indirect
	golang.org/x/sys v0.11.0 // indirect
	golang.org/x/text v0.12.0 // indirect
<<<<<<< HEAD
=======
	golang.org/x/tools v0.9.3 // indirect
>>>>>>> 96562692
	google.golang.org/protobuf v1.30.0 // indirect
	gopkg.in/natefinch/lumberjack.v2 v2.0.0 // indirect
	gopkg.in/natefinch/npipe.v2 v2.0.0-20160621034901-c1b8fa8bdcce // indirect
	gopkg.in/yaml.v2 v2.4.0 // indirect
	gopkg.in/yaml.v3 v3.0.1 // indirect
	lukechampine.com/blake3 v1.1.7 // indirect
	nhooyr.io/websocket v1.8.7 // indirect
	rsc.io/tmplfunc v0.0.3 // indirect
)

replace github.com/ethereum/go-ethereum v1.12.0 => github.com/ethereum-optimism/op-geth v1.101200.0-rc.1.0.20230818191139-f7376a28049b

//replace github.com/ethereum/go-ethereum v1.12.0 => ../go-ethereum<|MERGE_RESOLUTION|>--- conflicted
+++ resolved
@@ -44,7 +44,7 @@
 	golang.org/x/sync v0.3.0
 	golang.org/x/term v0.11.0
 	golang.org/x/time v0.3.0
-	golang.org/x/tools v0.7.0
+	golang.org/x/tools v0.9.3
 	gorm.io/driver/postgres v1.5.2
 	gorm.io/gorm v1.25.4
 )
@@ -203,10 +203,6 @@
 	golang.org/x/net v0.12.0 // indirect
 	golang.org/x/sys v0.11.0 // indirect
 	golang.org/x/text v0.12.0 // indirect
-<<<<<<< HEAD
-=======
-	golang.org/x/tools v0.9.3 // indirect
->>>>>>> 96562692
 	google.golang.org/protobuf v1.30.0 // indirect
 	gopkg.in/natefinch/lumberjack.v2 v2.0.0 // indirect
 	gopkg.in/natefinch/npipe.v2 v2.0.0-20160621034901-c1b8fa8bdcce // indirect
