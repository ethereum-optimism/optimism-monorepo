--- conflicted
+++ resolved
@@ -91,13 +91,8 @@
 	github.com/ethereum/c-kzg-4844 v0.4.0 // indirect
 	github.com/fatih/color v1.15.0 // indirect
 	github.com/felixge/fgprof v0.9.3 // indirect
-<<<<<<< HEAD
-	github.com/fjl/memsize v0.0.2 // indirect
-	github.com/flosch/pongo2/v4 v4.0.2 // indirect
-=======
 	github.com/ferranbt/fastssz v0.1.2 // indirect
 	github.com/fjl/memsize v0.0.2 // indirect
->>>>>>> f4bd91c8
 	github.com/flynn/noise v1.0.0 // indirect
 	github.com/francoispqt/gojay v1.2.13 // indirect
 	github.com/gballet/go-libpcsclite v0.0.0-20191108122812-4678299bea08 // indirect
