{
  "name": "optimism",
  "version": "1.0.0",
  "author": "Optimism PBC",
  "license": "MIT",
  "workspaces": {
    "packages": [
      "packages/*",
      "batch-submitter",
      "bss-core",
      "gas-oracle",
      "indexer",
      "integration-tests",
      "l2geth-exporter",
      "l2geth",
      "ops/docker/rpc-proxy",
      "ops/docker/hardhat",
      "ops/docker/go-builder",
      "ops/docker/js-builder",
      "ops/docker/ci-builder",
      "ops/docker/foundry",
      "proxyd",
      "endpoint-monitor"
    ],
    "nohoist": [
      "**/typechain/*",
      "**/@typechain/*",
      "@eth-optimism/contracts-bedrock/ds-test",
      "@eth-optimism/contracts-bedrock/forge-std",
      "@eth-optimism/contracts-bedrock/@rari-capital/solmate",
<<<<<<< HEAD
      "@eth-optimism/contracts-bedrock/@openzeppelin/contracts",
      "@eth-optimism/contracts-bedrock/@openzeppelin/contracts-upgradeable",
=======
      "**/@openzeppelin/*",
>>>>>>> 8d8219f5
      "@eth-optimism/contracts-periphery/ds-test",
      "@eth-optimism/contracts-periphery/forge-std",
      "@eth-optimism/contracts-periphery/@rari-capital/solmate"
    ]
  },
  "private": true,
  "scripts": {
    "clean": "yarn lerna run clean --parallel",
    "build": "yarn lerna run build",
    "test": "yarn lerna run test --parallel",
    "test:coverage": "yarn lerna run test:coverage --parallel",
    "lint": "yarn lerna run lint",
    "lint:ts:check": "yarn lerna run lint:ts:check",
    "lint:check": "yarn lerna run lint:check",
    "lint:fix": "yarn lerna run lint:fix --parallel",
    "lint:specs:fix": "yarn run markdownlint-cli2-fix \"./specs/**/*.md\"",
    "lint:specs:check": "yarn run markdownlint-cli2  \"./specs/**/*.md\"",
    "lint:specs:toc": "yarn run doctoc '--title=**Table of Contents**' ./specs",
    "postinstall": "patch-package",
    "ready": "yarn lint && yarn test",
    "prepare": "husky install",
    "release": "yarn build && yarn changeset publish",
    "update:yarn": "yarn set version 1.x"
  },
  "devDependencies": {
    "@babel/eslint-parser": "^7.18.2",
    "@types/chai": "^4.2.18",
    "@types/chai-as-promised": "^7.1.4",
    "@types/mocha": "^8.2.2",
    "@types/node": "^12.0.0",
    "@typescript-eslint/eslint-plugin": "^5.45.1",
    "@typescript-eslint/parser": "^5.45.1",
    "chai": "^4.2.0",
    "copyfiles": "^2.3.0",
    "depcheck": "^1.4.3",
    "doctoc": "^2.2.0",
    "eslint": "^8.16.0",
    "eslint-config-prettier": "^8.3.0",
    "eslint-config-standard": "^16.0.3",
    "eslint-plugin-import": "^2.26.0",
    "eslint-plugin-jsdoc": "^35.1.2",
    "eslint-plugin-node": "^11.1.0",
    "eslint-plugin-prefer-arrow": "^1.2.3",
    "eslint-plugin-prettier": "^4.0.0",
    "eslint-plugin-promise": "^5.1.0",
    "eslint-plugin-react": "^7.24.0",
    "eslint-plugin-unicorn": "^42.0.0",
    "husky": "^6.0.0",
    "lerna": "^4.0.0",
    "lint-staged": "11.0.0",
    "markdownlint": "^0.24.0",
    "markdownlint-cli2": "0.4.0",
    "mkdirp": "^1.0.4",
    "mocha": "^8.4.0",
    "nyc": "^15.1.0",
    "patch-package": "^6.4.7",
    "prettier": "^2.8.0",
    "prettier-plugin-solidity": "^1.0.0-beta.13",
    "ts-mocha": "^10.0.0",
    "typescript": "^4.9.3"
  },
  "dependencies": {
    "@changesets/cli": "^2.16.0",
    "@codechecks/client": "^0.1.11",
    "@ethersproject/abstract-provider": "^5.7.0"
  }
}<|MERGE_RESOLUTION|>--- conflicted
+++ resolved
@@ -28,12 +28,7 @@
       "@eth-optimism/contracts-bedrock/ds-test",
       "@eth-optimism/contracts-bedrock/forge-std",
       "@eth-optimism/contracts-bedrock/@rari-capital/solmate",
-<<<<<<< HEAD
-      "@eth-optimism/contracts-bedrock/@openzeppelin/contracts",
-      "@eth-optimism/contracts-bedrock/@openzeppelin/contracts-upgradeable",
-=======
       "**/@openzeppelin/*",
->>>>>>> 8d8219f5
       "@eth-optimism/contracts-periphery/ds-test",
       "@eth-optimism/contracts-periphery/forge-std",
       "@eth-optimism/contracts-periphery/@rari-capital/solmate"
