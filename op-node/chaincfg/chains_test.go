package chaincfg

import (
	"math/big"
	"testing"

	"github.com/ethereum-optimism/optimism/op-node/rollup"
	"github.com/ethereum-optimism/optimism/op-service/eth"
	"github.com/ethereum/go-ethereum/common"
	"github.com/stretchr/testify/require"
)

// TestGetRollupConfig tests that the configs sourced from the superchain-registry match
// the configs that were embedded in the op-node manually before the superchain-registry was utilized.
//
// The superchain-registry repository is a work in progress.
// At a later date, it will be proposed to, and must be approved by, Optimism Governance.
// Until that time, the configuration described in the superchain-registry is subject to change.
//
// This test ensures no op-node config-loading behavior changes before
// the superchain-registry is no longer deemed experimental.
func TestGetRollupConfig(t *testing.T) {
	configsByName := map[string]rollup.Config{
<<<<<<< HEAD
		"mainnet":                       mainnetCfg,
		"sepolia":                       sepoliaCfg,
		"oplabs-devnet-0-sepolia-dev-0": sepoliaDev0Cfg,
=======
		"goerli":       goerliCfg,
		"mainnet":      mainnetCfg,
		"sepolia":      sepoliaCfg,
		"boba-sepolia": bobaSepoliaCfg,
		"boba-mainnet": bobaMainnetCfg,
>>>>>>> f461ecab
	}

	for name, expectedCfg := range configsByName {
		gotCfg, err := GetRollupConfig(name)
		require.NoError(t, err)

		require.Equalf(t, expectedCfg, *gotCfg, "rollup-configs from superchain-registry must match for %v", name)
	}
}

var mainnetCfg = rollup.Config{
	Genesis: rollup.Genesis{
		L1: eth.BlockID{
			Hash:   common.HexToHash("0x438335a20d98863a4c0c97999eb2481921ccd28553eac6f913af7c12aec04108"),
			Number: 17422590,
		},
		L2: eth.BlockID{
			Hash:   common.HexToHash("0xdbf6a80fef073de06add9b0d14026d6e5a86c85f6d102c36d3d8e9cf89c2afd3"),
			Number: 105235063,
		},
		L2Time: 1686068903,
		SystemConfig: eth.SystemConfig{
			BatcherAddr: common.HexToAddress("0x6887246668a3b87f54deb3b94ba47a6f63f32985"),
			Overhead:    eth.Bytes32(common.HexToHash("0x00000000000000000000000000000000000000000000000000000000000000bc")),
			Scalar:      eth.Bytes32(common.HexToHash("0x00000000000000000000000000000000000000000000000000000000000a6fe0")),
			GasLimit:    30_000_000,
		},
	},
	BlockTime:               2,
	MaxSequencerDrift:       600,
	SeqWindowSize:           3600,
	ChannelTimeout:          300,
	L1ChainID:               big.NewInt(1),
	L2ChainID:               big.NewInt(10),
	BatchInboxAddress:       common.HexToAddress("0xff00000000000000000000000000000000000010"),
	DepositContractAddress:  common.HexToAddress("0xbEb5Fc579115071764c7423A4f12eDde41f106Ed"),
	L1SystemConfigAddress:   common.HexToAddress("0x229047fed2591dbec1eF1118d64F7aF3dB9EB290"),
	RegolithTime:            u64Ptr(0),
	CanyonTime:              u64Ptr(1704992401),
	DeltaTime:               u64Ptr(1708560000),
	EcotoneTime:             u64Ptr(1710374401),
	ProtocolVersionsAddress: common.HexToAddress("0x8062AbC286f5e7D9428a0Ccb9AbD71e50d93b935"),
}

var sepoliaCfg = rollup.Config{
	Genesis: rollup.Genesis{
		L1: eth.BlockID{
			Hash:   common.HexToHash("0x48f520cf4ddaf34c8336e6e490632ea3cf1e5e93b0b2bc6e917557e31845371b"),
			Number: 4071408,
		},
		L2: eth.BlockID{
			Hash:   common.HexToHash("0x102de6ffb001480cc9b8b548fd05c34cd4f46ae4aa91759393db90ea0409887d"),
			Number: 0,
		},
		L2Time: 1691802540,
		SystemConfig: eth.SystemConfig{
			BatcherAddr: common.HexToAddress("0x8F23BB38F531600e5d8FDDaAEC41F13FaB46E98c"),
			Overhead:    eth.Bytes32(common.HexToHash("0x00000000000000000000000000000000000000000000000000000000000000bc")),
			Scalar:      eth.Bytes32(common.HexToHash("0x00000000000000000000000000000000000000000000000000000000000a6fe0")),
			GasLimit:    30000000,
		},
	},
	BlockTime:               2,
	MaxSequencerDrift:       600,
	SeqWindowSize:           3600,
	ChannelTimeout:          300,
	L1ChainID:               big.NewInt(11155111),
	L2ChainID:               big.NewInt(11155420),
	BatchInboxAddress:       common.HexToAddress("0xff00000000000000000000000000000011155420"),
	DepositContractAddress:  common.HexToAddress("0x16fc5058f25648194471939df75cf27a2fdc48bc"),
	L1SystemConfigAddress:   common.HexToAddress("0x034edd2a225f7f429a63e0f1d2084b9e0a93b538"),
	RegolithTime:            u64Ptr(0),
	CanyonTime:              u64Ptr(1699981200),
	DeltaTime:               u64Ptr(1703203200),
	EcotoneTime:             u64Ptr(1708534800),
	ProtocolVersionsAddress: common.HexToAddress("0x79ADD5713B383DAa0a138d3C4780C7A1804a8090"),
}

var sepoliaDev0Cfg = rollup.Config{
	Genesis: rollup.Genesis{
		L1: eth.BlockID{
			Hash:   common.HexToHash("0x5639be97000fec7131a880b19b664cae43f975c773f628a08a9bb658c2a68df0"),
			Number: 5173577,
		},
		L2: eth.BlockID{
			Hash:   common.HexToHash("0x027ae1f4f9a441f9c8a01828f3b6d05803a0f524c07e09263264a38b755f804b"),
			Number: 0,
		},
		L2Time: 1706484048,
		SystemConfig: eth.SystemConfig{
			BatcherAddr: common.HexToAddress("0x19cc7073150d9f5888f09e0e9016d2a39667df14"),
			Overhead:    eth.Bytes32(common.HexToHash("0x00000000000000000000000000000000000000000000000000000000000000bc")),
			Scalar:      eth.Bytes32(common.HexToHash("0x00000000000000000000000000000000000000000000000000000000000a6fe0")),
			GasLimit:    30000000,
		},
	},
	BlockTime:               2,
	MaxSequencerDrift:       600,
	SeqWindowSize:           3600,
	ChannelTimeout:          300,
	L1ChainID:               big.NewInt(11155111),
	L2ChainID:               big.NewInt(11155421),
	BatchInboxAddress:       common.HexToAddress("0xff00000000000000000000000000000011155421"),
	DepositContractAddress:  common.HexToAddress("0x76114bd29dFcC7a9892240D317E6c7C2A281Ffc6"),
	L1SystemConfigAddress:   common.HexToAddress("0xa6b72407e2dc9EBF84b839B69A24C88929cf20F7"),
	RegolithTime:            u64Ptr(0),
	CanyonTime:              u64Ptr(0),
	DeltaTime:               u64Ptr(0),
	EcotoneTime:             u64Ptr(1706634000),
	FjordTime:               u64Ptr(1715961600),
	ProtocolVersionsAddress: common.HexToAddress("0x252CbE9517F731C618961D890D534183822dcC8d"),
}

var bobaSepoliaCfg = rollup.Config{
	Genesis: rollup.Genesis{
		L1: eth.BlockID{
			Hash:   common.HexToHash("0x632d8caedbfd573e09c1b49134bd5147147e0904e0f04eba15c662be0258f517"),
			Number: 5109513,
		},
		L2: eth.BlockID{
			Hash:   common.HexToHash("0x097654c4c932c97808933b42179388f7bbcefaed3bd93fdf69157e19f1deea0e"),
			Number: 511,
		},
		L2Time: 1705600788,
		SystemConfig: eth.SystemConfig{
			BatcherAddr: common.HexToAddress("0xf598b6388eC06945021699F0bbb23dfCFc5edbE8"),
			Overhead:    eth.Bytes32(common.HexToHash("0x0000000000000000000000000000000000000000000000000000000000000834")),
			Scalar:      eth.Bytes32(common.HexToHash("0x00000000000000000000000000000000000000000000000000000000000f4240")),
			GasLimit:    30000000,
		},
	},
	BlockTime:               2,
	MaxSequencerDrift:       600,
	SeqWindowSize:           3600,
	ChannelTimeout:          300,
	L1ChainID:               big.NewInt(11155111),
	L2ChainID:               big.NewInt(28882),
	BatchInboxAddress:       common.HexToAddress("0xfff0000000000000000000000000000000028882"),
	DepositContractAddress:  common.HexToAddress("0xB079E6FA9B3eb072fEbf7F746044834eab308dB6"),
	L1SystemConfigAddress:   common.HexToAddress("0xfdc9bce032cef55a71b4fde9b9a2198ad1551965"),
	RegolithTime:            u64Ptr(1705600788),
	CanyonTime:              u64Ptr(1705600788),
	DeltaTime:               u64Ptr(1709078400),
	EcotoneTime:             u64Ptr(1709078400),
	ProtocolVersionsAddress: common.HexToAddress("0x0000000000000000000000000000000000000000"),
}

var bobaMainnetCfg = rollup.Config{
	Genesis: rollup.Genesis{
		L1: eth.BlockID{
			Hash:   common.HexToHash("0x945d6244d259e63892abf93e5e6dd3388b79e25ae5ec0502e290a0d0163aa5cf"),
			Number: 19670718,
		},
		L2: eth.BlockID{
			Hash:   common.HexToHash("0x0a555516317be2719d9befcbcca5f5516b6b7ce0f05b759f5a166b697a8a0fbd"),
			Number: 1149019,
		},
		L2Time: 1713302879,
		SystemConfig: eth.SystemConfig{
			BatcherAddr: common.HexToAddress("0xe1b64045351b0b6e9821f19b39f81bc4711d2230"),
			Overhead:    eth.Bytes32(common.HexToHash("0x0000000000000000000000000000000000000000000000000000000000000834")),
			Scalar:      eth.Bytes32(common.HexToHash("0x00000000000000000000000000000000000000000000000000000000000f4240")),
			GasLimit:    30000000,
		},
	},
	BlockTime:               2,
	MaxSequencerDrift:       600,
	SeqWindowSize:           3600,
	ChannelTimeout:          300,
	L1ChainID:               big.NewInt(1),
	L2ChainID:               big.NewInt(288),
	BatchInboxAddress:       common.HexToAddress("0xfff0000000000000000000000000000000000288"),
	DepositContractAddress:  common.HexToAddress("0x7b02d13904d8e6e0f0efaf756ab14cb0ff21ee7e"),
	L1SystemConfigAddress:   common.HexToAddress("0x158fd5715f16ac1f2dc959a299b383aaaf9b59eb"),
	RegolithTime:            u64Ptr(1713302879),
	CanyonTime:              u64Ptr(1713302879),
	DeltaTime:               u64Ptr(1713302879),
	EcotoneTime:             u64Ptr(1713302880),
	ProtocolVersionsAddress: common.HexToAddress("0x0000000000000000000000000000000000000000"),
}

func u64Ptr(v uint64) *uint64 {
	return &v
}<|MERGE_RESOLUTION|>--- conflicted
+++ resolved
@@ -21,17 +21,11 @@
 // the superchain-registry is no longer deemed experimental.
 func TestGetRollupConfig(t *testing.T) {
 	configsByName := map[string]rollup.Config{
-<<<<<<< HEAD
 		"mainnet":                       mainnetCfg,
 		"sepolia":                       sepoliaCfg,
 		"oplabs-devnet-0-sepolia-dev-0": sepoliaDev0Cfg,
-=======
-		"goerli":       goerliCfg,
-		"mainnet":      mainnetCfg,
-		"sepolia":      sepoliaCfg,
-		"boba-sepolia": bobaSepoliaCfg,
-		"boba-mainnet": bobaMainnetCfg,
->>>>>>> f461ecab
+		"boba-sepolia":                  bobaSepoliaCfg,
+		"boba-mainnet":                  bobaMainnetCfg,
 	}
 
 	for name, expectedCfg := range configsByName {
@@ -110,41 +104,6 @@
 	ProtocolVersionsAddress: common.HexToAddress("0x79ADD5713B383DAa0a138d3C4780C7A1804a8090"),
 }
 
-var sepoliaDev0Cfg = rollup.Config{
-	Genesis: rollup.Genesis{
-		L1: eth.BlockID{
-			Hash:   common.HexToHash("0x5639be97000fec7131a880b19b664cae43f975c773f628a08a9bb658c2a68df0"),
-			Number: 5173577,
-		},
-		L2: eth.BlockID{
-			Hash:   common.HexToHash("0x027ae1f4f9a441f9c8a01828f3b6d05803a0f524c07e09263264a38b755f804b"),
-			Number: 0,
-		},
-		L2Time: 1706484048,
-		SystemConfig: eth.SystemConfig{
-			BatcherAddr: common.HexToAddress("0x19cc7073150d9f5888f09e0e9016d2a39667df14"),
-			Overhead:    eth.Bytes32(common.HexToHash("0x00000000000000000000000000000000000000000000000000000000000000bc")),
-			Scalar:      eth.Bytes32(common.HexToHash("0x00000000000000000000000000000000000000000000000000000000000a6fe0")),
-			GasLimit:    30000000,
-		},
-	},
-	BlockTime:               2,
-	MaxSequencerDrift:       600,
-	SeqWindowSize:           3600,
-	ChannelTimeout:          300,
-	L1ChainID:               big.NewInt(11155111),
-	L2ChainID:               big.NewInt(11155421),
-	BatchInboxAddress:       common.HexToAddress("0xff00000000000000000000000000000011155421"),
-	DepositContractAddress:  common.HexToAddress("0x76114bd29dFcC7a9892240D317E6c7C2A281Ffc6"),
-	L1SystemConfigAddress:   common.HexToAddress("0xa6b72407e2dc9EBF84b839B69A24C88929cf20F7"),
-	RegolithTime:            u64Ptr(0),
-	CanyonTime:              u64Ptr(0),
-	DeltaTime:               u64Ptr(0),
-	EcotoneTime:             u64Ptr(1706634000),
-	FjordTime:               u64Ptr(1715961600),
-	ProtocolVersionsAddress: common.HexToAddress("0x252CbE9517F731C618961D890D534183822dcC8d"),
-}
-
 var bobaSepoliaCfg = rollup.Config{
 	Genesis: rollup.Genesis{
 		L1: eth.BlockID{
