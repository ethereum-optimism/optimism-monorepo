--- conflicted
+++ resolved
@@ -21,10 +21,6 @@
 // the superchain-registry is no longer deemed experimental.
 func TestGetRollupConfig(t *testing.T) {
 	configsByName := map[string]rollup.Config{
-<<<<<<< HEAD
-		"goerli":                        goerliCfg,
-=======
->>>>>>> f8143c8c
 		"mainnet":                       mainnetCfg,
 		"sepolia":                       sepoliaCfg,
 		"oplabs-devnet-0-sepolia-dev-0": sepoliaDev0Cfg,
@@ -69,10 +65,7 @@
 	CanyonTime:              u64Ptr(1704992401),
 	DeltaTime:               u64Ptr(1708560000),
 	EcotoneTime:             u64Ptr(1710374401),
-<<<<<<< HEAD
-=======
 	FjordTime:               u64Ptr(1720627201),
->>>>>>> f8143c8c
 	ProtocolVersionsAddress: common.HexToAddress("0x8062AbC286f5e7D9428a0Ccb9AbD71e50d93b935"),
 }
 
@@ -105,58 +98,10 @@
 	L1SystemConfigAddress:   common.HexToAddress("0x034edd2a225f7f429a63e0f1d2084b9e0a93b538"),
 	RegolithTime:            u64Ptr(0),
 	CanyonTime:              u64Ptr(1699981200),
-<<<<<<< HEAD
-	DeltaTime:               u64Ptr(1703116800),
-	EcotoneTime:             u64Ptr(1707238800),
-	ProtocolVersionsAddress: common.HexToAddress("0x0C24F5098774aA366827D667494e9F889f7cFc08"),
-=======
 	DeltaTime:               u64Ptr(1703203200),
 	EcotoneTime:             u64Ptr(1708534800),
 	FjordTime:               u64Ptr(1716998400),
 	ProtocolVersionsAddress: common.HexToAddress("0x79ADD5713B383DAa0a138d3C4780C7A1804a8090"),
->>>>>>> f8143c8c
-}
-
-var sepoliaDev0Cfg = rollup.Config{
-	Genesis: rollup.Genesis{
-		L1: eth.BlockID{
-			Hash:   common.HexToHash("0x5639be97000fec7131a880b19b664cae43f975c773f628a08a9bb658c2a68df0"),
-			Number: 5173577,
-		},
-		L2: eth.BlockID{
-			Hash:   common.HexToHash("0x027ae1f4f9a441f9c8a01828f3b6d05803a0f524c07e09263264a38b755f804b"),
-			Number: 0,
-		},
-		L2Time: 1706484048,
-		SystemConfig: eth.SystemConfig{
-			BatcherAddr: common.HexToAddress("0x19cc7073150d9f5888f09e0e9016d2a39667df14"),
-			Overhead:    eth.Bytes32(common.HexToHash("0x00000000000000000000000000000000000000000000000000000000000000bc")),
-			Scalar:      eth.Bytes32(common.HexToHash("0x00000000000000000000000000000000000000000000000000000000000a6fe0")),
-			GasLimit:    30000000,
-		},
-	},
-	BlockTime:               2,
-	MaxSequencerDrift:       600,
-	SeqWindowSize:           3600,
-	ChannelTimeout:          300,
-	L1ChainID:               big.NewInt(11155111),
-	L2ChainID:               big.NewInt(11155421),
-	BatchInboxAddress:       common.HexToAddress("0xff00000000000000000000000000000011155421"),
-	DepositContractAddress:  common.HexToAddress("0x76114bd29dFcC7a9892240D317E6c7C2A281Ffc6"),
-	L1SystemConfigAddress:   common.HexToAddress("0xa6b72407e2dc9EBF84b839B69A24C88929cf20F7"),
-	RegolithTime:            u64Ptr(0),
-<<<<<<< HEAD
-	CanyonTime:              u64Ptr(1699981200),
-	DeltaTime:               u64Ptr(1703203200),
-	EcotoneTime:             u64Ptr(1708534800),
-	ProtocolVersionsAddress: common.HexToAddress("0x79ADD5713B383DAa0a138d3C4780C7A1804a8090"),
-=======
-	CanyonTime:              u64Ptr(0),
-	DeltaTime:               u64Ptr(0),
-	EcotoneTime:             u64Ptr(1706634000),
-	FjordTime:               u64Ptr(1715961600),
-	ProtocolVersionsAddress: common.HexToAddress("0x252CbE9517F731C618961D890D534183822dcC8d"),
->>>>>>> f8143c8c
 }
 
 var sepoliaDev0Cfg = rollup.Config{
@@ -190,5 +135,10 @@
 	CanyonTime:              u64Ptr(0),
 	DeltaTime:               u64Ptr(0),
 	EcotoneTime:             u64Ptr(1706634000),
+	FjordTime:               u64Ptr(1715961600),
 	ProtocolVersionsAddress: common.HexToAddress("0x252CbE9517F731C618961D890D534183822dcC8d"),
+}
+
+func u64Ptr(v uint64) *uint64 {
+	return &v
 }