package engine

import (
	"context"
	"errors"
	"fmt"
	"time"

	"github.com/ethereum/go-ethereum/log"

	"github.com/ethereum-optimism/optimism/op-node/rollup"
	"github.com/ethereum-optimism/optimism/op-node/rollup/derive"
	"github.com/ethereum-optimism/optimism/op-node/rollup/event"
	"github.com/ethereum-optimism/optimism/op-service/eth"
)

type Metrics interface {
	CountSequencedTxs(count int)

	RecordSequencerBuildingDiffTime(duration time.Duration)
	RecordSequencerSealingTime(duration time.Duration)
}

// ForkchoiceRequestEvent signals to the engine that it should emit an artificial
// forkchoice-update event, to signal the latest forkchoice to other derivers.
// This helps decouple derivers from the actual engine state,
// while also not making the derivers wait for a forkchoice update at random.
type ForkchoiceRequestEvent struct {
}

func (ev ForkchoiceRequestEvent) String() string {
	return "forkchoice-request"
}

type ForkchoiceUpdateEvent struct {
	UnsafeL2Head, SafeL2Head, FinalizedL2Head eth.L2BlockRef
}

func (ev ForkchoiceUpdateEvent) String() string {
	return "forkchoice-update"
}

// PromoteUnsafeEvent signals that the given block may now become a canonical unsafe block.
// This is pre-forkchoice update; the change may not be reflected yet in the EL.
// Note that the legacy pre-event-refactor code-path (processing P2P blocks) does fire this,
// but manually, duplicate with the newer events processing code-path.
// See EngineController.InsertUnsafePayload.
type PromoteUnsafeEvent struct {
	Ref eth.L2BlockRef
}

func (ev PromoteUnsafeEvent) String() string {
	return "promote-unsafe"
}

// RequestCrossUnsafeEvent signals that a CrossUnsafeUpdateEvent is needed.
type RequestCrossUnsafeEvent struct{}

func (ev RequestCrossUnsafeEvent) String() string {
	return "request-cross-unsafe"
}

// UnsafeUpdateEvent signals that the given block is now considered safe.
// This is pre-forkchoice update; the change may not be reflected yet in the EL.
type UnsafeUpdateEvent struct {
	Ref eth.L2BlockRef
}

func (ev UnsafeUpdateEvent) String() string {
	return "unsafe-update"
}

// PromoteCrossUnsafeEvent signals that the given block may be promoted to cross-unsafe.
type PromoteCrossUnsafeEvent struct {
	Ref eth.L2BlockRef
}

func (ev PromoteCrossUnsafeEvent) String() string {
	return "promote-cross-unsafe"
}

// CrossUnsafeUpdateEvent signals that the given block is now considered cross-unsafe.
type CrossUnsafeUpdateEvent struct {
	CrossUnsafe eth.L2BlockRef
	LocalUnsafe eth.L2BlockRef
}

func (ev CrossUnsafeUpdateEvent) String() string {
	return "cross-unsafe-update"
}

type PendingSafeUpdateEvent struct {
	PendingSafe eth.L2BlockRef
	Unsafe      eth.L2BlockRef // tip, added to the signal, to determine if there are existing blocks to consolidate
}

func (ev PendingSafeUpdateEvent) String() string {
	return "pending-safe-update"
}

type InteropPendingSafeChangedEvent struct {
	Ref         eth.L2BlockRef
	DerivedFrom eth.L1BlockRef
}

func (ev InteropPendingSafeChangedEvent) String() string {
	return "interop-pending-safe-changed"
}

// PromotePendingSafeEvent signals that a block can be marked as pending-safe, and/or safe.
type PromotePendingSafeEvent struct {
	Ref         eth.L2BlockRef
	Safe        bool
	DerivedFrom eth.L1BlockRef
}

func (ev PromotePendingSafeEvent) String() string {
	return "promote-pending-safe"
}

// PromoteLocalSafeEvent signals that a block can be promoted to local-safe.
type PromoteLocalSafeEvent struct {
	Ref         eth.L2BlockRef
	DerivedFrom eth.L1BlockRef
}

func (ev PromoteLocalSafeEvent) String() string {
	return "promote-local-safe"
}

// RequestCrossSafeEvent signals that a CrossSafeUpdate is needed.
type RequestCrossSafeEvent struct{}

func (ev RequestCrossSafeEvent) String() string {
	return "request-cross-safe-update"
}

type CrossSafeUpdateEvent struct {
	CrossSafe eth.L2BlockRef
	LocalSafe eth.L2BlockRef
}

func (ev CrossSafeUpdateEvent) String() string {
	return "cross-safe-update"
}

// LocalSafeUpdateEvent signals that a block is now considered to be local-safe.
type LocalSafeUpdateEvent struct {
	Ref         eth.L2BlockRef
	DerivedFrom eth.L1BlockRef
}

func (ev LocalSafeUpdateEvent) String() string {
	return "local-safe-update"
}

// PromoteSafeEvent signals that a block can be promoted to cross-safe.
type PromoteSafeEvent struct {
	Ref         eth.L2BlockRef
	DerivedFrom eth.L1BlockRef
}

func (ev PromoteSafeEvent) String() string {
	return "promote-safe"
}

// SafeDerivedEvent signals that a block was determined to be safe, and derived from the given L1 block.
// This is signaled upon successful processing of PromoteSafeEvent.
type SafeDerivedEvent struct {
	Safe        eth.L2BlockRef
	DerivedFrom eth.L1BlockRef
}

func (ev SafeDerivedEvent) String() string {
	return "safe-derived"
}

// ProcessAttributesEvent signals to immediately process the attributes.
type ProcessAttributesEvent struct {
	Attributes *derive.AttributesWithParent
}

func (ev ProcessAttributesEvent) String() string {
	return "process-attributes"
}

type PendingSafeRequestEvent struct {
}

func (ev PendingSafeRequestEvent) String() string {
	return "pending-safe-request"
}

type ProcessUnsafePayloadEvent struct {
	Envelope *eth.ExecutionPayloadEnvelope
}

func (ev ProcessUnsafePayloadEvent) String() string {
	return "process-unsafe-payload"
}

type TryBackupUnsafeReorgEvent struct {
}

func (ev TryBackupUnsafeReorgEvent) String() string {
	return "try-backup-unsafe-reorg"
}

type TryUpdateEngineEvent struct {
}

func (ev TryUpdateEngineEvent) String() string {
	return "try-update-engine"
}

type ForceEngineResetEvent struct {
	Unsafe, Safe, Finalized eth.L2BlockRef
}

func (ev ForceEngineResetEvent) String() string {
	return "force-engine-reset"
}

type EngineResetConfirmedEvent struct {
	Unsafe, Safe, Finalized eth.L2BlockRef
}

func (ev EngineResetConfirmedEvent) String() string {
	return "engine-reset-confirmed"
}

// PromoteFinalizedEvent signals that a block can be marked as finalized.
type PromoteFinalizedEvent struct {
	Ref eth.L2BlockRef
}

func (ev PromoteFinalizedEvent) String() string {
	return "promote-finalized"
}

// FinalizedUpdateEvent signals that a block has been marked as finalized.
type FinalizedUpdateEvent struct {
	Ref eth.L2BlockRef
}

func (ev FinalizedUpdateEvent) String() string {
	return "finalized-update"
}

// RequestFinalizedUpdateEvent signals that a FinalizedUpdateEvent is needed.
type RequestFinalizedUpdateEvent struct{}

func (ev RequestFinalizedUpdateEvent) String() string {
	return "request-finalized-update"
}

// CrossUpdateRequestEvent triggers update events to be emitted, repeating the current state.
type CrossUpdateRequestEvent struct {
	CrossUnsafe bool
	CrossSafe   bool
}

func (ev CrossUpdateRequestEvent) String() string {
	return "cross-update-request"
}

type EngDeriver struct {
	metrics Metrics

	log     log.Logger
	cfg     *rollup.Config
	ec      *EngineController
	ctx     context.Context
	emitter event.Emitter
}

var _ event.Deriver = (*EngDeriver)(nil)

func NewEngDeriver(log log.Logger, ctx context.Context, cfg *rollup.Config,
	metrics Metrics, ec *EngineController) *EngDeriver {
	return &EngDeriver{
		log:     log,
		cfg:     cfg,
		ec:      ec,
		ctx:     ctx,
		metrics: metrics,
	}
}

func (d *EngDeriver) AttachEmitter(em event.Emitter) {
	d.emitter = em
}

func (d *EngDeriver) OnEvent(ev event.Event) bool {
	switch x := ev.(type) {
	case TryBackupUnsafeReorgEvent:
		// If we don't need to call FCU to restore unsafeHead using backupUnsafe, keep going b/c
		// this was a no-op(except correcting invalid state when backupUnsafe is empty but TryBackupUnsafeReorg called).
		fcuCalled, err := d.ec.TryBackupUnsafeReorg(d.ctx)
		// Dealing with legacy here: it used to skip over the error-handling if fcuCalled was false.
		// But that combination is not actually a code-path in TryBackupUnsafeReorg.
		// We should drop fcuCalled, and make the function emit events directly,
		// once there are no more synchronous callers.
		if !fcuCalled && err != nil {
			d.log.Crit("unexpected TryBackupUnsafeReorg error after no FCU call", "err", err)
		}
		if err != nil {
			// If we needed to perform a network call, then we should yield even if we did not encounter an error.
			if errors.Is(err, derive.ErrReset) {
				d.emitter.Emit(rollup.ResetEvent{Err: err})
			} else if errors.Is(err, derive.ErrTemporary) {
				d.emitter.Emit(rollup.EngineTemporaryErrorEvent{Err: err})
			} else {
				d.emitter.Emit(rollup.CriticalErrorEvent{Err: fmt.Errorf("unexpected TryBackupUnsafeReorg error type: %w", err)})
			}
		}
	case TryUpdateEngineEvent:
		// If we don't need to call FCU, keep going b/c this was a no-op. If we needed to
		// perform a network call, then we should yield even if we did not encounter an error.
		if err := d.ec.TryUpdateEngine(d.ctx); err != nil && !errors.Is(err, ErrNoFCUNeeded) {
			if errors.Is(err, derive.ErrReset) {
				d.emitter.Emit(rollup.ResetEvent{Err: err})
			} else if errors.Is(err, derive.ErrTemporary) {
				d.emitter.Emit(rollup.EngineTemporaryErrorEvent{Err: err})
			} else {
				d.emitter.Emit(rollup.CriticalErrorEvent{Err: fmt.Errorf("unexpected TryUpdateEngine error type: %w", err)})
			}
		}
	case ProcessUnsafePayloadEvent:
		ref, err := derive.PayloadToBlockRef(d.cfg, x.Envelope.ExecutionPayload)
		if err != nil {
			d.log.Error("failed to decode L2 block ref from payload", "err", err)
			return true
		}
		if err := d.ec.InsertUnsafePayload(d.ctx, x.Envelope, ref); err != nil {
			d.log.Info("failed to insert payload", "ref", ref,
				"txs", len(x.Envelope.ExecutionPayload.Transactions), "err", err)
			// yes, duplicate error-handling. After all derivers are interacting with the engine
			// through events, we can drop the engine-controller interface:
			// unify the events handler with the engine-controller,
			// remove a lot of code, and not do this error translation.
			if errors.Is(err, derive.ErrReset) {
				d.emitter.Emit(rollup.ResetEvent{Err: err})
			} else if errors.Is(err, derive.ErrTemporary) {
				d.emitter.Emit(rollup.EngineTemporaryErrorEvent{Err: err})
			} else {
				d.emitter.Emit(rollup.CriticalErrorEvent{Err: fmt.Errorf("unexpected InsertUnsafePayload error type: %w", err)})
			}
		} else {
			d.log.Info("successfully processed payload", "ref", ref, "txs", len(x.Envelope.ExecutionPayload.Transactions))
		}
	case ForkchoiceRequestEvent:
		d.emitter.Emit(ForkchoiceUpdateEvent{
			UnsafeL2Head:    d.ec.UnsafeL2Head(),
			SafeL2Head:      d.ec.SafeL2Head(),
			FinalizedL2Head: d.ec.Finalized(),
		})
	case ForceEngineResetEvent:
		ForceEngineReset(d.ec, x)

		// Time to apply the changes to the underlying engine
		d.emitter.Emit(TryUpdateEngineEvent{})

		log.Debug("Reset of Engine is completed",
			"safeHead", x.Safe, "unsafe", x.Unsafe, "safe_timestamp", x.Safe.Time,
			"unsafe_timestamp", x.Unsafe.Time)
		d.emitter.Emit(EngineResetConfirmedEvent(x))
	case PromoteUnsafeEvent:
		// Backup unsafeHead when new block is not built on original unsafe head.
		if d.ec.unsafeHead.Number >= x.Ref.Number {
			d.ec.SetBackupUnsafeL2Head(d.ec.unsafeHead, false)
		}
		d.ec.SetUnsafeHead(x.Ref)
		d.emitter.Emit(UnsafeUpdateEvent(x))
	case UnsafeUpdateEvent:
		// pre-interop everything that is local-unsafe is also immediately cross-unsafe.
		if !d.cfg.IsInterop(x.Ref.Time) {
			d.emitter.Emit(PromoteCrossUnsafeEvent(x))
		}
		// Try to apply the forkchoice changes
		d.emitter.Emit(TryUpdateEngineEvent{})
	case PromoteCrossUnsafeEvent:
		d.ec.SetCrossUnsafeHead(x.Ref)
		d.emitter.Emit(CrossUnsafeUpdateEvent{
			CrossUnsafe: x.Ref,
			LocalUnsafe: d.ec.UnsafeL2Head(),
		})
	case RequestCrossUnsafeEvent:
		d.emitter.Emit(CrossUnsafeUpdateEvent{
			CrossUnsafe: d.ec.CrossUnsafeL2Head(),
			LocalUnsafe: d.ec.UnsafeL2Head(),
		})
	case RequestCrossSafeEvent:
		d.emitter.Emit(CrossSafeUpdateEvent{
			CrossSafe: d.ec.SafeL2Head(),
			LocalSafe: d.ec.LocalSafeL2Head(),
		})
	case PendingSafeRequestEvent:
		d.emitter.Emit(PendingSafeUpdateEvent{
			PendingSafe: d.ec.PendingSafeL2Head(),
			Unsafe:      d.ec.UnsafeL2Head(),
		})
	case PromotePendingSafeEvent:
		// Only promote if not already stale.
		// Resets/overwrites happen through engine-resets, not through promotion.
		if x.Ref.Number > d.ec.PendingSafeL2Head().Number {
			d.ec.SetPendingSafeL2Head(x.Ref)
			d.emitter.Emit(PendingSafeUpdateEvent{
				PendingSafe: d.ec.PendingSafeL2Head(),
				Unsafe:      d.ec.UnsafeL2Head(),
			})
		}
		if x.Safe && x.Ref.Number > d.ec.LocalSafeL2Head().Number {
			d.emitter.Emit(PromoteLocalSafeEvent{
				Ref:         x.Ref,
				DerivedFrom: x.DerivedFrom,
			})
		}
<<<<<<< HEAD
		// TODO temporary interop work around
=======
		// TODO(#12646): temporary interop work-around, assumes Holocene local-safe progression behavior.
>>>>>>> 788b2708
		d.emitter.Emit(InteropPendingSafeChangedEvent{
			Ref:         x.Ref,
			DerivedFrom: x.DerivedFrom,
		})
	case PromoteLocalSafeEvent:
		d.ec.SetLocalSafeHead(x.Ref)
		d.emitter.Emit(LocalSafeUpdateEvent(x))
	case LocalSafeUpdateEvent:
		// pre-interop everything that is local-safe is also immediately cross-safe.
		if !d.cfg.IsInterop(x.Ref.Time) {
			d.emitter.Emit(PromoteSafeEvent(x))
		}
	case PromoteSafeEvent:
		d.ec.SetSafeHead(x.Ref)
		// Finalizer can pick up this safe cross-block now
		d.emitter.Emit(SafeDerivedEvent{Safe: x.Ref, DerivedFrom: x.DerivedFrom})
		d.emitter.Emit(CrossSafeUpdateEvent{
			CrossSafe: d.ec.SafeL2Head(),
			LocalSafe: d.ec.LocalSafeL2Head(),
		})
		// Try to apply the forkchoice changes
		d.emitter.Emit(TryUpdateEngineEvent{})
	case PromoteFinalizedEvent:
		if x.Ref.Number < d.ec.Finalized().Number {
			d.log.Error("Cannot rewind finality,", "ref", x.Ref, "finalized", d.ec.Finalized())
			return true
		}
		if x.Ref.Number > d.ec.SafeL2Head().Number {
			d.log.Error("Block must be safe before it can be finalized", "ref", x.Ref, "safe", d.ec.SafeL2Head())
			return true
		}
		d.ec.SetFinalizedHead(x.Ref)
		d.emitter.Emit(FinalizedUpdateEvent(x))
		// Try to apply the forkchoice changes
		d.emitter.Emit(TryUpdateEngineEvent{})
	case RequestFinalizedUpdateEvent:
		d.emitter.Emit(FinalizedUpdateEvent{Ref: d.ec.Finalized()})
	case CrossUpdateRequestEvent:
		if x.CrossUnsafe {
			d.emitter.Emit(CrossUnsafeUpdateEvent{
				CrossUnsafe: d.ec.CrossUnsafeL2Head(),
				LocalUnsafe: d.ec.UnsafeL2Head(),
			})
		}
		if x.CrossSafe {
			d.emitter.Emit(CrossSafeUpdateEvent{
				CrossSafe: d.ec.SafeL2Head(),
				LocalSafe: d.ec.LocalSafeL2Head(),
			})
		}
	case BuildStartEvent:
		d.onBuildStart(x)
	case BuildStartedEvent:
		d.onBuildStarted(x)
	case BuildSealedEvent:
		d.onBuildSealed(x)
	case BuildSealEvent:
		d.onBuildSeal(x)
	case BuildInvalidEvent:
		d.onBuildInvalid(x)
	case BuildCancelEvent:
		d.onBuildCancel(x)
	case PayloadProcessEvent:
		d.onPayloadProcess(x)
	case PayloadSuccessEvent:
		d.onPayloadSuccess(x)
	case PayloadInvalidEvent:
		d.onPayloadInvalid(x)
	default:
		return false
	}
	return true
}

type ResetEngineControl interface {
	SetUnsafeHead(eth.L2BlockRef)
	SetSafeHead(eth.L2BlockRef)
	SetFinalizedHead(eth.L2BlockRef)
	SetLocalSafeHead(ref eth.L2BlockRef)
	SetCrossUnsafeHead(ref eth.L2BlockRef)
	SetBackupUnsafeL2Head(block eth.L2BlockRef, triggerReorg bool)
	SetPendingSafeL2Head(eth.L2BlockRef)
}

// ForceEngineReset is not to be used. The op-program needs it for now, until event processing is adopted there.
func ForceEngineReset(ec ResetEngineControl, x ForceEngineResetEvent) {
	ec.SetUnsafeHead(x.Unsafe)
	ec.SetLocalSafeHead(x.Safe)
	ec.SetPendingSafeL2Head(x.Safe)
	ec.SetFinalizedHead(x.Finalized)
	ec.SetSafeHead(x.Safe)
	ec.SetCrossUnsafeHead(x.Safe)
	ec.SetBackupUnsafeL2Head(eth.L2BlockRef{}, false)
}<|MERGE_RESOLUTION|>--- conflicted
+++ resolved
@@ -416,11 +416,7 @@
 				DerivedFrom: x.DerivedFrom,
 			})
 		}
-<<<<<<< HEAD
-		// TODO temporary interop work around
-=======
 		// TODO(#12646): temporary interop work-around, assumes Holocene local-safe progression behavior.
->>>>>>> 788b2708
 		d.emitter.Emit(InteropPendingSafeChangedEvent{
 			Ref:         x.Ref,
 			DerivedFrom: x.DerivedFrom,
