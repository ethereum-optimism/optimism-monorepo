--- conflicted
+++ resolved
@@ -40,13 +40,10 @@
 	// The derivation pipeline determines the new l2Safe.
 	derivation DerivationPipeline
 
-<<<<<<< HEAD
-=======
 	finalizer Finalizer
 
 	clSync CLSync
 
->>>>>>> f8143c8c
 	// The engine controller is used by the sequencer & derivation components.
 	// We will also use it for EL sync in a future PR.
 	engineController *derive.EngineController
@@ -385,11 +382,6 @@
 
 		select {
 		case <-sequencerCh:
-<<<<<<< HEAD
-			if err := sequencerStep(); err != nil {
-				return
-			}
-=======
 			// the payload publishing is handled by the async gossiper, which will begin gossiping as soon as available
 			// so, we don't need to receive the payload here
 			_, err := s.sequencer.RunNextSequencerAction(s.driverCtx, s.asyncGossiper, s.sequencerConductor)
@@ -400,7 +392,6 @@
 				return
 			}
 			planSequencerAction() // schedule the next sequencer action to keep the sequencing looping
->>>>>>> f8143c8c
 		case <-altSyncTicker.C:
 			// Check if there is a gap in the current unsafe payload queue.
 			ctx, cancel := context.WithTimeout(s.driverCtx, time.Second*2)
@@ -414,11 +405,7 @@
 			// If we are doing CL sync or done with engine syncing, fallback to the unsafe payload queue & CL P2P sync.
 			if s.syncCfg.SyncMode == sync.CLSync || !s.engineController.IsEngineSyncing() {
 				s.log.Info("Optimistically queueing unsafe L2 execution payload", "id", envelope.ExecutionPayload.ID())
-<<<<<<< HEAD
-				s.derivation.AddUnsafePayload(envelope)
-=======
 				s.clSync.AddUnsafePayload(envelope)
->>>>>>> f8143c8c
 				s.metrics.RecordReceivedUnsafePayload(envelope)
 				reqStep()
 			} else if s.syncCfg.SyncMode == sync.ELSync {
@@ -434,10 +421,6 @@
 				if err := s.engineController.InsertUnsafePayload(s.driverCtx, envelope, ref); err != nil {
 					s.log.Warn("Failed to insert unsafe payload for EL sync", "id", envelope.ExecutionPayload.ID(), "err", err)
 				}
-<<<<<<< HEAD
-				s.logSyncProgress("unsafe payload from sequencer while in EL sync")
-=======
->>>>>>> f8143c8c
 			}
 		case newL1Head := <-s.l1HeadSig:
 			s.l1State.HandleNewL1HeadBlock(newL1Head)
@@ -459,14 +442,8 @@
 			if s.engineController.IsEngineSyncing() {
 				continue
 			}
-<<<<<<< HEAD
-			s.metrics.SetDerivationIdle(false)
-			s.log.Debug("Derivation process step", "onto_origin", s.derivation.Origin(), "attempts", stepAttempts)
-			err := s.derivation.Step(s.driverCtx)
-=======
 			s.log.Debug("Sync process step", "onto_origin", s.derivation.Origin(), "attempts", stepAttempts)
 			err := s.syncStep(s.driverCtx)
->>>>>>> f8143c8c
 			stepAttempts += 1 // count as attempt by default. We reset to 0 if we are making healthy progress.
 			if err == io.EOF {
 				s.log.Debug("Derivation process went idle", "progress", s.derivation.Origin(), "err", err)
@@ -732,11 +709,7 @@
 // Results are received through OnUnsafeL2Payload.
 func (s *Driver) checkForGapInUnsafeQueue(ctx context.Context) error {
 	start := s.engineController.UnsafeL2Head()
-<<<<<<< HEAD
-	end := s.derivation.LowestQueuedUnsafeBlock()
-=======
 	end := s.clSync.LowestQueuedUnsafeBlock()
->>>>>>> f8143c8c
 	// Check if we have missing blocks between the start and end. Request them if we do.
 	if end == (eth.L2BlockRef{}) {
 		s.log.Debug("requesting sync with open-end range", "start", start)
