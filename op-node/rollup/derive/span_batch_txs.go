package derive

import (
	"bytes"
	"encoding/binary"
	"errors"
	"fmt"
	"io"
	"math/big"

	"github.com/ethereum/go-ethereum/common"
	"github.com/ethereum/go-ethereum/common/hexutil"
	"github.com/ethereum/go-ethereum/core/types"
	"github.com/holiman/uint256"
)

type spanBatchTxs struct {
	// this field must be manually set
	totalBlockTxCount uint64

	// 8 fields
	contractCreationBits *big.Int // standard span-batch bitlist
	yParityBits          *big.Int // standard span-batch bitlist
	txSigs               []spanBatchSignature
	txNonces             []uint64
	txGases              []uint64
	txTos                []common.Address
	txDatas              []hexutil.Bytes
	protectedBits        *big.Int // standard span-batch bitlist

	// intermediate variables which can be recovered
	txTypes            []int
	totalLegacyTxCount uint64
}

type spanBatchSignature struct {
	v uint64
	r *uint256.Int
	s *uint256.Int
}

func (btx *spanBatchTxs) encodeContractCreationBits(w io.Writer) error {
	if err := encodeSpanBatchBits(w, btx.totalBlockTxCount, btx.contractCreationBits); err != nil {
		return fmt.Errorf("failed to encode contract creation bits: %w", err)
	}
	return nil
}

func (btx *spanBatchTxs) decodeContractCreationBits(r *bytes.Reader) error {
<<<<<<< HEAD
	bits, err := decodeSpanBatchBits(r, btx.totalBlockTxCount)
	if err != nil {
		return fmt.Errorf("failed to decode contract creation bits: %w", err)
	}
	btx.contractCreationBits = bits
	return nil
}

func (btx *spanBatchTxs) encodeProtectedBits(w io.Writer) error {
	if err := encodeSpanBatchBits(w, btx.totalLegacyTxCount, btx.protectedBits); err != nil {
		return fmt.Errorf("failed to encode protected bits: %w", err)
	}
	return nil
}

func (btx *spanBatchTxs) decodeProtectedBits(r *bytes.Reader) error {
	bits, err := decodeSpanBatchBits(r, btx.totalLegacyTxCount)
	if err != nil {
		return fmt.Errorf("failed to decode protected bits: %w", err)
	}
	btx.protectedBits = bits
	return nil
}

=======
	if btx.totalBlockTxCount > MaxSpanBatchElementCount {
		return ErrTooBigSpanBatchSize
	}
	bits, err := decodeSpanBatchBits(r, btx.totalBlockTxCount)
	if err != nil {
		return fmt.Errorf("failed to decode contract creation bits: %w", err)
	}
	btx.contractCreationBits = bits
	return nil
}

func (btx *spanBatchTxs) encodeProtectedBits(w io.Writer) error {
	if err := encodeSpanBatchBits(w, btx.totalLegacyTxCount, btx.protectedBits); err != nil {
		return fmt.Errorf("failed to encode protected bits: %w", err)
	}
	return nil
}

func (btx *spanBatchTxs) decodeProtectedBits(r *bytes.Reader) error {
	if btx.totalLegacyTxCount > MaxSpanBatchElementCount {
		return ErrTooBigSpanBatchSize
	}
	bits, err := decodeSpanBatchBits(r, btx.totalLegacyTxCount)
	if err != nil {
		return fmt.Errorf("failed to decode protected bits: %w", err)
	}
	btx.protectedBits = bits
	return nil
}

>>>>>>> f8143c8c
func (btx *spanBatchTxs) contractCreationCount() (uint64, error) {
	if btx.contractCreationBits == nil {
		return 0, errors.New("dev error: contract creation bits not set")
	}
	var result uint64 = 0
	for i := 0; i < int(btx.totalBlockTxCount); i++ {
		bit := btx.contractCreationBits.Bit(i)
		if bit == 1 {
			result++
		}
	}
	return result, nil
}

func (btx *spanBatchTxs) encodeYParityBits(w io.Writer) error {
	if err := encodeSpanBatchBits(w, btx.totalBlockTxCount, btx.yParityBits); err != nil {
		return fmt.Errorf("failed to encode y-parity bits: %w", err)
	}
	return nil
}

func (btx *spanBatchTxs) decodeYParityBits(r *bytes.Reader) error {
	bits, err := decodeSpanBatchBits(r, btx.totalBlockTxCount)
	if err != nil {
		return fmt.Errorf("failed to decode y-parity bits: %w", err)
	}
	btx.yParityBits = bits
	return nil
}

func (btx *spanBatchTxs) encodeTxSigsRS(w io.Writer) error {
	for _, txSig := range btx.txSigs {
		rBuf := txSig.r.Bytes32()
		if _, err := w.Write(rBuf[:]); err != nil {
			return fmt.Errorf("cannot write tx sig r: %w", err)
		}
		sBuf := txSig.s.Bytes32()
		if _, err := w.Write(sBuf[:]); err != nil {
			return fmt.Errorf("cannot write tx sig s: %w", err)
		}
	}
	return nil
}

func (btx *spanBatchTxs) encodeTxNonces(w io.Writer) error {
	var buf [binary.MaxVarintLen64]byte
	for _, txNonce := range btx.txNonces {
		n := binary.PutUvarint(buf[:], txNonce)
		if _, err := w.Write(buf[:n]); err != nil {
			return fmt.Errorf("cannot write tx nonce: %w", err)
		}
	}
	return nil
}

func (btx *spanBatchTxs) encodeTxGases(w io.Writer) error {
	var buf [binary.MaxVarintLen64]byte
	for _, txGas := range btx.txGases {
		n := binary.PutUvarint(buf[:], txGas)
		if _, err := w.Write(buf[:n]); err != nil {
			return fmt.Errorf("cannot write tx gas: %w", err)
		}
	}
	return nil
}

func (btx *spanBatchTxs) encodeTxTos(w io.Writer) error {
	for _, txTo := range btx.txTos {
		if _, err := w.Write(txTo.Bytes()); err != nil {
			return fmt.Errorf("cannot write tx to address: %w", err)
		}
	}
	return nil
}

func (btx *spanBatchTxs) encodeTxDatas(w io.Writer) error {
	for _, txData := range btx.txDatas {
		if _, err := w.Write(txData); err != nil {
			return fmt.Errorf("cannot write tx data: %w", err)
		}
	}
	return nil
}

func (btx *spanBatchTxs) decodeTxSigsRS(r *bytes.Reader) error {
	var txSigs []spanBatchSignature
	var sigBuffer [32]byte
	for i := 0; i < int(btx.totalBlockTxCount); i++ {
		var txSig spanBatchSignature
		_, err := io.ReadFull(r, sigBuffer[:])
		if err != nil {
			return fmt.Errorf("failed to read tx sig r: %w", err)
		}
		txSig.r, _ = uint256.FromBig(new(big.Int).SetBytes(sigBuffer[:]))
		_, err = io.ReadFull(r, sigBuffer[:])
		if err != nil {
			return fmt.Errorf("failed to read tx sig s: %w", err)
		}
		txSig.s, _ = uint256.FromBig(new(big.Int).SetBytes(sigBuffer[:]))
		txSigs = append(txSigs, txSig)
	}
	btx.txSigs = txSigs
	return nil
}

func (btx *spanBatchTxs) decodeTxNonces(r *bytes.Reader) error {
	var txNonces []uint64
	for i := 0; i < int(btx.totalBlockTxCount); i++ {
		txNonce, err := binary.ReadUvarint(r)
		if err != nil {
			return fmt.Errorf("failed to read tx nonce: %w", err)
		}
		txNonces = append(txNonces, txNonce)
	}
	btx.txNonces = txNonces
	return nil
}

func (btx *spanBatchTxs) decodeTxGases(r *bytes.Reader) error {
	var txGases []uint64
	for i := 0; i < int(btx.totalBlockTxCount); i++ {
		txGas, err := binary.ReadUvarint(r)
		if err != nil {
			return fmt.Errorf("failed to read tx gas: %w", err)
		}
		txGases = append(txGases, txGas)
	}
	btx.txGases = txGases
	return nil
}

func (btx *spanBatchTxs) decodeTxTos(r *bytes.Reader) error {
	var txTos []common.Address
	txToBuffer := make([]byte, common.AddressLength)
	contractCreationCount, err := btx.contractCreationCount()
	if err != nil {
		return err
	}
	for i := 0; i < int(btx.totalBlockTxCount-contractCreationCount); i++ {
		_, err := io.ReadFull(r, txToBuffer)
		if err != nil {
			return fmt.Errorf("failed to read tx to address: %w", err)
		}
		txTos = append(txTos, common.BytesToAddress(txToBuffer))
	}
	btx.txTos = txTos
	return nil
}

func (btx *spanBatchTxs) decodeTxDatas(r *bytes.Reader) error {
	var txDatas []hexutil.Bytes
	var txTypes []int
	// Do not need txDataHeader because RLP byte stream already includes length info
	for i := 0; i < int(btx.totalBlockTxCount); i++ {
		txData, txType, err := ReadTxData(r)
		if err != nil {
			return err
		}
		txDatas = append(txDatas, txData)
		txTypes = append(txTypes, txType)
		if txType == types.LegacyTxType {
			btx.totalLegacyTxCount++
		}
	}
	btx.txDatas = txDatas
	btx.txTypes = txTypes
	return nil
}

func (btx *spanBatchTxs) recoverV(chainID *big.Int) error {
	if len(btx.txTypes) != len(btx.txSigs) {
		return errors.New("tx type length and tx sigs length mismatch")
<<<<<<< HEAD
	}
	if btx.protectedBits == nil {
		return errors.New("dev error: protected bits not set")
	}
=======
	}
	if btx.protectedBits == nil {
		return errors.New("dev error: protected bits not set")
	}
>>>>>>> f8143c8c
	protectedBitsIdx := 0
	for idx, txType := range btx.txTypes {
		bit := uint64(btx.yParityBits.Bit(idx))
		var v uint64
		switch txType {
		case types.LegacyTxType:
			protectedBit := btx.protectedBits.Bit(protectedBitsIdx)
			protectedBitsIdx++
			if protectedBit == 0 {
				v = 27 + bit
			} else {
				// EIP-155
				v = chainID.Uint64()*2 + 35 + bit
			}
		case types.AccessListTxType:
			v = bit
		case types.DynamicFeeTxType:
			v = bit
		default:
			return fmt.Errorf("invalid tx type: %d", txType)
		}
		btx.txSigs[idx].v = v
	}
	return nil
}

func (btx *spanBatchTxs) encode(w io.Writer) error {
	if err := btx.encodeContractCreationBits(w); err != nil {
		return err
	}
	if err := btx.encodeYParityBits(w); err != nil {
		return err
	}
	if err := btx.encodeTxSigsRS(w); err != nil {
		return err
	}
	if err := btx.encodeTxTos(w); err != nil {
		return err
	}
	if err := btx.encodeTxDatas(w); err != nil {
		return err
	}
	if err := btx.encodeTxNonces(w); err != nil {
		return err
	}
	if err := btx.encodeTxGases(w); err != nil {
		return err
	}
	if err := btx.encodeProtectedBits(w); err != nil {
		return err
	}
	return nil
}

func (btx *spanBatchTxs) decode(r *bytes.Reader) error {
	if err := btx.decodeContractCreationBits(r); err != nil {
		return err
	}
	if err := btx.decodeYParityBits(r); err != nil {
		return err
	}
	if err := btx.decodeTxSigsRS(r); err != nil {
		return err
	}
	if err := btx.decodeTxTos(r); err != nil {
		return err
	}
	if err := btx.decodeTxDatas(r); err != nil {
		return err
	}
	if err := btx.decodeTxNonces(r); err != nil {
		return err
	}
	if err := btx.decodeTxGases(r); err != nil {
		return err
	}
	if err := btx.decodeProtectedBits(r); err != nil {
		return err
	}
	return nil
}

func (btx *spanBatchTxs) fullTxs(chainID *big.Int) ([][]byte, error) {
	var txs [][]byte
	toIdx := 0
	for idx := 0; idx < int(btx.totalBlockTxCount); idx++ {
		var stx spanBatchTx
		if err := stx.UnmarshalBinary(btx.txDatas[idx]); err != nil {
			return nil, err
		}
		nonce := btx.txNonces[idx]
		gas := btx.txGases[idx]
		var to *common.Address = nil
		bit := btx.contractCreationBits.Bit(idx)
		if bit == 0 {
			if len(btx.txTos) <= toIdx {
				return nil, errors.New("tx to not enough")
			}
			to = &btx.txTos[toIdx]
			toIdx++
		}
		v := new(big.Int).SetUint64(btx.txSigs[idx].v)
		r := btx.txSigs[idx].r.ToBig()
		s := btx.txSigs[idx].s.ToBig()
		tx, err := stx.convertToFullTx(nonce, gas, to, chainID, v, r, s)
		if err != nil {
			return nil, err
		}
		encodedTx, err := tx.MarshalBinary()
		if err != nil {
			return nil, err
		}
		txs = append(txs, encodedTx)
	}
	return txs, nil
}

func convertVToYParity(v uint64, txType int) (uint, error) {
	var yParityBit uint
	switch txType {
	case types.LegacyTxType:
		if isProtectedV(v, txType) {
			// EIP-155: v = 2 * chainID + 35 + yParity
			// v - 35 = yParity (mod 2)
			yParityBit = uint((v - 35) & 1)
		} else {
			// unprotected legacy txs must have v = 27 or 28
			yParityBit = uint(v - 27)
		}
	case types.AccessListTxType:
		yParityBit = uint(v)
	case types.DynamicFeeTxType:
		yParityBit = uint(v)
	default:
		return 0, fmt.Errorf("invalid tx type: %d", txType)
	}
	return yParityBit, nil
}

func isProtectedV(v uint64, txType int) bool {
	if txType == types.LegacyTxType {
		// if EIP-155 applied, v = 2 * chainID + 35 + yParity
		return v != 27 && v != 28
	}
	// every non legacy tx are protected
	return true
}

func newSpanBatchTxs(txs [][]byte, chainID *big.Int) (*spanBatchTxs, error) {
	sbtxs := &spanBatchTxs{
		contractCreationBits: big.NewInt(0),
		yParityBits:          big.NewInt(0),
		txSigs:               []spanBatchSignature{},
		txNonces:             []uint64{},
		txGases:              []uint64{},
		txTos:                []common.Address{},
		txDatas:              []hexutil.Bytes{},
		txTypes:              []int{},
		protectedBits:        big.NewInt(0),
	}

	if err := sbtxs.AddTxs(txs, chainID); err != nil {
		return nil, err
	}
	return sbtxs, nil
}

func (sbtx *spanBatchTxs) AddTxs(txs [][]byte, chainID *big.Int) error {
	totalBlockTxCount := uint64(len(txs))
<<<<<<< HEAD
	var txSigs []spanBatchSignature
	var txTos []common.Address
	var txNonces []uint64
	var txGases []uint64
	var txDatas []hexutil.Bytes
	var txTypes []int
	contractCreationBits := new(big.Int)
	yParityBits := new(big.Int)
	protectedBits := new(big.Int)
	totalLegacyTxCount := uint64(0)
=======
	offset := sbtx.totalBlockTxCount
>>>>>>> f8143c8c
	for idx := 0; idx < int(totalBlockTxCount); idx++ {
		var tx types.Transaction
		if err := tx.UnmarshalBinary(txs[idx]); err != nil {
			return errors.New("failed to decode tx")
		}
		if tx.Type() == types.LegacyTxType {
			protectedBit := uint(0)
			if tx.Protected() {
				protectedBit = uint(1)
			}
			sbtx.protectedBits.SetBit(sbtx.protectedBits, int(sbtx.totalLegacyTxCount), protectedBit)
			sbtx.totalLegacyTxCount++
		}
		if tx.Type() == types.LegacyTxType {
			protectedBit := uint(0)
			if tx.Protected() {
				protectedBit = uint(1)
			}
			protectedBits.SetBit(protectedBits, int(totalLegacyTxCount), protectedBit)
			totalLegacyTxCount++
		}
		if tx.Protected() && tx.ChainId().Cmp(chainID) != 0 {
			return fmt.Errorf("protected tx has chain ID %d, but expected chain ID %d", tx.ChainId(), chainID)
		}
		var txSig spanBatchSignature
		v, r, s := tx.RawSignatureValues()
		R, _ := uint256.FromBig(r)
		S, _ := uint256.FromBig(s)
		txSig.v = v.Uint64()
		txSig.r = R
		txSig.s = S
		sbtx.txSigs = append(sbtx.txSigs, txSig)
		contractCreationBit := uint(1)
		if tx.To() != nil {
			sbtx.txTos = append(sbtx.txTos, *tx.To())
			contractCreationBit = uint(0)
		}
<<<<<<< HEAD
		contractCreationBits.SetBit(contractCreationBits, idx, contractCreationBit)
		yParityBit, err := convertVToYParity(txSig.v, int(tx.Type()))
		if err != nil {
			return nil, err
		}
		yParityBits.SetBit(yParityBits, idx, yParityBit)
		txNonces = append(txNonces, tx.Nonce())
		txGases = append(txGases, tx.Gas())
=======
		sbtx.contractCreationBits.SetBit(sbtx.contractCreationBits, idx+int(offset), contractCreationBit)
		yParityBit, err := convertVToYParity(txSig.v, int(tx.Type()))
		if err != nil {
			return err
		}
		sbtx.yParityBits.SetBit(sbtx.yParityBits, idx+int(offset), yParityBit)
		sbtx.txNonces = append(sbtx.txNonces, tx.Nonce())
		sbtx.txGases = append(sbtx.txGases, tx.Gas())
>>>>>>> f8143c8c
		stx, err := newSpanBatchTx(tx)
		if err != nil {
			return err
		}
		txData, err := stx.MarshalBinary()
		if err != nil {
			return err
		}
<<<<<<< HEAD
		txDatas = append(txDatas, txData)
		txTypes = append(txTypes, int(tx.Type()))
	}
	return &spanBatchTxs{
		totalBlockTxCount:    totalBlockTxCount,
		contractCreationBits: contractCreationBits,
		yParityBits:          yParityBits,
		txSigs:               txSigs,
		txNonces:             txNonces,
		txGases:              txGases,
		txTos:                txTos,
		txDatas:              txDatas,
		txTypes:              txTypes,
		protectedBits:        protectedBits,
		totalLegacyTxCount:   totalLegacyTxCount,
	}, nil
=======
		sbtx.txDatas = append(sbtx.txDatas, txData)
		sbtx.txTypes = append(sbtx.txTypes, int(tx.Type()))
	}
	sbtx.totalBlockTxCount += totalBlockTxCount
	return nil
>>>>>>> f8143c8c
}<|MERGE_RESOLUTION|>--- conflicted
+++ resolved
@@ -47,7 +47,9 @@
 }
 
 func (btx *spanBatchTxs) decodeContractCreationBits(r *bytes.Reader) error {
-<<<<<<< HEAD
+	if btx.totalBlockTxCount > MaxSpanBatchElementCount {
+		return ErrTooBigSpanBatchSize
+	}
 	bits, err := decodeSpanBatchBits(r, btx.totalBlockTxCount)
 	if err != nil {
 		return fmt.Errorf("failed to decode contract creation bits: %w", err)
@@ -64,6 +66,9 @@
 }
 
 func (btx *spanBatchTxs) decodeProtectedBits(r *bytes.Reader) error {
+	if btx.totalLegacyTxCount > MaxSpanBatchElementCount {
+		return ErrTooBigSpanBatchSize
+	}
 	bits, err := decodeSpanBatchBits(r, btx.totalLegacyTxCount)
 	if err != nil {
 		return fmt.Errorf("failed to decode protected bits: %w", err)
@@ -72,38 +77,6 @@
 	return nil
 }
 
-=======
-	if btx.totalBlockTxCount > MaxSpanBatchElementCount {
-		return ErrTooBigSpanBatchSize
-	}
-	bits, err := decodeSpanBatchBits(r, btx.totalBlockTxCount)
-	if err != nil {
-		return fmt.Errorf("failed to decode contract creation bits: %w", err)
-	}
-	btx.contractCreationBits = bits
-	return nil
-}
-
-func (btx *spanBatchTxs) encodeProtectedBits(w io.Writer) error {
-	if err := encodeSpanBatchBits(w, btx.totalLegacyTxCount, btx.protectedBits); err != nil {
-		return fmt.Errorf("failed to encode protected bits: %w", err)
-	}
-	return nil
-}
-
-func (btx *spanBatchTxs) decodeProtectedBits(r *bytes.Reader) error {
-	if btx.totalLegacyTxCount > MaxSpanBatchElementCount {
-		return ErrTooBigSpanBatchSize
-	}
-	bits, err := decodeSpanBatchBits(r, btx.totalLegacyTxCount)
-	if err != nil {
-		return fmt.Errorf("failed to decode protected bits: %w", err)
-	}
-	btx.protectedBits = bits
-	return nil
-}
-
->>>>>>> f8143c8c
 func (btx *spanBatchTxs) contractCreationCount() (uint64, error) {
 	if btx.contractCreationBits == nil {
 		return 0, errors.New("dev error: contract creation bits not set")
@@ -276,17 +249,10 @@
 func (btx *spanBatchTxs) recoverV(chainID *big.Int) error {
 	if len(btx.txTypes) != len(btx.txSigs) {
 		return errors.New("tx type length and tx sigs length mismatch")
-<<<<<<< HEAD
 	}
 	if btx.protectedBits == nil {
 		return errors.New("dev error: protected bits not set")
 	}
-=======
-	}
-	if btx.protectedBits == nil {
-		return errors.New("dev error: protected bits not set")
-	}
->>>>>>> f8143c8c
 	protectedBitsIdx := 0
 	for idx, txType := range btx.txTypes {
 		bit := uint64(btx.yParityBits.Bit(idx))
@@ -456,20 +422,7 @@
 
 func (sbtx *spanBatchTxs) AddTxs(txs [][]byte, chainID *big.Int) error {
 	totalBlockTxCount := uint64(len(txs))
-<<<<<<< HEAD
-	var txSigs []spanBatchSignature
-	var txTos []common.Address
-	var txNonces []uint64
-	var txGases []uint64
-	var txDatas []hexutil.Bytes
-	var txTypes []int
-	contractCreationBits := new(big.Int)
-	yParityBits := new(big.Int)
-	protectedBits := new(big.Int)
-	totalLegacyTxCount := uint64(0)
-=======
 	offset := sbtx.totalBlockTxCount
->>>>>>> f8143c8c
 	for idx := 0; idx < int(totalBlockTxCount); idx++ {
 		var tx types.Transaction
 		if err := tx.UnmarshalBinary(txs[idx]); err != nil {
@@ -507,16 +460,6 @@
 			sbtx.txTos = append(sbtx.txTos, *tx.To())
 			contractCreationBit = uint(0)
 		}
-<<<<<<< HEAD
-		contractCreationBits.SetBit(contractCreationBits, idx, contractCreationBit)
-		yParityBit, err := convertVToYParity(txSig.v, int(tx.Type()))
-		if err != nil {
-			return nil, err
-		}
-		yParityBits.SetBit(yParityBits, idx, yParityBit)
-		txNonces = append(txNonces, tx.Nonce())
-		txGases = append(txGases, tx.Gas())
-=======
 		sbtx.contractCreationBits.SetBit(sbtx.contractCreationBits, idx+int(offset), contractCreationBit)
 		yParityBit, err := convertVToYParity(txSig.v, int(tx.Type()))
 		if err != nil {
@@ -525,7 +468,6 @@
 		sbtx.yParityBits.SetBit(sbtx.yParityBits, idx+int(offset), yParityBit)
 		sbtx.txNonces = append(sbtx.txNonces, tx.Nonce())
 		sbtx.txGases = append(sbtx.txGases, tx.Gas())
->>>>>>> f8143c8c
 		stx, err := newSpanBatchTx(tx)
 		if err != nil {
 			return err
@@ -534,28 +476,9 @@
 		if err != nil {
 			return err
 		}
-<<<<<<< HEAD
-		txDatas = append(txDatas, txData)
-		txTypes = append(txTypes, int(tx.Type()))
-	}
-	return &spanBatchTxs{
-		totalBlockTxCount:    totalBlockTxCount,
-		contractCreationBits: contractCreationBits,
-		yParityBits:          yParityBits,
-		txSigs:               txSigs,
-		txNonces:             txNonces,
-		txGases:              txGases,
-		txTos:                txTos,
-		txDatas:              txDatas,
-		txTypes:              txTypes,
-		protectedBits:        protectedBits,
-		totalLegacyTxCount:   totalLegacyTxCount,
-	}, nil
-=======
 		sbtx.txDatas = append(sbtx.txDatas, txData)
 		sbtx.txTypes = append(sbtx.txTypes, int(tx.Type()))
 	}
 	sbtx.totalBlockTxCount += totalBlockTxCount
 	return nil
->>>>>>> f8143c8c
 }