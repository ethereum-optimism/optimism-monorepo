package derive

import (
	"context"
	"fmt"
	"io"
	"math/rand"
	"testing"

<<<<<<< HEAD
	"github.com/ethereum-optimism/optimism/op-node/node/safedb"
	"github.com/holiman/uint256"
=======
>>>>>>> f8143c8c
	"github.com/stretchr/testify/require"

	"github.com/ethereum/go-ethereum/common"
	"github.com/ethereum/go-ethereum/log"

	"github.com/ethereum-optimism/optimism/op-node/metrics"
	"github.com/ethereum-optimism/optimism/op-node/node/safedb"
	"github.com/ethereum-optimism/optimism/op-node/rollup"
	"github.com/ethereum-optimism/optimism/op-node/rollup/async"
	"github.com/ethereum-optimism/optimism/op-node/rollup/conductor"
	"github.com/ethereum-optimism/optimism/op-node/rollup/sync"
	"github.com/ethereum-optimism/optimism/op-service/eth"
	"github.com/ethereum-optimism/optimism/op-service/testlog"
	"github.com/ethereum-optimism/optimism/op-service/testutils"
)

type fakeAttributesQueue struct {
	origin       eth.L1BlockRef
	attrs        *eth.PayloadAttributes
	islastInSpan bool
}

func (f *fakeAttributesQueue) Origin() eth.L1BlockRef {
	return f.origin
}

func (f *fakeAttributesQueue) NextAttributes(_ context.Context, safeHead eth.L2BlockRef) (*AttributesWithParent, error) {
	if f.attrs == nil {
		return nil, io.EOF
	}
	return &AttributesWithParent{f.attrs, safeHead, f.islastInSpan}, nil
}

var _ NextAttributesProvider = (*fakeAttributesQueue)(nil)

<<<<<<< HEAD
func TestEngineQueue_Finalize(t *testing.T) {
	logger := testlog.Logger(t, log.LevelInfo)

	rng := rand.New(rand.NewSource(1234))

	l1Time := uint64(2)
	refA := testutils.RandomBlockRef(rng)

	refB := eth.L1BlockRef{
		Hash:       testutils.RandomHash(rng),
		Number:     refA.Number + 1,
		ParentHash: refA.Hash,
		Time:       refA.Time + l1Time,
	}
	refC := eth.L1BlockRef{
		Hash:       testutils.RandomHash(rng),
		Number:     refB.Number + 1,
		ParentHash: refB.Hash,
		Time:       refB.Time + l1Time,
	}
	refD := eth.L1BlockRef{
		Hash:       testutils.RandomHash(rng),
		Number:     refC.Number + 1,
		ParentHash: refC.Hash,
		Time:       refC.Time + l1Time,
	}
	refE := eth.L1BlockRef{
		Hash:       testutils.RandomHash(rng),
		Number:     refD.Number + 1,
		ParentHash: refD.Hash,
		Time:       refD.Time + l1Time,
	}
	refF := eth.L1BlockRef{
		Hash:       testutils.RandomHash(rng),
		Number:     refE.Number + 1,
		ParentHash: refE.Hash,
		Time:       refE.Time + l1Time,
	}

	refA0 := eth.L2BlockRef{
		Hash:           testutils.RandomHash(rng),
		Number:         0,
		ParentHash:     common.Hash{},
		Time:           refA.Time,
		L1Origin:       refA.ID(),
		SequenceNumber: 0,
	}
	cfg := &rollup.Config{
		Genesis: rollup.Genesis{
			L1:     refA.ID(),
			L2:     refA0.ID(),
			L2Time: refA0.Time,
		},
		BlockTime:     1,
		SeqWindowSize: 2,
	}
	refA1 := eth.L2BlockRef{
		Hash:           testutils.RandomHash(rng),
		Number:         refA0.Number + 1,
		ParentHash:     refA0.Hash,
		Time:           refA0.Time + cfg.BlockTime,
		L1Origin:       refA.ID(),
		SequenceNumber: 1,
	}
	refB0 := eth.L2BlockRef{
		Hash:           testutils.RandomHash(rng),
		Number:         refA1.Number + 1,
		ParentHash:     refA1.Hash,
		Time:           refA1.Time + cfg.BlockTime,
		L1Origin:       refB.ID(),
		SequenceNumber: 0,
	}
	refB1 := eth.L2BlockRef{
		Hash:           testutils.RandomHash(rng),
		Number:         refB0.Number + 1,
		ParentHash:     refB0.Hash,
		Time:           refB0.Time + cfg.BlockTime,
		L1Origin:       refB.ID(),
		SequenceNumber: 1,
	}
	refC0 := eth.L2BlockRef{
		Hash:           testutils.RandomHash(rng),
		Number:         refB1.Number + 1,
		ParentHash:     refB1.Hash,
		Time:           refB1.Time + cfg.BlockTime,
		L1Origin:       refC.ID(),
		SequenceNumber: 0,
	}
	refC1 := eth.L2BlockRef{
		Hash:           testutils.RandomHash(rng),
		Number:         refC0.Number + 1,
		ParentHash:     refC0.Hash,
		Time:           refC0.Time + cfg.BlockTime,
		L1Origin:       refC.ID(),
		SequenceNumber: 1,
	}
	refD0 := eth.L2BlockRef{
		Hash:           testutils.RandomHash(rng),
		Number:         refC1.Number + 1,
		ParentHash:     refC1.Hash,
		Time:           refC1.Time + cfg.BlockTime,
		L1Origin:       refD.ID(),
		SequenceNumber: 0,
	}
	refD1 := eth.L2BlockRef{
		Hash:           testutils.RandomHash(rng),
		Number:         refD0.Number + 1,
		ParentHash:     refD0.Hash,
		Time:           refD0.Time + cfg.BlockTime,
		L1Origin:       refD.ID(),
		SequenceNumber: 1,
	}
	refE0 := eth.L2BlockRef{
		Hash:           testutils.RandomHash(rng),
		Number:         refD1.Number + 1,
		ParentHash:     refD1.Hash,
		Time:           refD1.Time + cfg.BlockTime,
		L1Origin:       refE.ID(),
		SequenceNumber: 0,
	}
	refE1 := eth.L2BlockRef{
		Hash:           testutils.RandomHash(rng),
		Number:         refE0.Number + 1,
		ParentHash:     refE0.Hash,
		Time:           refE0.Time + cfg.BlockTime,
		L1Origin:       refE.ID(),
		SequenceNumber: 1,
	}
	refF0 := eth.L2BlockRef{
		Hash:           testutils.RandomHash(rng),
		Number:         refE1.Number + 1,
		ParentHash:     refE1.Hash,
		Time:           refE1.Time + cfg.BlockTime,
		L1Origin:       refF.ID(),
		SequenceNumber: 0,
	}
	refF1 := eth.L2BlockRef{
		Hash:           testutils.RandomHash(rng),
		Number:         refF0.Number + 1,
		ParentHash:     refF0.Hash,
		Time:           refF0.Time + cfg.BlockTime,
		L1Origin:       refF.ID(),
		SequenceNumber: 1,
	}
	t.Log("refA", refA.Hash)
	t.Log("refB", refB.Hash)
	t.Log("refC", refC.Hash)
	t.Log("refD", refD.Hash)
	t.Log("refE", refE.Hash)
	t.Log("refF", refF.Hash)
	t.Log("refA0", refA0.Hash)
	t.Log("refA1", refA1.Hash)
	t.Log("refB0", refB0.Hash)
	t.Log("refB1", refB1.Hash)
	t.Log("refC0", refC0.Hash)
	t.Log("refC1", refC1.Hash)
	t.Log("refD0", refD0.Hash)
	t.Log("refD1", refD1.Hash)
	t.Log("refE0", refE0.Hash)
	t.Log("refE1", refE1.Hash)
	t.Log("refF0", refF0.Hash)
	t.Log("refF1", refF1.Hash)

	metrics := &testutils.TestDerivationMetrics{}
	eng := &testutils.MockEngine{}
	// we find the common point to initialize to by comparing the L1 origins in the L2 chain with the L1 chain
	l1F := &testutils.MockL1Source{}

	eng.ExpectL2BlockRefByLabel(eth.Finalized, refA1, nil)
	eng.ExpectL2BlockRefByLabel(eth.Safe, refE0, nil)
	eng.ExpectL2BlockRefByLabel(eth.Unsafe, refF1, nil)

	// unsafe
	l1F.ExpectL1BlockRefByNumber(refF.Number, refF, nil)
	eng.ExpectL2BlockRefByHash(refF1.ParentHash, refF0, nil)
	eng.ExpectL2BlockRefByHash(refF0.ParentHash, refE1, nil)

	// meet previous safe, counts 1/2
	l1F.ExpectL1BlockRefByHash(refE.Hash, refE, nil)
	eng.ExpectL2BlockRefByHash(refE1.ParentHash, refE0, nil)
	eng.ExpectL2BlockRefByHash(refE0.ParentHash, refD1, nil)

	// now full seq window, inclusive
	l1F.ExpectL1BlockRefByHash(refD.Hash, refD, nil)
	eng.ExpectL2BlockRefByHash(refD1.ParentHash, refD0, nil)
	eng.ExpectL2BlockRefByHash(refD0.ParentHash, refC1, nil)

	// now one more L1 origin
	l1F.ExpectL1BlockRefByHash(refC.Hash, refC, nil)
	eng.ExpectL2BlockRefByHash(refC1.ParentHash, refC0, nil)
	// parent of that origin will be considered safe
	eng.ExpectL2BlockRefByHash(refC0.ParentHash, refB1, nil)
=======
type noopFinality struct {
}
>>>>>>> f8143c8c

func (n noopFinality) OnDerivationL1End(ctx context.Context, derivedFrom eth.L1BlockRef) error {
	return nil
}

<<<<<<< HEAD
	l1F.ExpectGoOrUpdatePreFetchReceipts(context.Background(), refB.Number, nil)

	// and mock a L1 config for the last L2 block that references the L1 starting point
	eng.ExpectSystemConfigByL2Hash(refB1.Hash, eth.SystemConfig{
		BatcherAddr: common.Address{42},
		Overhead:    [32]byte{123},
		Scalar:      [32]byte{42},
		GasLimit:    20_000_000,
	}, nil)
=======
func (n noopFinality) PostProcessSafeL2(l2Safe eth.L2BlockRef, derivedFrom eth.L1BlockRef) {
}
>>>>>>> f8143c8c

func (n noopFinality) Reset() {
}

<<<<<<< HEAD
	ec := NewEngineController(eng, logger, metrics, &rollup.Config{}, &sync.Config{
		SyncMode:           sync.CLSync,
		SkipSyncStartCheck: false,
		ELTriggerGap:       0,
	})
	eq := NewEngineQueue(logger, cfg, eng, ec, metrics, prev, l1F, &sync.Config{}, safedb.Disabled)
	require.ErrorIs(t, eq.Reset(context.Background(), eth.L1BlockRef{}, eth.SystemConfig{}), io.EOF)

	require.Equal(t, refB1, ec.SafeL2Head(), "L2 reset should go back to sequence window ago: blocks with origin E and D are not safe until we reconcile, C is extra, and B1 is the end we look for")
	require.Equal(t, refB, eq.Origin(), "Expecting to be set back derivation L1 progress to B")
	require.Equal(t, refA1, ec.Finalized(), "A1 is recognized as finalized before we run any steps")

	// now say C1 was included in D and became the new safe head
	eq.origin = refD
	prev.origin = refD
	eq.ec.SetSafeHead(refC1)
	l1F.ExpectClearReceiptsCacheBefore(refC1.L1Origin.Number)
	require.NoError(t, eq.postProcessSafeL2())

	// now say D0 was included in E and became the new safe head
	eq.origin = refE
	prev.origin = refE
	eq.ec.SetSafeHead(refD0)
	l1F.ExpectClearReceiptsCacheBefore(refD0.L1Origin.Number)
	require.NoError(t, eq.postProcessSafeL2())
=======
var _ FinalizerHooks = (*noopFinality)(nil)

type fakeAttributesHandler struct {
	attributes *AttributesWithParent
	err        error
}

func (f *fakeAttributesHandler) HasAttributes() bool {
	return f.attributes != nil
}

func (f *fakeAttributesHandler) SetAttributes(attributes *AttributesWithParent) {
	f.attributes = attributes
}
>>>>>>> f8143c8c

func (f *fakeAttributesHandler) Proceed(ctx context.Context) error {
	if f.err != nil {
		return f.err
	}
	f.attributes = nil
	return io.EOF
}

<<<<<<< HEAD
	require.Equal(t, refC1, ec.Finalized(), "C1 was included in finalized D, and should now be finalized")

	l1F.AssertExpectations(t)
	eng.AssertExpectations(t)
}

=======
var _ AttributesHandler = (*fakeAttributesHandler)(nil)

>>>>>>> f8143c8c
func TestEngineQueue_ResetWhenUnsafeOriginNotCanonical(t *testing.T) {
	logger := testlog.Logger(t, log.LevelInfo)

	rng := rand.New(rand.NewSource(1234))

	l1Time := uint64(2)
	refA := testutils.RandomBlockRef(rng)

	refB := eth.L1BlockRef{
		Hash:       testutils.RandomHash(rng),
		Number:     refA.Number + 1,
		ParentHash: refA.Hash,
		Time:       refA.Time + l1Time,
	}
	refC := eth.L1BlockRef{
		Hash:       testutils.RandomHash(rng),
		Number:     refB.Number + 1,
		ParentHash: refB.Hash,
		Time:       refB.Time + l1Time,
	}
	refD := eth.L1BlockRef{
		Hash:       testutils.RandomHash(rng),
		Number:     refC.Number + 1,
		ParentHash: refC.Hash,
		Time:       refC.Time + l1Time,
	}
	refE := eth.L1BlockRef{
		Hash:       testutils.RandomHash(rng),
		Number:     refD.Number + 1,
		ParentHash: refD.Hash,
		Time:       refD.Time + l1Time,
	}
	refF := eth.L1BlockRef{
		Hash:       testutils.RandomHash(rng),
		Number:     refE.Number + 1,
		ParentHash: refE.Hash,
		Time:       refE.Time + l1Time,
	}

	refA0 := eth.L2BlockRef{
		Hash:           testutils.RandomHash(rng),
		Number:         0,
		ParentHash:     common.Hash{},
		Time:           refA.Time,
		L1Origin:       refA.ID(),
		SequenceNumber: 0,
	}
	cfg := &rollup.Config{
		Genesis: rollup.Genesis{
			L1:     refA.ID(),
			L2:     refA0.ID(),
			L2Time: refA0.Time,
		},
		BlockTime:     1,
		SeqWindowSize: 2,
	}
	refA1 := eth.L2BlockRef{
		Hash:           testutils.RandomHash(rng),
		Number:         refA0.Number + 1,
		ParentHash:     refA0.Hash,
		Time:           refA0.Time + cfg.BlockTime,
		L1Origin:       refA.ID(),
		SequenceNumber: 1,
	}
	refB0 := eth.L2BlockRef{
		Hash:           testutils.RandomHash(rng),
		Number:         refA1.Number + 1,
		ParentHash:     refA1.Hash,
		Time:           refA1.Time + cfg.BlockTime,
		L1Origin:       refB.ID(),
		SequenceNumber: 0,
	}
	refB1 := eth.L2BlockRef{
		Hash:           testutils.RandomHash(rng),
		Number:         refB0.Number + 1,
		ParentHash:     refB0.Hash,
		Time:           refB0.Time + cfg.BlockTime,
		L1Origin:       refB.ID(),
		SequenceNumber: 1,
	}
	refC0 := eth.L2BlockRef{
		Hash:           testutils.RandomHash(rng),
		Number:         refB1.Number + 1,
		ParentHash:     refB1.Hash,
		Time:           refB1.Time + cfg.BlockTime,
		L1Origin:       refC.ID(),
		SequenceNumber: 0,
	}
	refC1 := eth.L2BlockRef{
		Hash:           testutils.RandomHash(rng),
		Number:         refC0.Number + 1,
		ParentHash:     refC0.Hash,
		Time:           refC0.Time + cfg.BlockTime,
		L1Origin:       refC.ID(),
		SequenceNumber: 1,
	}
	refD0 := eth.L2BlockRef{
		Hash:           testutils.RandomHash(rng),
		Number:         refC1.Number + 1,
		ParentHash:     refC1.Hash,
		Time:           refC1.Time + cfg.BlockTime,
		L1Origin:       refD.ID(),
		SequenceNumber: 0,
	}
	refD1 := eth.L2BlockRef{
		Hash:           testutils.RandomHash(rng),
		Number:         refD0.Number + 1,
		ParentHash:     refD0.Hash,
		Time:           refD0.Time + cfg.BlockTime,
		L1Origin:       refD.ID(),
		SequenceNumber: 1,
	}
	refE0 := eth.L2BlockRef{
		Hash:           testutils.RandomHash(rng),
		Number:         refD1.Number + 1,
		ParentHash:     refD1.Hash,
		Time:           refD1.Time + cfg.BlockTime,
		L1Origin:       refE.ID(),
		SequenceNumber: 0,
	}
	refE1 := eth.L2BlockRef{
		Hash:           testutils.RandomHash(rng),
		Number:         refE0.Number + 1,
		ParentHash:     refE0.Hash,
		Time:           refE0.Time + cfg.BlockTime,
		L1Origin:       refE.ID(),
		SequenceNumber: 1,
	}
	refF0 := eth.L2BlockRef{
		Hash:           testutils.RandomHash(rng),
		Number:         refE1.Number + 1,
		ParentHash:     refE1.Hash,
		Time:           refE1.Time + cfg.BlockTime,
		L1Origin:       refF.ID(),
		SequenceNumber: 0,
	}
	refF1 := eth.L2BlockRef{
		Hash:           testutils.RandomHash(rng),
		Number:         refF0.Number + 1,
		ParentHash:     refF0.Hash,
		Time:           refF0.Time + cfg.BlockTime,
		L1Origin:       refF.ID(),
		SequenceNumber: 1,
	}
	t.Log("refA", refA.Hash)
	t.Log("refB", refB.Hash)
	t.Log("refC", refC.Hash)
	t.Log("refD", refD.Hash)
	t.Log("refE", refE.Hash)
	t.Log("refF", refF.Hash)
	t.Log("refA0", refA0.Hash)
	t.Log("refA1", refA1.Hash)
	t.Log("refB0", refB0.Hash)
	t.Log("refB1", refB1.Hash)
	t.Log("refC0", refC0.Hash)
	t.Log("refC1", refC1.Hash)
	t.Log("refD0", refD0.Hash)
	t.Log("refD1", refD1.Hash)
	t.Log("refE0", refE0.Hash)
	t.Log("refE1", refE1.Hash)
	t.Log("refF0", refF0.Hash)
	t.Log("refF1", refF1.Hash)

	metrics := &testutils.TestDerivationMetrics{}
	eng := &testutils.MockEngine{}
	// we find the common point to initialize to by comparing the L1 origins in the L2 chain with the L1 chain
	l1F := &testutils.MockL1Source{}

	eng.ExpectL2BlockRefByLabel(eth.Finalized, refA1, nil)
	eng.ExpectL2BlockRefByLabel(eth.Safe, refE0, nil)
	eng.ExpectL2BlockRefByLabel(eth.Unsafe, refF1, nil)

	// unsafe
	l1F.ExpectL1BlockRefByNumber(refF.Number, refF, nil)
	eng.ExpectL2BlockRefByHash(refF1.ParentHash, refF0, nil)
	eng.ExpectL2BlockRefByHash(refF0.ParentHash, refE1, nil)

	// meet previous safe, counts 1/2
	l1F.ExpectL1BlockRefByHash(refE.Hash, refE, nil)
	eng.ExpectL2BlockRefByHash(refE1.ParentHash, refE0, nil)
	eng.ExpectL2BlockRefByHash(refE0.ParentHash, refD1, nil)

	// now full seq window, inclusive
	l1F.ExpectL1BlockRefByHash(refD.Hash, refD, nil)
	eng.ExpectL2BlockRefByHash(refD1.ParentHash, refD0, nil)
	eng.ExpectL2BlockRefByHash(refD0.ParentHash, refC1, nil)

	// now one more L1 origin
	l1F.ExpectL1BlockRefByHash(refC.Hash, refC, nil)
	eng.ExpectL2BlockRefByHash(refC1.ParentHash, refC0, nil)
	// parent of that origin will be considered safe
	eng.ExpectL2BlockRefByHash(refC0.ParentHash, refB1, nil)

	// and we fetch the L1 origin of that as starting point for engine queue
	l1F.ExpectL1BlockRefByHash(refB.Hash, refB, nil)
	l1F.ExpectL1BlockRefByHash(refB.Hash, refB, nil)

	l1F.ExpectGoOrUpdatePreFetchReceipts(context.Background(), refB.Number, nil)

	// and mock a L1 config for the last L2 block that references the L1 starting point
	eng.ExpectSystemConfigByL2Hash(refB1.Hash, eth.SystemConfig{
		BatcherAddr: common.Address{42},
		Overhead:    [32]byte{123},
		Scalar:      [32]byte{42},
		GasLimit:    20_000_000,
	}, nil)

	prev := &fakeAttributesQueue{origin: refE}

<<<<<<< HEAD
	ec := NewEngineController(eng, logger, metrics, &rollup.Config{}, &sync.Config{
		SyncMode:           sync.CLSync,
		SkipSyncStartCheck: false,
		ELTriggerGap:       0,
	})
	eq := NewEngineQueue(logger, cfg, eng, ec, metrics, prev, l1F, &sync.Config{}, safedb.Disabled)
=======
	ec := NewEngineController(eng, logger, metrics, &rollup.Config{}, sync.CLSync)
	eq := NewEngineQueue(logger, cfg, eng, ec, metrics, prev, l1F, &sync.Config{}, safedb.Disabled, noopFinality{}, &fakeAttributesHandler{})
>>>>>>> f8143c8c
	require.ErrorIs(t, eq.Reset(context.Background(), eth.L1BlockRef{}, eth.SystemConfig{}), io.EOF)

	require.Equal(t, refB1, ec.SafeL2Head(), "L2 reset should go back to sequence window ago: blocks with origin E and D are not safe until we reconcile, C is extra, and B1 is the end we look for")
	require.Equal(t, refB, eq.Origin(), "Expecting to be set back derivation L1 progress to B")
	require.Equal(t, refA1, ec.Finalized(), "A1 is recognized as finalized before we run any steps")

	// First step after reset will do a fork choice update
	eng.ExpectForkchoiceUpdate(&eth.ForkchoiceState{
		HeadBlockHash:      eq.ec.UnsafeL2Head().Hash,
		SafeBlockHash:      eq.ec.SafeL2Head().Hash,
		FinalizedBlockHash: eq.ec.Finalized().Hash,
	}, nil, &eth.ForkchoiceUpdatedResult{PayloadStatus: eth.PayloadStatusV1{Status: eth.ExecutionValid}}, nil)
	err := eq.Step(context.Background())
	require.NoError(t, err)

	require.Equal(t, refF.ID(), eq.ec.UnsafeL2Head().L1Origin, "should have refF as unsafe head origin")

	// L1 chain reorgs so new origin is at same slot as refF but on a different fork
	prev.origin = eth.L1BlockRef{
		Hash:       testutils.RandomHash(rng),
		Number:     refF.Number,
		ParentHash: refE.Hash,
		Time:       refF.Time,
	}
	err = eq.Step(context.Background())
	require.ErrorIs(t, err, ErrReset, "should reset pipeline due to mismatched origin")

	l1F.AssertExpectations(t)
	eng.AssertExpectations(t)
}

func TestVerifyNewL1Origin(t *testing.T) {
	logger := testlog.Logger(t, log.LevelInfo)

	rng := rand.New(rand.NewSource(1234))

	l1Time := uint64(2)
	refA := testutils.RandomBlockRef(rng)

	refB := eth.L1BlockRef{
		Hash:       testutils.RandomHash(rng),
		Number:     refA.Number + 1,
		ParentHash: refA.Hash,
		Time:       refA.Time + l1Time,
	}
	refC := eth.L1BlockRef{
		Hash:       testutils.RandomHash(rng),
		Number:     refB.Number + 1,
		ParentHash: refB.Hash,
		Time:       refB.Time + l1Time,
	}
	refD := eth.L1BlockRef{
		Hash:       testutils.RandomHash(rng),
		Number:     refC.Number + 1,
		ParentHash: refC.Hash,
		Time:       refC.Time + l1Time,
	}
	refE := eth.L1BlockRef{
		Hash:       testutils.RandomHash(rng),
		Number:     refD.Number + 1,
		ParentHash: refD.Hash,
		Time:       refD.Time + l1Time,
	}
	refF := eth.L1BlockRef{
		Hash:       testutils.RandomHash(rng),
		Number:     refE.Number + 1,
		ParentHash: refE.Hash,
		Time:       refE.Time + l1Time,
	}
	refG := eth.L1BlockRef{
		Hash:       testutils.RandomHash(rng),
		Number:     refF.Number + 1,
		ParentHash: refF.Hash,
		Time:       refF.Time + l1Time,
	}
	refH := eth.L1BlockRef{
		Hash:       testutils.RandomHash(rng),
		Number:     refG.Number + 1,
		ParentHash: refG.Hash,
		Time:       refG.Time + l1Time,
	}

	refA0 := eth.L2BlockRef{
		Hash:           testutils.RandomHash(rng),
		Number:         0,
		ParentHash:     common.Hash{},
		Time:           refA.Time,
		L1Origin:       refA.ID(),
		SequenceNumber: 0,
	}
	cfg := &rollup.Config{
		Genesis: rollup.Genesis{
			L1:     refA.ID(),
			L2:     refA0.ID(),
			L2Time: refA0.Time,
		},
		BlockTime:     1,
		SeqWindowSize: 2,
	}
	refA1 := eth.L2BlockRef{
		Hash:           testutils.RandomHash(rng),
		Number:         refA0.Number + 1,
		ParentHash:     refA0.Hash,
		Time:           refA0.Time + cfg.BlockTime,
		L1Origin:       refA.ID(),
		SequenceNumber: 1,
	}
	refB0 := eth.L2BlockRef{
		Hash:           testutils.RandomHash(rng),
		Number:         refA1.Number + 1,
		ParentHash:     refA1.Hash,
		Time:           refA1.Time + cfg.BlockTime,
		L1Origin:       refB.ID(),
		SequenceNumber: 0,
	}
	refB1 := eth.L2BlockRef{
		Hash:           testutils.RandomHash(rng),
		Number:         refB0.Number + 1,
		ParentHash:     refB0.Hash,
		Time:           refB0.Time + cfg.BlockTime,
		L1Origin:       refB.ID(),
		SequenceNumber: 1,
	}
	refC0 := eth.L2BlockRef{
		Hash:           testutils.RandomHash(rng),
		Number:         refB1.Number + 1,
		ParentHash:     refB1.Hash,
		Time:           refB1.Time + cfg.BlockTime,
		L1Origin:       refC.ID(),
		SequenceNumber: 0,
	}
	refC1 := eth.L2BlockRef{
		Hash:           testutils.RandomHash(rng),
		Number:         refC0.Number + 1,
		ParentHash:     refC0.Hash,
		Time:           refC0.Time + cfg.BlockTime,
		L1Origin:       refC.ID(),
		SequenceNumber: 1,
	}
	refD0 := eth.L2BlockRef{
		Hash:           testutils.RandomHash(rng),
		Number:         refC1.Number + 1,
		ParentHash:     refC1.Hash,
		Time:           refC1.Time + cfg.BlockTime,
		L1Origin:       refD.ID(),
		SequenceNumber: 0,
	}
	refD1 := eth.L2BlockRef{
		Hash:           testutils.RandomHash(rng),
		Number:         refD0.Number + 1,
		ParentHash:     refD0.Hash,
		Time:           refD0.Time + cfg.BlockTime,
		L1Origin:       refD.ID(),
		SequenceNumber: 1,
	}
	refE0 := eth.L2BlockRef{
		Hash:           testutils.RandomHash(rng),
		Number:         refD1.Number + 1,
		ParentHash:     refD1.Hash,
		Time:           refD1.Time + cfg.BlockTime,
		L1Origin:       refE.ID(),
		SequenceNumber: 0,
	}
	refE1 := eth.L2BlockRef{
		Hash:           testutils.RandomHash(rng),
		Number:         refE0.Number + 1,
		ParentHash:     refE0.Hash,
		Time:           refE0.Time + cfg.BlockTime,
		L1Origin:       refE.ID(),
		SequenceNumber: 1,
	}
	refF0 := eth.L2BlockRef{
		Hash:           testutils.RandomHash(rng),
		Number:         refE1.Number + 1,
		ParentHash:     refE1.Hash,
		Time:           refE1.Time + cfg.BlockTime,
		L1Origin:       refF.ID(),
		SequenceNumber: 0,
	}
	refF1 := eth.L2BlockRef{
		Hash:           testutils.RandomHash(rng),
		Number:         refF0.Number + 1,
		ParentHash:     refF0.Hash,
		Time:           refF0.Time + cfg.BlockTime,
		L1Origin:       refF.ID(),
		SequenceNumber: 1,
	}
	t.Log("refA", refA.Hash)
	t.Log("refB", refB.Hash)
	t.Log("refC", refC.Hash)
	t.Log("refD", refD.Hash)
	t.Log("refE", refE.Hash)
	t.Log("refF", refF.Hash)
	t.Log("refG", refG.Hash)
	t.Log("refH", refH.Hash)
	t.Log("refA0", refA0.Hash)
	t.Log("refA1", refA1.Hash)
	t.Log("refB0", refB0.Hash)
	t.Log("refB1", refB1.Hash)
	t.Log("refC0", refC0.Hash)
	t.Log("refC1", refC1.Hash)
	t.Log("refD0", refD0.Hash)
	t.Log("refD1", refD1.Hash)
	t.Log("refE0", refE0.Hash)
	t.Log("refE1", refE1.Hash)
	t.Log("refF0", refF0.Hash)
	t.Log("refF1", refF1.Hash)

	metrics := &testutils.TestDerivationMetrics{}

	tests := []struct {
		name                string
		newOrigin           eth.L1BlockRef
		expectReset         bool
		expectedFetchBlocks map[uint64]eth.L1BlockRef
		verifyPass          bool
	}{
		{
			name:        "L1OriginBeforeUnsafeOrigin",
			newOrigin:   refD,
			expectReset: false,
			verifyPass:  true,
		},
		{
			name:        "Matching",
			newOrigin:   refF,
			expectReset: false,
			verifyPass:  true,
		},
		{
			name: "BlockNumberEqualDifferentHash",
			newOrigin: eth.L1BlockRef{
				Hash:       testutils.RandomHash(rng),
				Number:     refF.Number,
				ParentHash: refE.Hash,
				Time:       refF.Time,
			},
			expectReset: true,
			verifyPass:  false,
		},
		{
			name:        "UnsafeIsParent",
			newOrigin:   refG,
			expectReset: false,
			verifyPass:  true,
		},
		{
			name: "UnsafeIsParentNumberDifferentHash",
			newOrigin: eth.L1BlockRef{
				Hash:       testutils.RandomHash(rng),
				Number:     refG.Number,
				ParentHash: testutils.RandomHash(rng),
				Time:       refG.Time,
			},
			expectReset: true,
			verifyPass:  false,
		},
		{
			name:        "UnsafeIsOlderCanonical",
			newOrigin:   refH,
			expectReset: false,
			expectedFetchBlocks: map[uint64]eth.L1BlockRef{
				refF.Number: refF,
			},
			verifyPass: true,
		},
		{
			name: "UnsafeIsOlderNonCanonical",
			newOrigin: eth.L1BlockRef{
				Hash:       testutils.RandomHash(rng),
				Number:     refH.Number,
				ParentHash: testutils.RandomHash(rng),
				Time:       refH.Time,
			},
			expectReset: true,
			expectedFetchBlocks: map[uint64]eth.L1BlockRef{
				// Second look up gets a different block in F's block number due to a reorg
				refF.Number: {
					Hash:       testutils.RandomHash(rng),
					Number:     refF.Number,
					ParentHash: refE.Hash,
					Time:       refF.Time,
				},
			},
			verifyPass: false,
		},
	}
	for _, test := range tests {
		test := test
		t.Run(test.name, func(t *testing.T) {
			eng := &testutils.MockEngine{}
			// we find the common point to initialize to by comparing the L1 origins in the L2 chain with the L1 chain
			l1F := &testutils.MockL1Source{}

			eng.ExpectL2BlockRefByLabel(eth.Finalized, refA1, nil)
			eng.ExpectL2BlockRefByLabel(eth.Safe, refE0, nil)
			eng.ExpectL2BlockRefByLabel(eth.Unsafe, refF1, nil)

			// unsafe
			l1F.ExpectL1BlockRefByNumber(refF.Number, refF, nil)
			eng.ExpectL2BlockRefByHash(refF1.ParentHash, refF0, nil)
			eng.ExpectL2BlockRefByHash(refF0.ParentHash, refE1, nil)

			for blockNum, block := range test.expectedFetchBlocks {
				l1F.ExpectL1BlockRefByNumber(blockNum, block, nil)
			}

			// meet previous safe, counts 1/2
			l1F.ExpectL1BlockRefByHash(refE.Hash, refE, nil)
			eng.ExpectL2BlockRefByHash(refE1.ParentHash, refE0, nil)
			eng.ExpectL2BlockRefByHash(refE0.ParentHash, refD1, nil)

			// now full seq window, inclusive
			l1F.ExpectL1BlockRefByHash(refD.Hash, refD, nil)
			eng.ExpectL2BlockRefByHash(refD1.ParentHash, refD0, nil)
			eng.ExpectL2BlockRefByHash(refD0.ParentHash, refC1, nil)

			// now one more L1 origin
			l1F.ExpectL1BlockRefByHash(refC.Hash, refC, nil)
			eng.ExpectL2BlockRefByHash(refC1.ParentHash, refC0, nil)
			// parent of that origin will be considered safe
			eng.ExpectL2BlockRefByHash(refC0.ParentHash, refB1, nil)

			// and we fetch the L1 origin of that as starting point for engine queue
			l1F.ExpectL1BlockRefByHash(refB.Hash, refB, nil)
			l1F.ExpectL1BlockRefByHash(refB.Hash, refB, nil)
			l1F.ExpectGoOrUpdatePreFetchReceipts(context.Background(), refB.Number, nil)

			// and mock a L1 config for the last L2 block that references the L1 starting point
			eng.ExpectSystemConfigByL2Hash(refB1.Hash, eth.SystemConfig{
				BatcherAddr: common.Address{42},
				Overhead:    [32]byte{123},
				Scalar:      [32]byte{42},
				GasLimit:    20_000_000,
			}, nil)

			prev := &fakeAttributesQueue{origin: refE}
<<<<<<< HEAD
			ec := NewEngineController(eng, logger, metrics, &rollup.Config{}, &sync.Config{
				SyncMode:           sync.CLSync,
				SkipSyncStartCheck: false,
				ELTriggerGap:       0,
			})
			eq := NewEngineQueue(logger, cfg, eng, ec, metrics, prev, l1F, &sync.Config{}, safedb.Disabled)
=======
			ec := NewEngineController(eng, logger, metrics, &rollup.Config{}, sync.CLSync)
			eq := NewEngineQueue(logger, cfg, eng, ec, metrics, prev, l1F, &sync.Config{}, safedb.Disabled, noopFinality{}, &fakeAttributesHandler{})
>>>>>>> f8143c8c
			require.ErrorIs(t, eq.Reset(context.Background(), eth.L1BlockRef{}, eth.SystemConfig{}), io.EOF)

			require.Equal(t, refB1, ec.SafeL2Head(), "L2 reset should go back to sequence window ago: blocks with origin E and D are not safe until we reconcile, C is extra, and B1 is the end we look for")
			require.Equal(t, refB, eq.Origin(), "Expecting to be set back derivation L1 progress to B")
			require.Equal(t, refA1, ec.Finalized(), "A1 is recognized as finalized before we run any steps")

			// First step after reset will do a fork choice update
			eng.ExpectForkchoiceUpdate(&eth.ForkchoiceState{
				HeadBlockHash:      eq.ec.UnsafeL2Head().Hash,
				SafeBlockHash:      eq.ec.SafeL2Head().Hash,
				FinalizedBlockHash: eq.ec.Finalized().Hash,
			}, nil, &eth.ForkchoiceUpdatedResult{PayloadStatus: eth.PayloadStatusV1{Status: eth.ExecutionValid}}, nil)
			err := eq.Step(context.Background())
			require.NoError(t, err)

			require.Equal(t, refF.ID(), eq.ec.UnsafeL2Head().L1Origin, "should have refF as unsafe head origin")

			// L1 chain reorgs so new origin is at same slot as refF but on a different fork
			prev.origin = test.newOrigin
<<<<<<< HEAD
			if test.verifyPass {
				l1F.ExpectClearReceiptsCacheBefore(refB.Number)
			}
=======
>>>>>>> f8143c8c
			err = eq.Step(context.Background())
			if test.expectReset {
				require.ErrorIs(t, err, ErrReset, "should reset pipeline due to mismatched origin")
			} else {
				require.ErrorIs(t, err, io.EOF, "should not reset pipeline")
			}

			l1F.AssertExpectations(t)
			eng.AssertExpectations(t)
		})
	}
}

func TestBlockBuildingRace(t *testing.T) {
	logger := testlog.Logger(t, log.LevelInfo)
	eng := &testutils.MockEngine{}

	rng := rand.New(rand.NewSource(1234))

	refA := testutils.RandomBlockRef(rng)
	refA0 := eth.L2BlockRef{
		Hash:           testutils.RandomHash(rng),
		Number:         0,
		ParentHash:     common.Hash{},
		Time:           refA.Time,
		L1Origin:       refA.ID(),
		SequenceNumber: 0,
	}
	cfg := &rollup.Config{
		Genesis: rollup.Genesis{
			L1:     refA.ID(),
			L2:     refA0.ID(),
			L2Time: refA0.Time,
			SystemConfig: eth.SystemConfig{
				BatcherAddr: common.Address{42},
				Overhead:    [32]byte{123},
				Scalar:      [32]byte{42},
				GasLimit:    20_000_000,
			},
		},
		BlockTime:     1,
		SeqWindowSize: 2,
	}
	refA1 := eth.L2BlockRef{
		Hash:           testutils.RandomHash(rng),
		Number:         refA0.Number + 1,
		ParentHash:     refA0.Hash,
		Time:           refA0.Time + cfg.BlockTime,
		L1Origin:       refA.ID(),
		SequenceNumber: 1,
	}

	l1F := &testutils.MockL1Source{}

	eng.ExpectL2BlockRefByLabel(eth.Finalized, refA0, nil)
	eng.ExpectL2BlockRefByLabel(eth.Safe, refA0, nil)
	eng.ExpectL2BlockRefByLabel(eth.Unsafe, refA0, nil)
	l1F.ExpectL1BlockRefByNumber(refA.Number, refA, nil)
	l1F.ExpectL1BlockRefByHash(refA.Hash, refA, nil)
	l1F.ExpectL1BlockRefByHash(refA.Hash, refA, nil)

	l1F.ExpectGoOrUpdatePreFetchReceipts(context.Background(), refA.Number, nil)

	eng.ExpectSystemConfigByL2Hash(refA0.Hash, cfg.Genesis.SystemConfig, nil)

	metrics := &testutils.TestDerivationMetrics{}

	gasLimit := eth.Uint64Quantity(20_000_000)
	attrs := &eth.PayloadAttributes{
		Timestamp:             eth.Uint64Quantity(refA1.Time),
		PrevRandao:            eth.Bytes32{},
		SuggestedFeeRecipient: common.Address{},
		Transactions:          nil,
		NoTxPool:              false,
		GasLimit:              &gasLimit,
	}

	prev := &fakeAttributesQueue{origin: refA, attrs: attrs, islastInSpan: true}
<<<<<<< HEAD
	ec := NewEngineController(eng, logger, metrics, &rollup.Config{}, &sync.Config{
		SyncMode:           sync.CLSync,
		SkipSyncStartCheck: false,
		ELTriggerGap:       0,
	})
	eq := NewEngineQueue(logger, cfg, eng, ec, metrics, prev, l1F, &sync.Config{}, safedb.Disabled)
=======
	ec := NewEngineController(eng, logger, metrics, &rollup.Config{}, sync.CLSync)
	attribHandler := &fakeAttributesHandler{}
	eq := NewEngineQueue(logger, cfg, eng, ec, metrics, prev, l1F, &sync.Config{}, safedb.Disabled, noopFinality{}, attribHandler)
>>>>>>> f8143c8c
	require.ErrorIs(t, eq.Reset(context.Background(), eth.L1BlockRef{}, eth.SystemConfig{}), io.EOF)

	id := eth.PayloadID{0xff}

	preFc := &eth.ForkchoiceState{
		HeadBlockHash:      refA0.Hash,
		SafeBlockHash:      refA0.Hash,
		FinalizedBlockHash: refA0.Hash,
	}
	preFcRes := &eth.ForkchoiceUpdatedResult{
		PayloadStatus: eth.PayloadStatusV1{
			Status:          eth.ExecutionValid,
			LatestValidHash: &refA0.Hash,
			ValidationError: nil,
		},
		PayloadID: &id,
	}

	// Expect initial forkchoice update
	eng.ExpectForkchoiceUpdate(preFc, nil, preFcRes, nil)
	l1F.ExpectClearReceiptsCacheBefore(refA.Number)
	require.NoError(t, eq.Step(context.Background()), "clean forkchoice state after reset")

	// Expect initial building update, to process the attributes we queued up. Attributes get in
	require.ErrorIs(t, eq.Step(context.Background()), NotEnoughData, "queue up attributes")
	require.True(t, eq.attributesHandler.HasAttributes())

	// Don't let the payload be confirmed straight away
	// The job will be not be cancelled, the untyped error is a temporary error
	mockErr := fmt.Errorf("mock error")
	attribHandler.err = mockErr
	require.ErrorIs(t, eq.Step(context.Background()), mockErr, "expecting to fail to process attributes")
	require.True(t, eq.attributesHandler.HasAttributes(), "still have attributes")

	// Now allow the building to complete
<<<<<<< HEAD
	a1InfoTx, err := L1InfoDepositBytes(cfg, cfg.Genesis.SystemConfig, refA1.SequenceNumber, &testutils.MockBlockInfo{
		InfoHash:        refA.Hash,
		InfoParentHash:  refA.ParentHash,
		InfoCoinbase:    common.Address{},
		InfoRoot:        common.Hash{},
		InfoNum:         refA.Number,
		InfoTime:        refA.Time,
		InfoMixDigest:   [32]byte{},
		InfoBaseFee:     big.NewInt(7),
		InfoReceiptRoot: common.Hash{},
		InfoGasUsed:     0,
	}, 0)

	require.NoError(t, err)
	payloadA1 := &eth.ExecutionPayload{
		ParentHash:    refA1.ParentHash,
		FeeRecipient:  attrs.SuggestedFeeRecipient,
		StateRoot:     eth.Bytes32{},
		ReceiptsRoot:  eth.Bytes32{},
		LogsBloom:     eth.Bytes256{},
		PrevRandao:    eth.Bytes32{},
		BlockNumber:   eth.Uint64Quantity(refA1.Number),
		GasLimit:      gasLimit,
		GasUsed:       0,
		Timestamp:     eth.Uint64Quantity(refA1.Time),
		ExtraData:     nil,
		BaseFeePerGas: eth.Uint256Quantity(*uint256.NewInt(7)),
		BlockHash:     refA1.Hash,
		Transactions: []eth.Data{
			a1InfoTx,
		},
	}
	envelope := &eth.ExecutionPayloadEnvelope{ExecutionPayload: payloadA1}
	eng.ExpectGetPayload(id, envelope, nil)
	eng.ExpectNewPayload(payloadA1, nil, &eth.PayloadStatusV1{
		Status:          eth.ExecutionValid,
		LatestValidHash: &refA1.Hash,
		ValidationError: nil,
	}, nil)
	postFc := &eth.ForkchoiceState{
		HeadBlockHash:      refA1.Hash,
		SafeBlockHash:      refA1.Hash,
		FinalizedBlockHash: refA0.Hash,
	}
	postFcRes := &eth.ForkchoiceUpdatedResult{
		PayloadStatus: eth.PayloadStatusV1{
			Status:          eth.ExecutionValid,
			LatestValidHash: &refA1.Hash,
			ValidationError: nil,
		},
		PayloadID: &id,
	}
	eng.ExpectForkchoiceUpdate(postFc, nil, postFcRes, nil)

	// Now complete the job, as external user of the engine
	_, _, err = eq.ConfirmPayload(context.Background(), async.NoOpGossiper{}, &conductor.NoOpConductor{})
	require.NoError(t, err)
	require.Equal(t, refA1, ec.SafeL2Head(), "safe head should have changed")

	require.NoError(t, eq.Step(context.Background()))
	require.Nil(t, eq.safeAttributes, "attributes should now be invalidated")
=======
	attribHandler.err = nil

	require.ErrorIs(t, eq.Step(context.Background()), NotEnoughData, "next attributes")
>>>>>>> f8143c8c

	l1F.AssertExpectations(t)
	eng.AssertExpectations(t)
}

func TestResetLoop(t *testing.T) {
	logger := testlog.Logger(t, log.LevelInfo)
	eng := &testutils.MockEngine{}
	l1F := &testutils.MockL1Source{}

	rng := rand.New(rand.NewSource(1234))

	refA := testutils.RandomBlockRef(rng)
	refA0 := eth.L2BlockRef{
		Hash:           testutils.RandomHash(rng),
		Number:         0,
		ParentHash:     common.Hash{},
		Time:           refA.Time,
		L1Origin:       refA.ID(),
		SequenceNumber: 0,
	}
	gasLimit := eth.Uint64Quantity(20_000_000)
	cfg := &rollup.Config{
		Genesis: rollup.Genesis{
			L1:     refA.ID(),
			L2:     refA0.ID(),
			L2Time: refA0.Time,
			SystemConfig: eth.SystemConfig{
				BatcherAddr: common.Address{42},
				Overhead:    [32]byte{123},
				Scalar:      [32]byte{42},
				GasLimit:    20_000_000,
			},
		},
		BlockTime:     1,
		SeqWindowSize: 2,
	}
	refA1 := eth.L2BlockRef{
		Hash:           testutils.RandomHash(rng),
		Number:         refA0.Number + 1,
		ParentHash:     refA0.Hash,
		Time:           refA0.Time + cfg.BlockTime,
		L1Origin:       refA.ID(),
		SequenceNumber: 1,
	}
	refA2 := eth.L2BlockRef{
		Hash:           testutils.RandomHash(rng),
		Number:         refA1.Number + 1,
		ParentHash:     refA1.Hash,
		Time:           refA1.Time + cfg.BlockTime,
		L1Origin:       refA.ID(),
		SequenceNumber: 2,
	}

	attrs := &eth.PayloadAttributes{
		Timestamp:             eth.Uint64Quantity(refA2.Time),
		PrevRandao:            eth.Bytes32{},
		SuggestedFeeRecipient: common.Address{},
		Transactions:          nil,
		NoTxPool:              false,
		GasLimit:              &gasLimit,
	}

	eng.ExpectL2BlockRefByLabel(eth.Finalized, refA0, nil)
	eng.ExpectL2BlockRefByLabel(eth.Safe, refA1, nil)
	eng.ExpectL2BlockRefByLabel(eth.Unsafe, refA2, nil)
	eng.ExpectL2BlockRefByHash(refA1.Hash, refA1, nil)
	eng.ExpectL2BlockRefByHash(refA0.Hash, refA0, nil)
	eng.ExpectSystemConfigByL2Hash(refA0.Hash, cfg.Genesis.SystemConfig, nil)
	l1F.ExpectL1BlockRefByNumber(refA.Number, refA, nil)
	l1F.ExpectL1BlockRefByHash(refA.Hash, refA, nil)
	l1F.ExpectL1BlockRefByHash(refA.Hash, refA, nil)
<<<<<<< HEAD
	l1F.ExpectGoOrUpdatePreFetchReceipts(context.Background(), refA.Number, nil)

	prev := &fakeAttributesQueue{origin: refA, attrs: attrs, islastInSpan: true}

	ec := NewEngineController(eng, logger, metrics.NoopMetrics, &rollup.Config{}, &sync.Config{
		SyncMode:           sync.CLSync,
		SkipSyncStartCheck: false,
		ELTriggerGap:       0,
	})
	eq := NewEngineQueue(logger, cfg, eng, ec, metrics.NoopMetrics, prev, l1F, &sync.Config{}, safedb.Disabled)
	eq.ec.SetUnsafeHead(refA2)
	eq.ec.SetSafeHead(refA1)
	eq.ec.SetFinalizedHead(refA0)
	l1F.ExpectClearReceiptsCacheBefore(refA.Number)
=======

	prev := &fakeAttributesQueue{origin: refA, attrs: attrs, islastInSpan: true}

	ec := NewEngineController(eng, logger, metrics.NoopMetrics, &rollup.Config{}, sync.CLSync)
	eq := NewEngineQueue(logger, cfg, eng, ec, metrics.NoopMetrics, prev, l1F, &sync.Config{}, safedb.Disabled, noopFinality{}, &fakeAttributesHandler{})
	eq.ec.SetUnsafeHead(refA2)
	eq.ec.SetSafeHead(refA1)
	eq.ec.SetFinalizedHead(refA0)
>>>>>>> f8143c8c

	// Queue up the safe attributes
	// Expect a FCU after during the first step
	preFc := &eth.ForkchoiceState{
		HeadBlockHash:      refA2.Hash,
		SafeBlockHash:      refA1.Hash,
		FinalizedBlockHash: refA0.Hash,
	}
	eng.ExpectForkchoiceUpdate(preFc, nil, nil, nil)
<<<<<<< HEAD
	require.Nil(t, eq.safeAttributes)
=======
	require.False(t, eq.attributesHandler.HasAttributes())
>>>>>>> f8143c8c
	require.ErrorIs(t, eq.Step(context.Background()), nil)
	require.ErrorIs(t, eq.Step(context.Background()), NotEnoughData)
	require.True(t, eq.attributesHandler.HasAttributes())

	// Perform the reset
	require.ErrorIs(t, eq.Reset(context.Background(), eth.L1BlockRef{}, eth.SystemConfig{}), io.EOF)

	// Expect a FCU after the reset
	postFc := &eth.ForkchoiceState{
		HeadBlockHash:      refA2.Hash,
		SafeBlockHash:      refA0.Hash,
		FinalizedBlockHash: refA0.Hash,
	}
	eng.ExpectForkchoiceUpdate(postFc, nil, nil, nil)
	require.NoError(t, eq.Step(context.Background()), "clean forkchoice state after reset")

	l1F.ExpectClearReceiptsCacheBefore(refA.Number)
	// Crux of the test. Should be in a valid state after the reset.
	require.ErrorIs(t, eq.Step(context.Background()), NotEnoughData, "Should be able to step after a reset")

	l1F.AssertExpectations(t)
	eng.AssertExpectations(t)
<<<<<<< HEAD
}

func TestEngineQueue_StepPopOlderUnsafe(t *testing.T) {
	logger := testlog.Logger(t, log.LevelInfo)
	eng := &testutils.MockEngine{}
	l1F := &testutils.MockL1Source{}

	rng := rand.New(rand.NewSource(1234))

	refA := testutils.RandomBlockRef(rng)
	refA0 := eth.L2BlockRef{
		Hash:           testutils.RandomHash(rng),
		Number:         0,
		ParentHash:     common.Hash{},
		Time:           refA.Time,
		L1Origin:       refA.ID(),
		SequenceNumber: 0,
	}
	gasLimit := eth.Uint64Quantity(20_000_000)
	cfg := &rollup.Config{
		Genesis: rollup.Genesis{
			L1:     refA.ID(),
			L2:     refA0.ID(),
			L2Time: refA0.Time,
			SystemConfig: eth.SystemConfig{
				BatcherAddr: common.Address{42},
				Overhead:    [32]byte{123},
				Scalar:      [32]byte{42},
				GasLimit:    20_000_000,
			},
		},
		BlockTime:     1,
		SeqWindowSize: 2,
	}

	refA1 := eth.L2BlockRef{
		Hash:           testutils.RandomHash(rng),
		Number:         refA0.Number + 1,
		ParentHash:     refA0.Hash,
		Time:           refA0.Time + cfg.BlockTime,
		L1Origin:       refA.ID(),
		SequenceNumber: 1,
	}
	refA2 := eth.L2BlockRef{
		Hash:           testutils.RandomHash(rng),
		Number:         refA1.Number + 1,
		ParentHash:     refA1.Hash,
		Time:           refA1.Time + cfg.BlockTime,
		L1Origin:       refA.ID(),
		SequenceNumber: 2,
	}
	payloadA1 := &eth.ExecutionPayloadEnvelope{ExecutionPayload: &eth.ExecutionPayload{
		ParentHash:    refA1.ParentHash,
		FeeRecipient:  common.Address{},
		StateRoot:     eth.Bytes32{},
		ReceiptsRoot:  eth.Bytes32{},
		LogsBloom:     eth.Bytes256{},
		PrevRandao:    eth.Bytes32{},
		BlockNumber:   eth.Uint64Quantity(refA1.Number),
		GasLimit:      gasLimit,
		GasUsed:       0,
		Timestamp:     eth.Uint64Quantity(refA1.Time),
		ExtraData:     nil,
		BaseFeePerGas: eth.Uint256Quantity(*uint256.NewInt(7)),
		BlockHash:     refA1.Hash,
		Transactions:  []eth.Data{},
	}}

	prev := &fakeAttributesQueue{origin: refA}

	ec := NewEngineController(eng, logger, metrics.NoopMetrics, &rollup.Config{}, &sync.Config{
		SyncMode:           sync.CLSync,
		SkipSyncStartCheck: false,
		ELTriggerGap:       0,
	})
	eq := NewEngineQueue(logger, cfg, eng, ec, metrics.NoopMetrics, prev, l1F, &sync.Config{}, safedb.Disabled)
	eq.ec.SetUnsafeHead(refA2)
	eq.ec.SetSafeHead(refA0)
	eq.ec.SetFinalizedHead(refA0)

	eq.AddUnsafePayload(payloadA1)

	// First Step calls FCU
	preFc := &eth.ForkchoiceState{
		HeadBlockHash:      refA2.Hash,
		SafeBlockHash:      refA0.Hash,
		FinalizedBlockHash: refA0.Hash,
	}
	eng.ExpectForkchoiceUpdate(preFc, nil, nil, nil)
	require.NoError(t, eq.Step(context.Background()))

	// Second Step pops the unsafe payload
	require.NoError(t, eq.Step(context.Background()))

	require.Nil(t, eq.unsafePayloads.Peek(), "should pop the unsafe payload because it is too old")
	fmt.Println(eq.unsafePayloads.Peek())

	l1F.AssertExpectations(t)
	eng.AssertExpectations(t)
}

func TestPlasmaFinalityData(t *testing.T) {
	logger := testlog.Logger(t, log.LevelInfo)
	eng := &testutils.MockEngine{}
	l1F := &testutils.MockL1Source{}

	rng := rand.New(rand.NewSource(1234))

	refA := testutils.RandomBlockRef(rng)
	refA0 := eth.L2BlockRef{
		Hash:           testutils.RandomHash(rng),
		Number:         0,
		ParentHash:     common.Hash{},
		Time:           refA.Time,
		L1Origin:       refA.ID(),
		SequenceNumber: 0,
	}

	prev := &fakeAttributesQueue{origin: refA}

	cfg := &rollup.Config{
		Genesis: rollup.Genesis{
			L1:     refA.ID(),
			L2:     refA0.ID(),
			L2Time: refA0.Time,
			SystemConfig: eth.SystemConfig{
				BatcherAddr: common.Address{42},
				Overhead:    [32]byte{123},
				Scalar:      [32]byte{42},
				GasLimit:    20_000_000,
			},
		},
		BlockTime:         1,
		SeqWindowSize:     2,
		UsePlasma:         false,
		DAChallengeWindow: 90,
		DAResolveWindow:   90,
	}
	// shoud return l1 finality if plasma is not enabled
	require.Equal(t, uint64(finalityLookback), calcFinalityLookback(cfg))

	cfg.UsePlasma = true
	expFinalityLookback := 181
	require.Equal(t, uint64(expFinalityLookback), calcFinalityLookback(cfg))

	refA1 := eth.L2BlockRef{
		Hash:           testutils.RandomHash(rng),
		Number:         refA0.Number + 1,
		ParentHash:     refA0.Hash,
		Time:           refA0.Time + cfg.BlockTime,
		L1Origin:       refA.ID(),
		SequenceNumber: 1,
	}

	ec := NewEngineController(eng, logger, metrics.NoopMetrics, &rollup.Config{}, &sync.Config{
		SyncMode:           sync.CLSync,
		SkipSyncStartCheck: false,
		ELTriggerGap:       0,
	})

	eq := NewEngineQueue(logger, cfg, eng, ec, metrics.NoopMetrics, prev, l1F, &sync.Config{}, safedb.Disabled)
	require.Equal(t, expFinalityLookback, cap(eq.finalityData))

	l1parent := refA
	l2parent := refA1

	ec.SetSafeHead(l2parent)
	l1F.ExpectClearReceiptsCacheBefore(l2parent.L1Origin.Number)
	require.NoError(t, eq.postProcessSafeL2())

	// advance over 200 l1 origins each time incrementing new l2 safe heads
	// and post processing.
	for i := uint64(0); i < 200; i++ {
		l1F.ExpectClearReceiptsCacheBefore(l2parent.L1Origin.Number)
		require.NoError(t, eq.postProcessSafeL2())

		l1parent = eth.L1BlockRef{
			Hash:       testutils.RandomHash(rng),
			Number:     l1parent.Number + 1,
			ParentHash: l1parent.Hash,
			Time:       l1parent.Time + 12,
		}
		eq.origin = l1parent

		for j := uint64(0); i < cfg.SeqWindowSize; i++ {
			l2parent = eth.L2BlockRef{
				Hash:           testutils.RandomHash(rng),
				Number:         l2parent.Number + 1,
				ParentHash:     l2parent.Hash,
				Time:           l2parent.Time + cfg.BlockTime,
				L1Origin:       l1parent.ID(),
				SequenceNumber: j,
			}
			ec.SetSafeHead(l2parent)
			l1F.ExpectClearReceiptsCacheBefore(l2parent.L1Origin.Number)
			require.NoError(t, eq.postProcessSafeL2())
		}
	}

	// finality data does not go over challenge + resolve windows + 1 capacity
	// (prunes down to 180 then adds the extra 1 each time)
	require.Equal(t, expFinalityLookback, len(eq.finalityData))
=======
>>>>>>> f8143c8c
}<|MERGE_RESOLUTION|>--- conflicted
+++ resolved
@@ -7,11 +7,6 @@
 	"math/rand"
 	"testing"
 
-<<<<<<< HEAD
-	"github.com/ethereum-optimism/optimism/op-node/node/safedb"
-	"github.com/holiman/uint256"
-=======
->>>>>>> f8143c8c
 	"github.com/stretchr/testify/require"
 
 	"github.com/ethereum/go-ethereum/common"
@@ -47,8 +42,45 @@
 
 var _ NextAttributesProvider = (*fakeAttributesQueue)(nil)
 
-<<<<<<< HEAD
-func TestEngineQueue_Finalize(t *testing.T) {
+type noopFinality struct {
+}
+
+func (n noopFinality) OnDerivationL1End(ctx context.Context, derivedFrom eth.L1BlockRef) error {
+	return nil
+}
+
+func (n noopFinality) PostProcessSafeL2(l2Safe eth.L2BlockRef, derivedFrom eth.L1BlockRef) {
+}
+
+func (n noopFinality) Reset() {
+}
+
+var _ FinalizerHooks = (*noopFinality)(nil)
+
+type fakeAttributesHandler struct {
+	attributes *AttributesWithParent
+	err        error
+}
+
+func (f *fakeAttributesHandler) HasAttributes() bool {
+	return f.attributes != nil
+}
+
+func (f *fakeAttributesHandler) SetAttributes(attributes *AttributesWithParent) {
+	f.attributes = attributes
+}
+
+func (f *fakeAttributesHandler) Proceed(ctx context.Context) error {
+	if f.err != nil {
+		return f.err
+	}
+	f.attributes = nil
+	return io.EOF
+}
+
+var _ AttributesHandler = (*fakeAttributesHandler)(nil)
+
+func TestEngineQueue_ResetWhenUnsafeOriginNotCanonical(t *testing.T) {
 	logger := testlog.Logger(t, log.LevelInfo)
 
 	rng := rand.New(rand.NewSource(1234))
@@ -240,16 +272,11 @@
 	eng.ExpectL2BlockRefByHash(refC1.ParentHash, refC0, nil)
 	// parent of that origin will be considered safe
 	eng.ExpectL2BlockRefByHash(refC0.ParentHash, refB1, nil)
-=======
-type noopFinality struct {
-}
->>>>>>> f8143c8c
-
-func (n noopFinality) OnDerivationL1End(ctx context.Context, derivedFrom eth.L1BlockRef) error {
-	return nil
-}
-
-<<<<<<< HEAD
+
+	// and we fetch the L1 origin of that as starting point for engine queue
+	l1F.ExpectL1BlockRefByHash(refB.Hash, refB, nil)
+	l1F.ExpectL1BlockRefByHash(refB.Hash, refB, nil)
+
 	l1F.ExpectGoOrUpdatePreFetchReceipts(context.Background(), refB.Number, nil)
 
 	// and mock a L1 config for the last L2 block that references the L1 starting point
@@ -259,296 +286,11 @@
 		Scalar:      [32]byte{42},
 		GasLimit:    20_000_000,
 	}, nil)
-=======
-func (n noopFinality) PostProcessSafeL2(l2Safe eth.L2BlockRef, derivedFrom eth.L1BlockRef) {
-}
->>>>>>> f8143c8c
-
-func (n noopFinality) Reset() {
-}
-
-<<<<<<< HEAD
-	ec := NewEngineController(eng, logger, metrics, &rollup.Config{}, &sync.Config{
-		SyncMode:           sync.CLSync,
-		SkipSyncStartCheck: false,
-		ELTriggerGap:       0,
-	})
-	eq := NewEngineQueue(logger, cfg, eng, ec, metrics, prev, l1F, &sync.Config{}, safedb.Disabled)
-	require.ErrorIs(t, eq.Reset(context.Background(), eth.L1BlockRef{}, eth.SystemConfig{}), io.EOF)
-
-	require.Equal(t, refB1, ec.SafeL2Head(), "L2 reset should go back to sequence window ago: blocks with origin E and D are not safe until we reconcile, C is extra, and B1 is the end we look for")
-	require.Equal(t, refB, eq.Origin(), "Expecting to be set back derivation L1 progress to B")
-	require.Equal(t, refA1, ec.Finalized(), "A1 is recognized as finalized before we run any steps")
-
-	// now say C1 was included in D and became the new safe head
-	eq.origin = refD
-	prev.origin = refD
-	eq.ec.SetSafeHead(refC1)
-	l1F.ExpectClearReceiptsCacheBefore(refC1.L1Origin.Number)
-	require.NoError(t, eq.postProcessSafeL2())
-
-	// now say D0 was included in E and became the new safe head
-	eq.origin = refE
-	prev.origin = refE
-	eq.ec.SetSafeHead(refD0)
-	l1F.ExpectClearReceiptsCacheBefore(refD0.L1Origin.Number)
-	require.NoError(t, eq.postProcessSafeL2())
-=======
-var _ FinalizerHooks = (*noopFinality)(nil)
-
-type fakeAttributesHandler struct {
-	attributes *AttributesWithParent
-	err        error
-}
-
-func (f *fakeAttributesHandler) HasAttributes() bool {
-	return f.attributes != nil
-}
-
-func (f *fakeAttributesHandler) SetAttributes(attributes *AttributesWithParent) {
-	f.attributes = attributes
-}
->>>>>>> f8143c8c
-
-func (f *fakeAttributesHandler) Proceed(ctx context.Context) error {
-	if f.err != nil {
-		return f.err
-	}
-	f.attributes = nil
-	return io.EOF
-}
-
-<<<<<<< HEAD
-	require.Equal(t, refC1, ec.Finalized(), "C1 was included in finalized D, and should now be finalized")
-
-	l1F.AssertExpectations(t)
-	eng.AssertExpectations(t)
-}
-
-=======
-var _ AttributesHandler = (*fakeAttributesHandler)(nil)
-
->>>>>>> f8143c8c
-func TestEngineQueue_ResetWhenUnsafeOriginNotCanonical(t *testing.T) {
-	logger := testlog.Logger(t, log.LevelInfo)
-
-	rng := rand.New(rand.NewSource(1234))
-
-	l1Time := uint64(2)
-	refA := testutils.RandomBlockRef(rng)
-
-	refB := eth.L1BlockRef{
-		Hash:       testutils.RandomHash(rng),
-		Number:     refA.Number + 1,
-		ParentHash: refA.Hash,
-		Time:       refA.Time + l1Time,
-	}
-	refC := eth.L1BlockRef{
-		Hash:       testutils.RandomHash(rng),
-		Number:     refB.Number + 1,
-		ParentHash: refB.Hash,
-		Time:       refB.Time + l1Time,
-	}
-	refD := eth.L1BlockRef{
-		Hash:       testutils.RandomHash(rng),
-		Number:     refC.Number + 1,
-		ParentHash: refC.Hash,
-		Time:       refC.Time + l1Time,
-	}
-	refE := eth.L1BlockRef{
-		Hash:       testutils.RandomHash(rng),
-		Number:     refD.Number + 1,
-		ParentHash: refD.Hash,
-		Time:       refD.Time + l1Time,
-	}
-	refF := eth.L1BlockRef{
-		Hash:       testutils.RandomHash(rng),
-		Number:     refE.Number + 1,
-		ParentHash: refE.Hash,
-		Time:       refE.Time + l1Time,
-	}
-
-	refA0 := eth.L2BlockRef{
-		Hash:           testutils.RandomHash(rng),
-		Number:         0,
-		ParentHash:     common.Hash{},
-		Time:           refA.Time,
-		L1Origin:       refA.ID(),
-		SequenceNumber: 0,
-	}
-	cfg := &rollup.Config{
-		Genesis: rollup.Genesis{
-			L1:     refA.ID(),
-			L2:     refA0.ID(),
-			L2Time: refA0.Time,
-		},
-		BlockTime:     1,
-		SeqWindowSize: 2,
-	}
-	refA1 := eth.L2BlockRef{
-		Hash:           testutils.RandomHash(rng),
-		Number:         refA0.Number + 1,
-		ParentHash:     refA0.Hash,
-		Time:           refA0.Time + cfg.BlockTime,
-		L1Origin:       refA.ID(),
-		SequenceNumber: 1,
-	}
-	refB0 := eth.L2BlockRef{
-		Hash:           testutils.RandomHash(rng),
-		Number:         refA1.Number + 1,
-		ParentHash:     refA1.Hash,
-		Time:           refA1.Time + cfg.BlockTime,
-		L1Origin:       refB.ID(),
-		SequenceNumber: 0,
-	}
-	refB1 := eth.L2BlockRef{
-		Hash:           testutils.RandomHash(rng),
-		Number:         refB0.Number + 1,
-		ParentHash:     refB0.Hash,
-		Time:           refB0.Time + cfg.BlockTime,
-		L1Origin:       refB.ID(),
-		SequenceNumber: 1,
-	}
-	refC0 := eth.L2BlockRef{
-		Hash:           testutils.RandomHash(rng),
-		Number:         refB1.Number + 1,
-		ParentHash:     refB1.Hash,
-		Time:           refB1.Time + cfg.BlockTime,
-		L1Origin:       refC.ID(),
-		SequenceNumber: 0,
-	}
-	refC1 := eth.L2BlockRef{
-		Hash:           testutils.RandomHash(rng),
-		Number:         refC0.Number + 1,
-		ParentHash:     refC0.Hash,
-		Time:           refC0.Time + cfg.BlockTime,
-		L1Origin:       refC.ID(),
-		SequenceNumber: 1,
-	}
-	refD0 := eth.L2BlockRef{
-		Hash:           testutils.RandomHash(rng),
-		Number:         refC1.Number + 1,
-		ParentHash:     refC1.Hash,
-		Time:           refC1.Time + cfg.BlockTime,
-		L1Origin:       refD.ID(),
-		SequenceNumber: 0,
-	}
-	refD1 := eth.L2BlockRef{
-		Hash:           testutils.RandomHash(rng),
-		Number:         refD0.Number + 1,
-		ParentHash:     refD0.Hash,
-		Time:           refD0.Time + cfg.BlockTime,
-		L1Origin:       refD.ID(),
-		SequenceNumber: 1,
-	}
-	refE0 := eth.L2BlockRef{
-		Hash:           testutils.RandomHash(rng),
-		Number:         refD1.Number + 1,
-		ParentHash:     refD1.Hash,
-		Time:           refD1.Time + cfg.BlockTime,
-		L1Origin:       refE.ID(),
-		SequenceNumber: 0,
-	}
-	refE1 := eth.L2BlockRef{
-		Hash:           testutils.RandomHash(rng),
-		Number:         refE0.Number + 1,
-		ParentHash:     refE0.Hash,
-		Time:           refE0.Time + cfg.BlockTime,
-		L1Origin:       refE.ID(),
-		SequenceNumber: 1,
-	}
-	refF0 := eth.L2BlockRef{
-		Hash:           testutils.RandomHash(rng),
-		Number:         refE1.Number + 1,
-		ParentHash:     refE1.Hash,
-		Time:           refE1.Time + cfg.BlockTime,
-		L1Origin:       refF.ID(),
-		SequenceNumber: 0,
-	}
-	refF1 := eth.L2BlockRef{
-		Hash:           testutils.RandomHash(rng),
-		Number:         refF0.Number + 1,
-		ParentHash:     refF0.Hash,
-		Time:           refF0.Time + cfg.BlockTime,
-		L1Origin:       refF.ID(),
-		SequenceNumber: 1,
-	}
-	t.Log("refA", refA.Hash)
-	t.Log("refB", refB.Hash)
-	t.Log("refC", refC.Hash)
-	t.Log("refD", refD.Hash)
-	t.Log("refE", refE.Hash)
-	t.Log("refF", refF.Hash)
-	t.Log("refA0", refA0.Hash)
-	t.Log("refA1", refA1.Hash)
-	t.Log("refB0", refB0.Hash)
-	t.Log("refB1", refB1.Hash)
-	t.Log("refC0", refC0.Hash)
-	t.Log("refC1", refC1.Hash)
-	t.Log("refD0", refD0.Hash)
-	t.Log("refD1", refD1.Hash)
-	t.Log("refE0", refE0.Hash)
-	t.Log("refE1", refE1.Hash)
-	t.Log("refF0", refF0.Hash)
-	t.Log("refF1", refF1.Hash)
-
-	metrics := &testutils.TestDerivationMetrics{}
-	eng := &testutils.MockEngine{}
-	// we find the common point to initialize to by comparing the L1 origins in the L2 chain with the L1 chain
-	l1F := &testutils.MockL1Source{}
-
-	eng.ExpectL2BlockRefByLabel(eth.Finalized, refA1, nil)
-	eng.ExpectL2BlockRefByLabel(eth.Safe, refE0, nil)
-	eng.ExpectL2BlockRefByLabel(eth.Unsafe, refF1, nil)
-
-	// unsafe
-	l1F.ExpectL1BlockRefByNumber(refF.Number, refF, nil)
-	eng.ExpectL2BlockRefByHash(refF1.ParentHash, refF0, nil)
-	eng.ExpectL2BlockRefByHash(refF0.ParentHash, refE1, nil)
-
-	// meet previous safe, counts 1/2
-	l1F.ExpectL1BlockRefByHash(refE.Hash, refE, nil)
-	eng.ExpectL2BlockRefByHash(refE1.ParentHash, refE0, nil)
-	eng.ExpectL2BlockRefByHash(refE0.ParentHash, refD1, nil)
-
-	// now full seq window, inclusive
-	l1F.ExpectL1BlockRefByHash(refD.Hash, refD, nil)
-	eng.ExpectL2BlockRefByHash(refD1.ParentHash, refD0, nil)
-	eng.ExpectL2BlockRefByHash(refD0.ParentHash, refC1, nil)
-
-	// now one more L1 origin
-	l1F.ExpectL1BlockRefByHash(refC.Hash, refC, nil)
-	eng.ExpectL2BlockRefByHash(refC1.ParentHash, refC0, nil)
-	// parent of that origin will be considered safe
-	eng.ExpectL2BlockRefByHash(refC0.ParentHash, refB1, nil)
-
-	// and we fetch the L1 origin of that as starting point for engine queue
-	l1F.ExpectL1BlockRefByHash(refB.Hash, refB, nil)
-	l1F.ExpectL1BlockRefByHash(refB.Hash, refB, nil)
-
-	l1F.ExpectGoOrUpdatePreFetchReceipts(context.Background(), refB.Number, nil)
-
-	// and mock a L1 config for the last L2 block that references the L1 starting point
-	eng.ExpectSystemConfigByL2Hash(refB1.Hash, eth.SystemConfig{
-		BatcherAddr: common.Address{42},
-		Overhead:    [32]byte{123},
-		Scalar:      [32]byte{42},
-		GasLimit:    20_000_000,
-	}, nil)
 
 	prev := &fakeAttributesQueue{origin: refE}
 
-<<<<<<< HEAD
-	ec := NewEngineController(eng, logger, metrics, &rollup.Config{}, &sync.Config{
-		SyncMode:           sync.CLSync,
-		SkipSyncStartCheck: false,
-		ELTriggerGap:       0,
-	})
-	eq := NewEngineQueue(logger, cfg, eng, ec, metrics, prev, l1F, &sync.Config{}, safedb.Disabled)
-=======
 	ec := NewEngineController(eng, logger, metrics, &rollup.Config{}, sync.CLSync)
 	eq := NewEngineQueue(logger, cfg, eng, ec, metrics, prev, l1F, &sync.Config{}, safedb.Disabled, noopFinality{}, &fakeAttributesHandler{})
->>>>>>> f8143c8c
 	require.ErrorIs(t, eq.Reset(context.Background(), eth.L1BlockRef{}, eth.SystemConfig{}), io.EOF)
 
 	require.Equal(t, refB1, ec.SafeL2Head(), "L2 reset should go back to sequence window ago: blocks with origin E and D are not safe until we reconcile, C is extra, and B1 is the end we look for")
@@ -886,17 +628,8 @@
 			}, nil)
 
 			prev := &fakeAttributesQueue{origin: refE}
-<<<<<<< HEAD
-			ec := NewEngineController(eng, logger, metrics, &rollup.Config{}, &sync.Config{
-				SyncMode:           sync.CLSync,
-				SkipSyncStartCheck: false,
-				ELTriggerGap:       0,
-			})
-			eq := NewEngineQueue(logger, cfg, eng, ec, metrics, prev, l1F, &sync.Config{}, safedb.Disabled)
-=======
 			ec := NewEngineController(eng, logger, metrics, &rollup.Config{}, sync.CLSync)
 			eq := NewEngineQueue(logger, cfg, eng, ec, metrics, prev, l1F, &sync.Config{}, safedb.Disabled, noopFinality{}, &fakeAttributesHandler{})
->>>>>>> f8143c8c
 			require.ErrorIs(t, eq.Reset(context.Background(), eth.L1BlockRef{}, eth.SystemConfig{}), io.EOF)
 
 			require.Equal(t, refB1, ec.SafeL2Head(), "L2 reset should go back to sequence window ago: blocks with origin E and D are not safe until we reconcile, C is extra, and B1 is the end we look for")
@@ -916,12 +649,6 @@
 
 			// L1 chain reorgs so new origin is at same slot as refF but on a different fork
 			prev.origin = test.newOrigin
-<<<<<<< HEAD
-			if test.verifyPass {
-				l1F.ExpectClearReceiptsCacheBefore(refB.Number)
-			}
-=======
->>>>>>> f8143c8c
 			err = eq.Step(context.Background())
 			if test.expectReset {
 				require.ErrorIs(t, err, ErrReset, "should reset pipeline due to mismatched origin")
@@ -1000,18 +727,9 @@
 	}
 
 	prev := &fakeAttributesQueue{origin: refA, attrs: attrs, islastInSpan: true}
-<<<<<<< HEAD
-	ec := NewEngineController(eng, logger, metrics, &rollup.Config{}, &sync.Config{
-		SyncMode:           sync.CLSync,
-		SkipSyncStartCheck: false,
-		ELTriggerGap:       0,
-	})
-	eq := NewEngineQueue(logger, cfg, eng, ec, metrics, prev, l1F, &sync.Config{}, safedb.Disabled)
-=======
 	ec := NewEngineController(eng, logger, metrics, &rollup.Config{}, sync.CLSync)
 	attribHandler := &fakeAttributesHandler{}
 	eq := NewEngineQueue(logger, cfg, eng, ec, metrics, prev, l1F, &sync.Config{}, safedb.Disabled, noopFinality{}, attribHandler)
->>>>>>> f8143c8c
 	require.ErrorIs(t, eq.Reset(context.Background(), eth.L1BlockRef{}, eth.SystemConfig{}), io.EOF)
 
 	id := eth.PayloadID{0xff}
@@ -1047,73 +765,9 @@
 	require.True(t, eq.attributesHandler.HasAttributes(), "still have attributes")
 
 	// Now allow the building to complete
-<<<<<<< HEAD
-	a1InfoTx, err := L1InfoDepositBytes(cfg, cfg.Genesis.SystemConfig, refA1.SequenceNumber, &testutils.MockBlockInfo{
-		InfoHash:        refA.Hash,
-		InfoParentHash:  refA.ParentHash,
-		InfoCoinbase:    common.Address{},
-		InfoRoot:        common.Hash{},
-		InfoNum:         refA.Number,
-		InfoTime:        refA.Time,
-		InfoMixDigest:   [32]byte{},
-		InfoBaseFee:     big.NewInt(7),
-		InfoReceiptRoot: common.Hash{},
-		InfoGasUsed:     0,
-	}, 0)
-
-	require.NoError(t, err)
-	payloadA1 := &eth.ExecutionPayload{
-		ParentHash:    refA1.ParentHash,
-		FeeRecipient:  attrs.SuggestedFeeRecipient,
-		StateRoot:     eth.Bytes32{},
-		ReceiptsRoot:  eth.Bytes32{},
-		LogsBloom:     eth.Bytes256{},
-		PrevRandao:    eth.Bytes32{},
-		BlockNumber:   eth.Uint64Quantity(refA1.Number),
-		GasLimit:      gasLimit,
-		GasUsed:       0,
-		Timestamp:     eth.Uint64Quantity(refA1.Time),
-		ExtraData:     nil,
-		BaseFeePerGas: eth.Uint256Quantity(*uint256.NewInt(7)),
-		BlockHash:     refA1.Hash,
-		Transactions: []eth.Data{
-			a1InfoTx,
-		},
-	}
-	envelope := &eth.ExecutionPayloadEnvelope{ExecutionPayload: payloadA1}
-	eng.ExpectGetPayload(id, envelope, nil)
-	eng.ExpectNewPayload(payloadA1, nil, &eth.PayloadStatusV1{
-		Status:          eth.ExecutionValid,
-		LatestValidHash: &refA1.Hash,
-		ValidationError: nil,
-	}, nil)
-	postFc := &eth.ForkchoiceState{
-		HeadBlockHash:      refA1.Hash,
-		SafeBlockHash:      refA1.Hash,
-		FinalizedBlockHash: refA0.Hash,
-	}
-	postFcRes := &eth.ForkchoiceUpdatedResult{
-		PayloadStatus: eth.PayloadStatusV1{
-			Status:          eth.ExecutionValid,
-			LatestValidHash: &refA1.Hash,
-			ValidationError: nil,
-		},
-		PayloadID: &id,
-	}
-	eng.ExpectForkchoiceUpdate(postFc, nil, postFcRes, nil)
-
-	// Now complete the job, as external user of the engine
-	_, _, err = eq.ConfirmPayload(context.Background(), async.NoOpGossiper{}, &conductor.NoOpConductor{})
-	require.NoError(t, err)
-	require.Equal(t, refA1, ec.SafeL2Head(), "safe head should have changed")
-
-	require.NoError(t, eq.Step(context.Background()))
-	require.Nil(t, eq.safeAttributes, "attributes should now be invalidated")
-=======
 	attribHandler.err = nil
 
 	require.ErrorIs(t, eq.Step(context.Background()), NotEnoughData, "next attributes")
->>>>>>> f8143c8c
 
 	l1F.AssertExpectations(t)
 	eng.AssertExpectations(t)
@@ -1186,22 +840,7 @@
 	l1F.ExpectL1BlockRefByNumber(refA.Number, refA, nil)
 	l1F.ExpectL1BlockRefByHash(refA.Hash, refA, nil)
 	l1F.ExpectL1BlockRefByHash(refA.Hash, refA, nil)
-<<<<<<< HEAD
 	l1F.ExpectGoOrUpdatePreFetchReceipts(context.Background(), refA.Number, nil)
-
-	prev := &fakeAttributesQueue{origin: refA, attrs: attrs, islastInSpan: true}
-
-	ec := NewEngineController(eng, logger, metrics.NoopMetrics, &rollup.Config{}, &sync.Config{
-		SyncMode:           sync.CLSync,
-		SkipSyncStartCheck: false,
-		ELTriggerGap:       0,
-	})
-	eq := NewEngineQueue(logger, cfg, eng, ec, metrics.NoopMetrics, prev, l1F, &sync.Config{}, safedb.Disabled)
-	eq.ec.SetUnsafeHead(refA2)
-	eq.ec.SetSafeHead(refA1)
-	eq.ec.SetFinalizedHead(refA0)
-	l1F.ExpectClearReceiptsCacheBefore(refA.Number)
-=======
 
 	prev := &fakeAttributesQueue{origin: refA, attrs: attrs, islastInSpan: true}
 
@@ -1210,7 +849,6 @@
 	eq.ec.SetUnsafeHead(refA2)
 	eq.ec.SetSafeHead(refA1)
 	eq.ec.SetFinalizedHead(refA0)
->>>>>>> f8143c8c
 
 	// Queue up the safe attributes
 	// Expect a FCU after during the first step
@@ -1220,11 +858,7 @@
 		FinalizedBlockHash: refA0.Hash,
 	}
 	eng.ExpectForkchoiceUpdate(preFc, nil, nil, nil)
-<<<<<<< HEAD
-	require.Nil(t, eq.safeAttributes)
-=======
 	require.False(t, eq.attributesHandler.HasAttributes())
->>>>>>> f8143c8c
 	require.ErrorIs(t, eq.Step(context.Background()), nil)
 	require.ErrorIs(t, eq.Step(context.Background()), NotEnoughData)
 	require.True(t, eq.attributesHandler.HasAttributes())
@@ -1247,209 +881,4 @@
 
 	l1F.AssertExpectations(t)
 	eng.AssertExpectations(t)
-<<<<<<< HEAD
-}
-
-func TestEngineQueue_StepPopOlderUnsafe(t *testing.T) {
-	logger := testlog.Logger(t, log.LevelInfo)
-	eng := &testutils.MockEngine{}
-	l1F := &testutils.MockL1Source{}
-
-	rng := rand.New(rand.NewSource(1234))
-
-	refA := testutils.RandomBlockRef(rng)
-	refA0 := eth.L2BlockRef{
-		Hash:           testutils.RandomHash(rng),
-		Number:         0,
-		ParentHash:     common.Hash{},
-		Time:           refA.Time,
-		L1Origin:       refA.ID(),
-		SequenceNumber: 0,
-	}
-	gasLimit := eth.Uint64Quantity(20_000_000)
-	cfg := &rollup.Config{
-		Genesis: rollup.Genesis{
-			L1:     refA.ID(),
-			L2:     refA0.ID(),
-			L2Time: refA0.Time,
-			SystemConfig: eth.SystemConfig{
-				BatcherAddr: common.Address{42},
-				Overhead:    [32]byte{123},
-				Scalar:      [32]byte{42},
-				GasLimit:    20_000_000,
-			},
-		},
-		BlockTime:     1,
-		SeqWindowSize: 2,
-	}
-
-	refA1 := eth.L2BlockRef{
-		Hash:           testutils.RandomHash(rng),
-		Number:         refA0.Number + 1,
-		ParentHash:     refA0.Hash,
-		Time:           refA0.Time + cfg.BlockTime,
-		L1Origin:       refA.ID(),
-		SequenceNumber: 1,
-	}
-	refA2 := eth.L2BlockRef{
-		Hash:           testutils.RandomHash(rng),
-		Number:         refA1.Number + 1,
-		ParentHash:     refA1.Hash,
-		Time:           refA1.Time + cfg.BlockTime,
-		L1Origin:       refA.ID(),
-		SequenceNumber: 2,
-	}
-	payloadA1 := &eth.ExecutionPayloadEnvelope{ExecutionPayload: &eth.ExecutionPayload{
-		ParentHash:    refA1.ParentHash,
-		FeeRecipient:  common.Address{},
-		StateRoot:     eth.Bytes32{},
-		ReceiptsRoot:  eth.Bytes32{},
-		LogsBloom:     eth.Bytes256{},
-		PrevRandao:    eth.Bytes32{},
-		BlockNumber:   eth.Uint64Quantity(refA1.Number),
-		GasLimit:      gasLimit,
-		GasUsed:       0,
-		Timestamp:     eth.Uint64Quantity(refA1.Time),
-		ExtraData:     nil,
-		BaseFeePerGas: eth.Uint256Quantity(*uint256.NewInt(7)),
-		BlockHash:     refA1.Hash,
-		Transactions:  []eth.Data{},
-	}}
-
-	prev := &fakeAttributesQueue{origin: refA}
-
-	ec := NewEngineController(eng, logger, metrics.NoopMetrics, &rollup.Config{}, &sync.Config{
-		SyncMode:           sync.CLSync,
-		SkipSyncStartCheck: false,
-		ELTriggerGap:       0,
-	})
-	eq := NewEngineQueue(logger, cfg, eng, ec, metrics.NoopMetrics, prev, l1F, &sync.Config{}, safedb.Disabled)
-	eq.ec.SetUnsafeHead(refA2)
-	eq.ec.SetSafeHead(refA0)
-	eq.ec.SetFinalizedHead(refA0)
-
-	eq.AddUnsafePayload(payloadA1)
-
-	// First Step calls FCU
-	preFc := &eth.ForkchoiceState{
-		HeadBlockHash:      refA2.Hash,
-		SafeBlockHash:      refA0.Hash,
-		FinalizedBlockHash: refA0.Hash,
-	}
-	eng.ExpectForkchoiceUpdate(preFc, nil, nil, nil)
-	require.NoError(t, eq.Step(context.Background()))
-
-	// Second Step pops the unsafe payload
-	require.NoError(t, eq.Step(context.Background()))
-
-	require.Nil(t, eq.unsafePayloads.Peek(), "should pop the unsafe payload because it is too old")
-	fmt.Println(eq.unsafePayloads.Peek())
-
-	l1F.AssertExpectations(t)
-	eng.AssertExpectations(t)
-}
-
-func TestPlasmaFinalityData(t *testing.T) {
-	logger := testlog.Logger(t, log.LevelInfo)
-	eng := &testutils.MockEngine{}
-	l1F := &testutils.MockL1Source{}
-
-	rng := rand.New(rand.NewSource(1234))
-
-	refA := testutils.RandomBlockRef(rng)
-	refA0 := eth.L2BlockRef{
-		Hash:           testutils.RandomHash(rng),
-		Number:         0,
-		ParentHash:     common.Hash{},
-		Time:           refA.Time,
-		L1Origin:       refA.ID(),
-		SequenceNumber: 0,
-	}
-
-	prev := &fakeAttributesQueue{origin: refA}
-
-	cfg := &rollup.Config{
-		Genesis: rollup.Genesis{
-			L1:     refA.ID(),
-			L2:     refA0.ID(),
-			L2Time: refA0.Time,
-			SystemConfig: eth.SystemConfig{
-				BatcherAddr: common.Address{42},
-				Overhead:    [32]byte{123},
-				Scalar:      [32]byte{42},
-				GasLimit:    20_000_000,
-			},
-		},
-		BlockTime:         1,
-		SeqWindowSize:     2,
-		UsePlasma:         false,
-		DAChallengeWindow: 90,
-		DAResolveWindow:   90,
-	}
-	// shoud return l1 finality if plasma is not enabled
-	require.Equal(t, uint64(finalityLookback), calcFinalityLookback(cfg))
-
-	cfg.UsePlasma = true
-	expFinalityLookback := 181
-	require.Equal(t, uint64(expFinalityLookback), calcFinalityLookback(cfg))
-
-	refA1 := eth.L2BlockRef{
-		Hash:           testutils.RandomHash(rng),
-		Number:         refA0.Number + 1,
-		ParentHash:     refA0.Hash,
-		Time:           refA0.Time + cfg.BlockTime,
-		L1Origin:       refA.ID(),
-		SequenceNumber: 1,
-	}
-
-	ec := NewEngineController(eng, logger, metrics.NoopMetrics, &rollup.Config{}, &sync.Config{
-		SyncMode:           sync.CLSync,
-		SkipSyncStartCheck: false,
-		ELTriggerGap:       0,
-	})
-
-	eq := NewEngineQueue(logger, cfg, eng, ec, metrics.NoopMetrics, prev, l1F, &sync.Config{}, safedb.Disabled)
-	require.Equal(t, expFinalityLookback, cap(eq.finalityData))
-
-	l1parent := refA
-	l2parent := refA1
-
-	ec.SetSafeHead(l2parent)
-	l1F.ExpectClearReceiptsCacheBefore(l2parent.L1Origin.Number)
-	require.NoError(t, eq.postProcessSafeL2())
-
-	// advance over 200 l1 origins each time incrementing new l2 safe heads
-	// and post processing.
-	for i := uint64(0); i < 200; i++ {
-		l1F.ExpectClearReceiptsCacheBefore(l2parent.L1Origin.Number)
-		require.NoError(t, eq.postProcessSafeL2())
-
-		l1parent = eth.L1BlockRef{
-			Hash:       testutils.RandomHash(rng),
-			Number:     l1parent.Number + 1,
-			ParentHash: l1parent.Hash,
-			Time:       l1parent.Time + 12,
-		}
-		eq.origin = l1parent
-
-		for j := uint64(0); i < cfg.SeqWindowSize; i++ {
-			l2parent = eth.L2BlockRef{
-				Hash:           testutils.RandomHash(rng),
-				Number:         l2parent.Number + 1,
-				ParentHash:     l2parent.Hash,
-				Time:           l2parent.Time + cfg.BlockTime,
-				L1Origin:       l1parent.ID(),
-				SequenceNumber: j,
-			}
-			ec.SetSafeHead(l2parent)
-			l1F.ExpectClearReceiptsCacheBefore(l2parent.L1Origin.Number)
-			require.NoError(t, eq.postProcessSafeL2())
-		}
-	}
-
-	// finality data does not go over challenge + resolve windows + 1 capacity
-	// (prunes down to 180 then adds the extra 1 each time)
-	require.Equal(t, expFinalityLookback, len(eq.finalityData))
-=======
->>>>>>> f8143c8c
 }