package derive

import (
	"bytes"
	"math"
	"math/big"
	"math/rand"
	"testing"

	"github.com/stretchr/testify/assert"
	"github.com/stretchr/testify/require"

	"github.com/ethereum/go-ethereum/common"
	"github.com/ethereum/go-ethereum/core/types"
	"github.com/ethereum/go-ethereum/rlp"

	"github.com/ethereum-optimism/optimism/op-node/rollup"
	"github.com/ethereum-optimism/optimism/op-service/testutils"
)

// initializedSpanBatch creates a new SpanBatch with given SingularBatches.
// It is used *only* in tests to create a SpanBatch with given SingularBatches as a convenience.
// It will also ignore any errors that occur during AppendSingularBatch.
// Tests should manually set the first bit of the originBits if needed using SetFirstOriginChangedBit
func initializedSpanBatch(singularBatches []*SingularBatch, genesisTimestamp uint64, chainID *big.Int) *SpanBatch {
	spanBatch := NewSpanBatch(genesisTimestamp, chainID)
	if len(singularBatches) == 0 {
		return spanBatch
	}
	for i := 0; i < len(singularBatches); i++ {
		if err := spanBatch.AppendSingularBatch(singularBatches[i], uint64(i)); err != nil {
			continue
		}
	}
	return spanBatch
}

// setFirstOriginChangedBit sets the first bit of the originBits to the given value
// used for testing when a Span Batch is made with InitializedSpanBatch, which doesn't have a sequence number
func (b *SpanBatch) setFirstOriginChangedBit(bit uint) {
	b.originBits.SetBit(b.originBits, 0, bit)
}

func TestSpanBatchForBatchInterface(t *testing.T) {
	rng := rand.New(rand.NewSource(0x5432177))
	chainID := big.NewInt(rng.Int63n(1000))

	singularBatches := RandomValidConsecutiveSingularBatches(rng, chainID)
	blockCount := len(singularBatches)
	safeL2Head := testutils.RandomL2BlockRef(rng)
	safeL2Head.Hash = common.BytesToHash(singularBatches[0].ParentHash[:])

	spanBatch := initializedSpanBatch(singularBatches, uint64(0), chainID)

	// check interface method implementations except logging
	require.Equal(t, SpanBatchType, spanBatch.GetBatchType())
	require.Equal(t, singularBatches[0].Timestamp, spanBatch.GetTimestamp())
	require.Equal(t, singularBatches[0].EpochNum, spanBatch.GetStartEpochNum())
	require.True(t, spanBatch.CheckOriginHash(singularBatches[blockCount-1].EpochHash))
	require.True(t, spanBatch.CheckParentHash(singularBatches[0].ParentHash))
}

func TestEmptySpanBatch(t *testing.T) {
	rng := rand.New(rand.NewSource(0x77556691))
	chainID := big.NewInt(rng.Int63n(1000))
	spanTxs, err := newSpanBatchTxs(nil, chainID)
	require.NoError(t, err)

	rawSpanBatch := RawSpanBatch{
		spanBatchPrefix: spanBatchPrefix{
			relTimestamp:  uint64(rng.Uint32()),
			l1OriginNum:   rng.Uint64(),
			parentCheck:   *(*[20]byte)(testutils.RandomData(rng, 20)),
			l1OriginCheck: *(*[20]byte)(testutils.RandomData(rng, 20)),
		},
		spanBatchPayload: spanBatchPayload{
			blockCount:    0,
			originBits:    big.NewInt(0),
			blockTxCounts: []uint64{},
			txs:           spanTxs,
		},
	}

	var buf bytes.Buffer
	err = rawSpanBatch.encodeBlockCount(&buf)
	assert.NoError(t, err)

	result := buf.Bytes()
	r := bytes.NewReader(result)
	var sb RawSpanBatch

	err = sb.decodeBlockCount(r)
	require.ErrorIs(t, err, ErrEmptySpanBatch)
}

func TestSpanBatchOriginBits(t *testing.T) {
	rng := rand.New(rand.NewSource(0x77665544))
	chainID := big.NewInt(rng.Int63n(1000))

	rawSpanBatch := RandomRawSpanBatch(rng, chainID)

	blockCount := rawSpanBatch.blockCount

	var buf bytes.Buffer
	err := rawSpanBatch.encodeOriginBits(&buf)
	require.NoError(t, err)

	// originBit field is fixed length: single bit
	originBitBufferLen := blockCount / 8
	if blockCount%8 != 0 {
		originBitBufferLen++
	}
	require.Equal(t, buf.Len(), int(originBitBufferLen))

	result := buf.Bytes()
	var sb RawSpanBatch
	sb.blockCount = blockCount
	r := bytes.NewReader(result)
	err = sb.decodeOriginBits(r)
	require.NoError(t, err)

	require.Equal(t, rawSpanBatch.originBits, sb.originBits)
}

func TestSpanBatchPrefix(t *testing.T) {
	rng := rand.New(rand.NewSource(0x44775566))
	chainID := big.NewInt(rng.Int63n(1000))

	rawSpanBatch := RandomRawSpanBatch(rng, chainID)
	// only compare prefix
	rawSpanBatch.spanBatchPayload = spanBatchPayload{}

	var buf bytes.Buffer
	err := rawSpanBatch.encodePrefix(&buf)
	require.NoError(t, err)

	result := buf.Bytes()
	r := bytes.NewReader(result)
	var sb RawSpanBatch
	err = sb.decodePrefix(r)
	require.NoError(t, err)

	require.Equal(t, rawSpanBatch, &sb)
}

func TestSpanBatchRelTimestamp(t *testing.T) {
	rng := rand.New(rand.NewSource(0x44775566))
	chainID := big.NewInt(rng.Int63n(1000))

	rawSpanBatch := RandomRawSpanBatch(rng, chainID)

	var buf bytes.Buffer
	err := rawSpanBatch.encodeRelTimestamp(&buf)
	require.NoError(t, err)

	result := buf.Bytes()
	r := bytes.NewReader(result)
	var sb RawSpanBatch
	err = sb.decodeRelTimestamp(r)
	require.NoError(t, err)

	require.Equal(t, rawSpanBatch.relTimestamp, sb.relTimestamp)
}

func TestSpanBatchL1OriginNum(t *testing.T) {
	rng := rand.New(rand.NewSource(0x77556688))
	chainID := big.NewInt(rng.Int63n(1000))

	rawSpanBatch := RandomRawSpanBatch(rng, chainID)

	var buf bytes.Buffer
	err := rawSpanBatch.encodeL1OriginNum(&buf)
	require.NoError(t, err)

	result := buf.Bytes()
	r := bytes.NewReader(result)
	var sb RawSpanBatch
	err = sb.decodeL1OriginNum(r)
	require.NoError(t, err)

	require.Equal(t, rawSpanBatch.l1OriginNum, sb.l1OriginNum)
}

func TestSpanBatchParentCheck(t *testing.T) {
	rng := rand.New(rand.NewSource(0x77556689))
	chainID := big.NewInt(rng.Int63n(1000))

	rawSpanBatch := RandomRawSpanBatch(rng, chainID)

	var buf bytes.Buffer
	err := rawSpanBatch.encodeParentCheck(&buf)
	require.NoError(t, err)

	// parent check field is fixed length: 20 bytes
	require.Equal(t, buf.Len(), 20)

	result := buf.Bytes()
	r := bytes.NewReader(result)
	var sb RawSpanBatch
	err = sb.decodeParentCheck(r)
	require.NoError(t, err)

	require.Equal(t, rawSpanBatch.parentCheck, sb.parentCheck)
}

func TestSpanBatchL1OriginCheck(t *testing.T) {
	rng := rand.New(rand.NewSource(0x77556690))
	chainID := big.NewInt(rng.Int63n(1000))

	rawSpanBatch := RandomRawSpanBatch(rng, chainID)

	var buf bytes.Buffer
	err := rawSpanBatch.encodeL1OriginCheck(&buf)
	require.NoError(t, err)

	// l1 origin check field is fixed length: 20 bytes
	require.Equal(t, buf.Len(), 20)

	result := buf.Bytes()
	r := bytes.NewReader(result)
	var sb RawSpanBatch
	err = sb.decodeL1OriginCheck(r)
	require.NoError(t, err)

	require.Equal(t, rawSpanBatch.l1OriginCheck, sb.l1OriginCheck)
}

func TestSpanBatchPayload(t *testing.T) {
	rng := rand.New(rand.NewSource(0x77556691))
	chainID := big.NewInt(rng.Int63n(1000))

	rawSpanBatch := RandomRawSpanBatch(rng, chainID)

	var buf bytes.Buffer
	err := rawSpanBatch.encodePayload(&buf)
	require.NoError(t, err)

	result := buf.Bytes()
	r := bytes.NewReader(result)
	var sb RawSpanBatch

	err = sb.decodePayload(r)
	require.NoError(t, err)

	err = sb.txs.recoverV(chainID)
	require.NoError(t, err)

	require.Equal(t, rawSpanBatch.spanBatchPayload, sb.spanBatchPayload)
}

func TestSpanBatchBlockCount(t *testing.T) {
	rng := rand.New(rand.NewSource(0x77556691))
	chainID := big.NewInt(rng.Int63n(1000))

	rawSpanBatch := RandomRawSpanBatch(rng, chainID)

	var buf bytes.Buffer
	err := rawSpanBatch.encodeBlockCount(&buf)
	require.NoError(t, err)

	result := buf.Bytes()
	r := bytes.NewReader(result)
	var sb RawSpanBatch

	err = sb.decodeBlockCount(r)
	require.NoError(t, err)

	require.Equal(t, rawSpanBatch.blockCount, sb.blockCount)
}

func TestSpanBatchBlockTxCounts(t *testing.T) {
	rng := rand.New(rand.NewSource(0x77556692))
	chainID := big.NewInt(rng.Int63n(1000))

	rawSpanBatch := RandomRawSpanBatch(rng, chainID)

	var buf bytes.Buffer
	err := rawSpanBatch.encodeBlockTxCounts(&buf)
	require.NoError(t, err)

	result := buf.Bytes()
	r := bytes.NewReader(result)
	var sb RawSpanBatch

	sb.blockCount = rawSpanBatch.blockCount
	err = sb.decodeBlockTxCounts(r)
	require.NoError(t, err)

	require.Equal(t, rawSpanBatch.blockTxCounts, sb.blockTxCounts)
}

func TestSpanBatchTxs(t *testing.T) {
	rng := rand.New(rand.NewSource(0x77556693))
	chainID := big.NewInt(rng.Int63n(1000))

	rawSpanBatch := RandomRawSpanBatch(rng, chainID)

	var buf bytes.Buffer
	err := rawSpanBatch.encodeTxs(&buf)
	require.NoError(t, err)

	result := buf.Bytes()
	r := bytes.NewReader(result)
	var sb RawSpanBatch

	sb.blockTxCounts = rawSpanBatch.blockTxCounts
	err = sb.decodeTxs(r)
	require.NoError(t, err)

	err = sb.txs.recoverV(chainID)
	require.NoError(t, err)

	require.Equal(t, rawSpanBatch.txs, sb.txs)
}

func TestSpanBatchRoundTrip(t *testing.T) {
	rng := rand.New(rand.NewSource(0x77556694))
	chainID := big.NewInt(rng.Int63n(1000))

	rawSpanBatch := RandomRawSpanBatch(rng, chainID)

	var result bytes.Buffer
	err := rawSpanBatch.encode(&result)
	require.NoError(t, err)

	var sb RawSpanBatch
	err = sb.decode(bytes.NewReader(result.Bytes()))
	require.NoError(t, err)

	err = sb.txs.recoverV(chainID)
	require.NoError(t, err)

	require.Equal(t, rawSpanBatch, &sb)
}

func TestSpanBatchDerive(t *testing.T) {
	rng := rand.New(rand.NewSource(0xbab0bab0))

	chainID := new(big.Int).SetUint64(rng.Uint64())
	l2BlockTime := uint64(2)

	for originChangedBit := 0; originChangedBit < 2; originChangedBit++ {
		singularBatches := RandomValidConsecutiveSingularBatches(rng, chainID)
		safeL2Head := testutils.RandomL2BlockRef(rng)
		safeL2Head.Hash = common.BytesToHash(singularBatches[0].ParentHash[:])
		genesisTimeStamp := 1 + singularBatches[0].Timestamp - 128

		spanBatch := initializedSpanBatch(singularBatches, genesisTimeStamp, chainID)
		// set originChangedBit to match the original test implementation
		spanBatch.setFirstOriginChangedBit(uint(originChangedBit))
		rawSpanBatch, err := spanBatch.ToRawSpanBatch()
		require.NoError(t, err)

		spanBatchDerived, err := rawSpanBatch.derive(l2BlockTime, genesisTimeStamp, chainID)
		require.NoError(t, err)

		blockCount := len(singularBatches)
		require.Equal(t, safeL2Head.Hash.Bytes()[:20], spanBatchDerived.ParentCheck[:])
		require.Equal(t, singularBatches[blockCount-1].Epoch().Hash.Bytes()[:20], spanBatchDerived.L1OriginCheck[:])
		require.Equal(t, len(singularBatches), int(rawSpanBatch.blockCount))

		for i := 1; i < len(singularBatches); i++ {
			require.Equal(t, spanBatchDerived.Batches[i].Timestamp, spanBatchDerived.Batches[i-1].Timestamp+l2BlockTime)
		}

		for i := 0; i < len(singularBatches); i++ {
			require.Equal(t, singularBatches[i].EpochNum, spanBatchDerived.Batches[i].EpochNum)
			require.Equal(t, singularBatches[i].Timestamp, spanBatchDerived.Batches[i].Timestamp)
			require.Equal(t, singularBatches[i].Transactions, spanBatchDerived.Batches[i].Transactions)
		}
	}
}

func TestSpanBatchAppend(t *testing.T) {
	rng := rand.New(rand.NewSource(0x44337711))

	chainID := new(big.Int).SetUint64(rng.Uint64())

	singularBatches := RandomValidConsecutiveSingularBatches(rng, chainID)
	// initialize empty span batch
	spanBatch := initializedSpanBatch([]*SingularBatch{}, uint64(0), chainID)

	L := 2
	for i := 0; i < L; i++ {
		err := spanBatch.AppendSingularBatch(singularBatches[i], uint64(i))
		require.NoError(t, err)
	}
	// initialize with two singular batches
	spanBatch2 := initializedSpanBatch(singularBatches[:L], uint64(0), chainID)

	require.Equal(t, spanBatch, spanBatch2)
}

func TestSpanBatchMerge(t *testing.T) {
	rng := rand.New(rand.NewSource(0x73314433))

	genesisTimeStamp := rng.Uint64()
	chainID := new(big.Int).SetUint64(rng.Uint64())

	for originChangedBit := 0; originChangedBit < 2; originChangedBit++ {
		singularBatches := RandomValidConsecutiveSingularBatches(rng, chainID)
		blockCount := len(singularBatches)

		spanBatch := initializedSpanBatch(singularBatches, genesisTimeStamp, chainID)
		// set originChangedBit to match the original test implementation
		spanBatch.setFirstOriginChangedBit(uint(originChangedBit))
		rawSpanBatch, err := spanBatch.ToRawSpanBatch()
		require.NoError(t, err)

		// check span batch prefix
		require.Equal(t, rawSpanBatch.relTimestamp, singularBatches[0].Timestamp-genesisTimeStamp, "invalid relative timestamp")
		require.Equal(t, rollup.Epoch(rawSpanBatch.l1OriginNum), singularBatches[blockCount-1].EpochNum)
		require.Equal(t, rawSpanBatch.parentCheck[:], singularBatches[0].ParentHash.Bytes()[:20], "invalid parent check")
		require.Equal(t, rawSpanBatch.l1OriginCheck[:], singularBatches[blockCount-1].EpochHash.Bytes()[:20], "invalid l1 origin check")

		// check span batch payload
		require.Equal(t, int(rawSpanBatch.blockCount), len(singularBatches))
		require.Equal(t, rawSpanBatch.originBits.Bit(0), uint(originChangedBit))
		for i := 1; i < blockCount; i++ {
			if rawSpanBatch.originBits.Bit(i) == 1 {
				require.Equal(t, singularBatches[i].EpochNum, singularBatches[i-1].EpochNum+1)
			} else {
				require.Equal(t, singularBatches[i].EpochNum, singularBatches[i-1].EpochNum)
			}
		}
		for i := 0; i < len(singularBatches); i++ {
			txCount := len(singularBatches[i].Transactions)
			require.Equal(t, txCount, int(rawSpanBatch.blockTxCounts[i]))
		}

		// check invariants
		endEpochNum := rawSpanBatch.l1OriginNum
		require.Equal(t, endEpochNum, uint64(singularBatches[blockCount-1].EpochNum))

		// we do not check txs field because it has to be derived to be compared
	}
}

func TestSpanBatchToSingularBatch(t *testing.T) {
	rng := rand.New(rand.NewSource(0xbab0bab1))
	chainID := new(big.Int).SetUint64(rng.Uint64())

	for originChangedBit := 0; originChangedBit < 2; originChangedBit++ {
		singularBatches := RandomValidConsecutiveSingularBatches(rng, chainID)
		safeL2Head := testutils.RandomL2BlockRef(rng)
		safeL2Head.Hash = common.BytesToHash(singularBatches[0].ParentHash[:])
		safeL2Head.Time = singularBatches[0].Timestamp - 2
		genesisTimeStamp := 1 + singularBatches[0].Timestamp - 128

		spanBatch := initializedSpanBatch(singularBatches, genesisTimeStamp, chainID)
		// set originChangedBit to match the original test implementation
		spanBatch.setFirstOriginChangedBit(uint(originChangedBit))
		rawSpanBatch, err := spanBatch.ToRawSpanBatch()
		require.NoError(t, err)

		l1Origins := mockL1Origin(rng, rawSpanBatch, singularBatches)

		singularBatches2, err := spanBatch.GetSingularBatches(l1Origins, safeL2Head)
		require.NoError(t, err)

		// GetSingularBatches does not fill in parent hash of singular batches
		// empty out parent hash for comparison
		for i := 0; i < len(singularBatches); i++ {
			singularBatches[i].ParentHash = common.Hash{}
		}
		// check parent hash is empty
		for i := 0; i < len(singularBatches2); i++ {
			require.Equal(t, singularBatches2[i].ParentHash, common.Hash{})
		}

		require.Equal(t, singularBatches, singularBatches2)
	}
}

func TestSpanBatchReadTxData(t *testing.T) {
	cases := []spanBatchTxTest{
		{"unprotected legacy tx", 32, testutils.RandomLegacyTx, false},
		{"legacy tx", 32, testutils.RandomLegacyTx, true},
		{"access list tx", 32, testutils.RandomAccessListTx, true},
		{"dynamic fee tx", 32, testutils.RandomDynamicFeeTx, true},
	}

	for i, testCase := range cases {
		t.Run(testCase.name, func(t *testing.T) {
			rng := rand.New(rand.NewSource(int64(0x109550 + i)))
			chainID := new(big.Int).SetUint64(rng.Uint64())
			signer := types.NewLondonSigner(chainID)
			if !testCase.protected {
				signer = types.HomesteadSigner{}
			}

			var rawTxs [][]byte
			var txs []*types.Transaction
			for txIdx := 0; txIdx < testCase.trials; txIdx++ {
				tx := testCase.mkTx(rng, signer)
				rawTx, err := tx.MarshalBinary()
				require.NoError(t, err)
				rawTxs = append(rawTxs, rawTx)
				txs = append(txs, tx)
			}

			for txIdx := 0; txIdx < testCase.trials; txIdx++ {
				r := bytes.NewReader(rawTxs[i])
				_, txType, err := ReadTxData(r)
				require.NoError(t, err)
				assert.Equal(t, int(txs[i].Type()), txType)
			}
		})
	}
}

func TestSpanBatchReadTxDataInvalid(t *testing.T) {
	dummy, err := rlp.EncodeToBytes("dummy")
	require.NoError(t, err)

	// test non list rlp decoding
	r := bytes.NewReader(dummy)
	_, _, err = ReadTxData(r)
	require.ErrorContains(t, err, "tx RLP prefix type must be list")
}

<<<<<<< HEAD
func TestSpanBatchBuilder(t *testing.T) {
	rng := rand.New(rand.NewSource(0xbab1bab1))
	chainID := new(big.Int).SetUint64(rng.Uint64())

	for originChangedBit := 0; originChangedBit < 2; originChangedBit++ {
		singularBatches := RandomValidConsecutiveSingularBatches(rng, chainID)
		safeL2Head := testutils.RandomL2BlockRef(rng)
		if originChangedBit == 0 {
			safeL2Head.Hash = common.BytesToHash(singularBatches[0].ParentHash[:])
		}
		genesisTimeStamp := 1 + singularBatches[0].Timestamp - 128

		var seqNum uint64 = 1
		if originChangedBit == 1 {
			seqNum = 0
		}
		spanBatchBuilder := NewSpanBatchBuilder(genesisTimeStamp, chainID)

		require.Equal(t, 0, spanBatchBuilder.GetBlockCount())

		for i := 0; i < len(singularBatches); i++ {
			spanBatchBuilder.AppendSingularBatch(singularBatches[i], seqNum)
			require.Equal(t, i+1, spanBatchBuilder.GetBlockCount())
			require.Equal(t, singularBatches[0].ParentHash.Bytes()[:20], spanBatchBuilder.spanBatch.ParentCheck[:])
			require.Equal(t, singularBatches[i].EpochHash.Bytes()[:20], spanBatchBuilder.spanBatch.L1OriginCheck[:])
		}

		rawSpanBatch, err := spanBatchBuilder.GetRawSpanBatch()
		require.NoError(t, err)

		// compare with rawSpanBatch not using spanBatchBuilder
		spanBatch := NewSpanBatch(singularBatches)
		originChangedBit := uint(originChangedBit)
		rawSpanBatch2, err := spanBatch.ToRawSpanBatch(originChangedBit, genesisTimeStamp, chainID)
		require.NoError(t, err)

		require.Equal(t, rawSpanBatch2, rawSpanBatch)

		spanBatchBuilder.Reset()
		require.Equal(t, 0, spanBatchBuilder.GetBlockCount())
	}
}

=======
>>>>>>> f8143c8c
func TestSpanBatchMaxTxData(t *testing.T) {
	rng := rand.New(rand.NewSource(0x177288))

	invalidTx := types.NewTx(&types.DynamicFeeTx{
		Data: testutils.RandomData(rng, MaxSpanBatchElementCount+1),
	})

	txEncoded, err := invalidTx.MarshalBinary()
	require.NoError(t, err)

	r := bytes.NewReader(txEncoded)
	_, _, err = ReadTxData(r)

	require.ErrorIs(t, err, ErrTooBigSpanBatchSize)
}

func TestSpanBatchMaxOriginBitsLength(t *testing.T) {
	var sb RawSpanBatch
	sb.blockCount = math.MaxUint64

	r := bytes.NewReader([]byte{})
	err := sb.decodeOriginBits(r)
	require.ErrorIs(t, err, ErrTooBigSpanBatchSize)
}

func TestSpanBatchMaxBlockCount(t *testing.T) {
	rng := rand.New(rand.NewSource(0x77556691))
	chainID := big.NewInt(rng.Int63n(1000))

	rawSpanBatch := RandomRawSpanBatch(rng, chainID)
	rawSpanBatch.blockCount = math.MaxUint64

	var buf bytes.Buffer
	err := rawSpanBatch.encodeBlockCount(&buf)
	require.NoError(t, err)

	result := buf.Bytes()
	r := bytes.NewReader(result)
	var sb RawSpanBatch
	err = sb.decodeBlockCount(r)
	require.ErrorIs(t, err, ErrTooBigSpanBatchSize)
}

func TestSpanBatchMaxBlockTxCount(t *testing.T) {
	rng := rand.New(rand.NewSource(0x77556692))
	chainID := big.NewInt(rng.Int63n(1000))

	rawSpanBatch := RandomRawSpanBatch(rng, chainID)
	rawSpanBatch.blockTxCounts[0] = math.MaxUint64

	var buf bytes.Buffer
	err := rawSpanBatch.encodeBlockTxCounts(&buf)
	require.NoError(t, err)

	result := buf.Bytes()
	r := bytes.NewReader(result)
	var sb RawSpanBatch
	sb.blockCount = rawSpanBatch.blockCount
	err = sb.decodeBlockTxCounts(r)
	require.ErrorIs(t, err, ErrTooBigSpanBatchSize)
}

func TestSpanBatchTotalBlockTxCountNotOverflow(t *testing.T) {
	rng := rand.New(rand.NewSource(0x77556693))
	chainID := big.NewInt(rng.Int63n(1000))

	rawSpanBatch := RandomRawSpanBatch(rng, chainID)
	rawSpanBatch.blockTxCounts[0] = MaxSpanBatchElementCount - 1
	rawSpanBatch.blockTxCounts[1] = MaxSpanBatchElementCount - 1
	// we are sure that totalBlockTxCount will overflow on uint64

	var buf bytes.Buffer
	err := rawSpanBatch.encodeBlockTxCounts(&buf)
	require.NoError(t, err)

	result := buf.Bytes()
	r := bytes.NewReader(result)
	var sb RawSpanBatch
	sb.blockTxCounts = rawSpanBatch.blockTxCounts
	err = sb.decodeTxs(r)

	require.ErrorIs(t, err, ErrTooBigSpanBatchSize)
}<|MERGE_RESOLUTION|>--- conflicted
+++ resolved
@@ -519,52 +519,6 @@
 	require.ErrorContains(t, err, "tx RLP prefix type must be list")
 }
 
-<<<<<<< HEAD
-func TestSpanBatchBuilder(t *testing.T) {
-	rng := rand.New(rand.NewSource(0xbab1bab1))
-	chainID := new(big.Int).SetUint64(rng.Uint64())
-
-	for originChangedBit := 0; originChangedBit < 2; originChangedBit++ {
-		singularBatches := RandomValidConsecutiveSingularBatches(rng, chainID)
-		safeL2Head := testutils.RandomL2BlockRef(rng)
-		if originChangedBit == 0 {
-			safeL2Head.Hash = common.BytesToHash(singularBatches[0].ParentHash[:])
-		}
-		genesisTimeStamp := 1 + singularBatches[0].Timestamp - 128
-
-		var seqNum uint64 = 1
-		if originChangedBit == 1 {
-			seqNum = 0
-		}
-		spanBatchBuilder := NewSpanBatchBuilder(genesisTimeStamp, chainID)
-
-		require.Equal(t, 0, spanBatchBuilder.GetBlockCount())
-
-		for i := 0; i < len(singularBatches); i++ {
-			spanBatchBuilder.AppendSingularBatch(singularBatches[i], seqNum)
-			require.Equal(t, i+1, spanBatchBuilder.GetBlockCount())
-			require.Equal(t, singularBatches[0].ParentHash.Bytes()[:20], spanBatchBuilder.spanBatch.ParentCheck[:])
-			require.Equal(t, singularBatches[i].EpochHash.Bytes()[:20], spanBatchBuilder.spanBatch.L1OriginCheck[:])
-		}
-
-		rawSpanBatch, err := spanBatchBuilder.GetRawSpanBatch()
-		require.NoError(t, err)
-
-		// compare with rawSpanBatch not using spanBatchBuilder
-		spanBatch := NewSpanBatch(singularBatches)
-		originChangedBit := uint(originChangedBit)
-		rawSpanBatch2, err := spanBatch.ToRawSpanBatch(originChangedBit, genesisTimeStamp, chainID)
-		require.NoError(t, err)
-
-		require.Equal(t, rawSpanBatch2, rawSpanBatch)
-
-		spanBatchBuilder.Reset()
-		require.Equal(t, 0, spanBatchBuilder.GetBlockCount())
-	}
-}
-
-=======
->>>>>>> f8143c8c
 func TestSpanBatchMaxTxData(t *testing.T) {
 	rng := rand.New(rand.NewSource(0x177288))
 
