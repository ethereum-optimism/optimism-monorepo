package node

import (
	"context"
	"encoding/json"
	"errors"
	"fmt"
	"io"
	"net/http"
	"time"

	builderSpec "github.com/attestantio/go-builder-client/spec"
	"github.com/attestantio/go-eth2-client/spec"
	"github.com/attestantio/go-eth2-client/spec/bellatrix"
	"github.com/attestantio/go-eth2-client/spec/capella"
	"github.com/attestantio/go-eth2-client/spec/deneb"
	"github.com/attestantio/go-eth2-client/spec/phase0"
	"github.com/flashbots/go-boost-utils/ssz"
	"github.com/holiman/uint256"

	"github.com/ethereum-optimism/optimism/op-node/rollup"
	"github.com/ethereum-optimism/optimism/op-node/rollup/builder"
	"github.com/ethereum-optimism/optimism/op-service/client"
	"github.com/ethereum-optimism/optimism/op-service/eth"
	"github.com/ethereum/go-ethereum/common"
	"github.com/ethereum/go-ethereum/common/hexutil"
	"github.com/ethereum/go-ethereum/core/types"
	"github.com/ethereum/go-ethereum/log"
)

const PathGetPayload = "/eth/v1/builder/payload"
const GenesisForkVersionMainnet = "0x00000000" // NOTE: Optimism does not have any fork version. Use Mainnet fork version for now.

type BuilderAPIConfig struct {
	Timeout  time.Duration
	Endpoint string
}

type BuilderAPIClient struct {
	log           log.Logger
	config        *BuilderAPIConfig
	rollupCfg     *rollup.Config
	httpClient    *client.BasicHTTPClient
	domainBuilder phase0.Domain
}

<<<<<<< HEAD
func NewBuilderClient(log log.Logger, rollupCfg *rollup.Config, endpoint string, timeout time.Duration) (*BuilderAPIClient, error) {
	domainBuilder, err := computeDomain(ssz.DomainTypeAppBuilder, GenesisForkVersionMainnet, phase0.Root{}.String())
	if err != nil {
		return nil, fmt.Errorf("failed to compute domain: %w", err)
	}

=======
type BuilderMetrics interface {
	RecordBuilderPayloadBytes(num int)
}

func NewBuilderClient(log log.Logger, rollupCfg *rollup.Config, endpoint string, timeout time.Duration) *BuilderAPIClient {
>>>>>>> 89288248
	httpClient := client.NewBasicHTTPClient(endpoint, log)
	config := &BuilderAPIConfig{
		Timeout:  timeout,
		Endpoint: endpoint,
	}

	return &BuilderAPIClient{
		httpClient:    httpClient,
		config:        config,
		rollupCfg:     rollupCfg,
		log:           log,
		domainBuilder: domainBuilder,
	}, nil
}

func (s *BuilderAPIClient) Enabled() bool {
	return true
}

func (s *BuilderAPIClient) Timeout() time.Duration {
	return s.config.Timeout
}

var _ builder.PayloadBuilder = &BuilderAPIClient{}

type httpErrorResp struct {
	Code    int    `json:"code"`
	Message string `json:"message"`
}

func (s *BuilderAPIClient) GetPayload(ctx context.Context, ref eth.L2BlockRef, log log.Logger, metrics builder.BuilderMetrics) (*eth.ExecutionPayloadEnvelope, error) {
	submitBlockRequest := new(builderSpec.VersionedSubmitBlockRequest)
	slot := ref.Number + 1
	parentHash := ref.Hash
	url := fmt.Sprintf("%s/%d/%s", PathGetPayload, slot, parentHash.String())
	header := http.Header{"Accept": {"application/json"}}
	resp, err := s.httpClient.Get(ctx, url, nil, header)
	if err != nil {
		return nil, err
	}

	defer resp.Body.Close()

	bodyBytes, err := io.ReadAll(resp.Body)

	if err != nil {
		return nil, err
	}

	if resp.StatusCode != http.StatusOK {
		metrics.RecordBuilderPayloadBytes(len(bodyBytes))
		var errResp httpErrorResp
		if err := json.Unmarshal(bodyBytes, &errResp); err != nil {
			log.Warn("failed to unmarshal error response", "error", err, "response", string(bodyBytes))
			return nil, fmt.Errorf("HTTP error response: %v", resp.Status)
		}
		return nil, fmt.Errorf("HTTP error response: %v", errResp.Message)
	}

	if err := json.Unmarshal(bodyBytes, submitBlockRequest); err != nil {
		return nil, err
	}

	if err := verifySignature(submitBlockRequest, s.domainBuilder); err != nil {
		return nil, err
	}

	// selects expected data version from the optimism version.
	// Bedrock - Bellatrix
	// Canyon - Capella
	// Ecotone - Deneb
	var expectedVersion spec.DataVersion
	if s.rollupCfg.IsEcotone(ref.Time) {
		expectedVersion = spec.DataVersionDeneb
	} else if s.rollupCfg.IsCanyon(ref.Time) {
		expectedVersion = spec.DataVersionCapella
	} else {
		expectedVersion = spec.DataVersionBellatrix
	}

	if expectedVersion != submitBlockRequest.Version {
		return nil, fmt.Errorf("expected version %s, got %s", expectedVersion, submitBlockRequest.Version)
	}

	envelope, err := getExecutionPayloadEnvelope(submitBlockRequest, ref)
	if err != nil {
		return nil, err
	}
	return envelope, nil
}

func getExecutionPayloadEnvelope(blockRequest *builderSpec.VersionedSubmitBlockRequest, ref eth.L2BlockRef) (*eth.ExecutionPayloadEnvelope, error) {
	switch blockRequest.Version {
	case spec.DataVersionBellatrix:
		return bellatrixExecutionPayloadToExecutionPayload(blockRequest.Bellatrix.ExecutionPayload), nil
	case spec.DataVersionCapella:
		return capellaExecutionPayloadToExecutionPayload(blockRequest.Capella.ExecutionPayload), nil
	case spec.DataVersionDeneb:
		return denebExecutionPayloadToExecutionPayload(blockRequest.Deneb.ExecutionPayload), nil
	default:
		return nil, fmt.Errorf("unsupported version: %s", blockRequest.Version)
	}
}

func reverse(src []byte) []byte {
	dst := make([]byte, len(src))
	copy(dst, src)
	for i := len(dst)/2 - 1; i >= 0; i-- {
		opp := len(dst) - 1 - i
		dst[i], dst[opp] = dst[opp], dst[i]
	}
	return dst
}

func bellatrixExecutionPayloadToExecutionPayload(payload *bellatrix.ExecutionPayload) *eth.ExecutionPayloadEnvelope {
	txs := make([]eth.Data, len(payload.Transactions))
	for i, tx := range payload.Transactions {
		txs[i] = eth.Data(tx)
	}

	envelope := &eth.ExecutionPayloadEnvelope{
		ExecutionPayload: &eth.ExecutionPayload{
			ParentHash:    common.Hash(payload.ParentHash),
			FeeRecipient:  common.Address(payload.FeeRecipient),
			StateRoot:     eth.Bytes32(payload.StateRoot),
			ReceiptsRoot:  eth.Bytes32(payload.ReceiptsRoot),
			LogsBloom:     eth.Bytes256(payload.LogsBloom),
			PrevRandao:    eth.Bytes32(payload.PrevRandao),
			BlockNumber:   eth.Uint64Quantity(payload.BlockNumber),
			GasLimit:      eth.Uint64Quantity(payload.GasLimit),
			GasUsed:       eth.Uint64Quantity(payload.GasUsed),
			Timestamp:     eth.Uint64Quantity(payload.Timestamp),
			ExtraData:     eth.BytesMax32(payload.ExtraData),
			BaseFeePerGas: eth.Uint256Quantity(*uint256.NewInt(0).SetBytes(reverse(payload.BaseFeePerGas[:]))),
			BlockHash:     common.BytesToHash(payload.BlockHash[:]),
			Transactions:  txs,
			Withdrawals:   nil,
			BlobGasUsed:   nil,
			ExcessBlobGas: nil,
		},
		ParentBeaconBlockRoot: nil,
	}
	return envelope
}

func capellaExecutionPayloadToExecutionPayload(payload *capella.ExecutionPayload) *eth.ExecutionPayloadEnvelope {
	txs := make([]eth.Data, len(payload.Transactions))
	for i, tx := range payload.Transactions {
		txs[i] = eth.Data(tx)
	}

	withdrawals := make([]*types.Withdrawal, len(payload.Withdrawals))
	for i, withdrawal := range payload.Withdrawals {
		withdrawals[i] = &types.Withdrawal{
			Index:     uint64(withdrawal.Index),
			Validator: uint64(withdrawal.ValidatorIndex),
			Address:   common.BytesToAddress(withdrawal.Address[:]),
			Amount:    uint64(withdrawal.Amount),
		}
	}
	ws := types.Withdrawals(withdrawals)

	envelope := &eth.ExecutionPayloadEnvelope{
		ExecutionPayload: &eth.ExecutionPayload{
			ParentHash:    common.Hash(payload.ParentHash),
			FeeRecipient:  common.Address(payload.FeeRecipient),
			StateRoot:     eth.Bytes32(payload.StateRoot),
			ReceiptsRoot:  eth.Bytes32(payload.ReceiptsRoot),
			LogsBloom:     eth.Bytes256(payload.LogsBloom),
			PrevRandao:    eth.Bytes32(payload.PrevRandao),
			BlockNumber:   eth.Uint64Quantity(payload.BlockNumber),
			GasLimit:      eth.Uint64Quantity(payload.GasLimit),
			GasUsed:       eth.Uint64Quantity(payload.GasUsed),
			Timestamp:     eth.Uint64Quantity(payload.Timestamp),
			ExtraData:     eth.BytesMax32(payload.ExtraData),
			BaseFeePerGas: eth.Uint256Quantity(*uint256.NewInt(0).SetBytes(reverse(payload.BaseFeePerGas[:]))),
			BlockHash:     common.BytesToHash(payload.BlockHash[:]),
			Transactions:  txs,
			Withdrawals:   &ws,
			BlobGasUsed:   nil,
			ExcessBlobGas: nil,
		},
		ParentBeaconBlockRoot: nil,
	}
	return envelope
}

func denebExecutionPayloadToExecutionPayload(payload *deneb.ExecutionPayload) *eth.ExecutionPayloadEnvelope {
	txs := make([]eth.Data, len(payload.Transactions))
	for i, tx := range payload.Transactions {
		txs[i] = eth.Data(tx)
	}

	withdrawals := make([]*types.Withdrawal, len(payload.Withdrawals))
	for i, withdrawal := range payload.Withdrawals {
		withdrawals[i] = &types.Withdrawal{
			Index:     uint64(withdrawal.Index),
			Validator: uint64(withdrawal.ValidatorIndex),
			Address:   common.BytesToAddress(withdrawal.Address[:]),
			Amount:    uint64(withdrawal.Amount),
		}
	}
	ws := types.Withdrawals(withdrawals)

	envelope := &eth.ExecutionPayloadEnvelope{
		ExecutionPayload: &eth.ExecutionPayload{
			ParentHash:    common.Hash(payload.ParentHash),
			FeeRecipient:  common.Address(payload.FeeRecipient),
			StateRoot:     eth.Bytes32(payload.StateRoot),
			ReceiptsRoot:  eth.Bytes32(payload.ReceiptsRoot),
			LogsBloom:     eth.Bytes256(payload.LogsBloom),
			PrevRandao:    eth.Bytes32(payload.PrevRandao),
			BlockNumber:   eth.Uint64Quantity(payload.BlockNumber),
			GasLimit:      eth.Uint64Quantity(payload.GasLimit),
			GasUsed:       eth.Uint64Quantity(payload.GasUsed),
			Timestamp:     eth.Uint64Quantity(payload.Timestamp),
			ExtraData:     eth.BytesMax32(payload.ExtraData),
			BaseFeePerGas: eth.Uint256Quantity(*payload.BaseFeePerGas),
			BlockHash:     common.BytesToHash(payload.BlockHash[:]),
			Transactions:  txs,
			Withdrawals:   &ws,
			BlobGasUsed:   (*eth.Uint64Quantity)(&payload.BlobGasUsed),
			ExcessBlobGas: (*eth.Uint64Quantity)(&payload.ExcessBlobGas),
		},
		ParentBeaconBlockRoot: nil,
	}
	return envelope
}

func verifySignature(submission *builderSpec.VersionedSubmitBlockRequest, domainBuilder phase0.Domain) error {
	bid, err := submission.BidTrace()
	if err != nil {
		return err
	}

	signature, err := submission.Signature()
	if err != nil {
		return err
	}

	builderPubKey := bid.BuilderPubkey

	ok, err := ssz.VerifySignature(bid, domainBuilder, builderPubKey[:], signature[:])
	if err != nil {
		return err
	}

	if !ok {
		return errors.New("invalid builder signature")
	}
	return nil
}

func computeDomain(domainType phase0.DomainType, forkVersionHex, genesisValidatorsRootHex string) (domain phase0.Domain, err error) {
	genesisValidatorsRoot := phase0.Root(common.HexToHash(genesisValidatorsRootHex))
	forkVersionBytes, err := hexutil.Decode(forkVersionHex)
	if err != nil || len(forkVersionBytes) != 4 {
		return domain, errors.New("invalid fork version")
	}
	var forkVersion [4]byte
	copy(forkVersion[:], forkVersionBytes[:4])
	return ssz.ComputeDomain(domainType, forkVersion, genesisValidatorsRoot), nil
}<|MERGE_RESOLUTION|>--- conflicted
+++ resolved
@@ -44,20 +44,12 @@
 	domainBuilder phase0.Domain
 }
 
-<<<<<<< HEAD
 func NewBuilderClient(log log.Logger, rollupCfg *rollup.Config, endpoint string, timeout time.Duration) (*BuilderAPIClient, error) {
 	domainBuilder, err := computeDomain(ssz.DomainTypeAppBuilder, GenesisForkVersionMainnet, phase0.Root{}.String())
 	if err != nil {
 		return nil, fmt.Errorf("failed to compute domain: %w", err)
 	}
 
-=======
-type BuilderMetrics interface {
-	RecordBuilderPayloadBytes(num int)
-}
-
-func NewBuilderClient(log log.Logger, rollupCfg *rollup.Config, endpoint string, timeout time.Duration) *BuilderAPIClient {
->>>>>>> 89288248
 	httpClient := client.NewBasicHTTPClient(endpoint, log)
 	config := &BuilderAPIConfig{
 		Timeout:  timeout,
