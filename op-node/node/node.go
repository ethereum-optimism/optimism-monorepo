--- conflicted
+++ resolved
@@ -4,11 +4,12 @@
 	"context"
 	"errors"
 	"fmt"
-	"github.com/ethereum-optimism/optimism/op-node/rollup/interop/managed"
 	"io"
 	gosync "sync"
 	"sync/atomic"
 	"time"
+
+	"github.com/ethereum-optimism/optimism/op-node/rollup/interop/managed"
 
 	"github.com/hashicorp/go-multierror"
 	"github.com/libp2p/go-libp2p/core/peer"
@@ -429,7 +430,6 @@
 	} else {
 		n.safeDB = safedb.Disabled
 	}
-<<<<<<< HEAD
 	n.l2Driver = driver.NewDriver(
 		&cfg.Driver,
 		cfg.InteropConfig,
@@ -439,7 +439,6 @@
 		n.eventDrain,
 		n.l2Source,
 		n.l1Source,
-		n.supervisor,
 		n.beacon,
 		n,
 		n,
@@ -449,17 +448,6 @@
 		n.safeDB,
 		sequencerConductor,
 		altDA)
-
-	if cfg.InteropConfig.Mode() == interop.Managed {
-		// we would have a Subsystem here,
-		// so we would hook it to the driver's pipeline's SetManagedTarget function
-		// here would be the place where we can attach the two of them
-	}
-
-=======
-	n.l2Driver = driver.NewDriver(n.eventSys, n.eventDrain, &cfg.Driver, &cfg.Rollup, n.l2Source, n.l1Source,
-		n.beacon, n, n, n.log, n.metrics, cfg.ConfigPersistence, n.safeDB, &cfg.Sync, sequencerConductor, altDA)
->>>>>>> c6d0bea8
 	return nil
 }
 
