--- conflicted
+++ resolved
@@ -30,14 +30,6 @@
 	StartSequencer(ctx context.Context, blockHash common.Hash) error
 	StopSequencer(context.Context) (common.Hash, error)
 	SequencerActive(context.Context) (bool, error)
-<<<<<<< HEAD
-}
-
-type rpcMetrics interface {
-	// RecordRPCServerRequest returns a function that records the duration of serving the given RPC method
-	RecordRPCServerRequest(method string) func()
-=======
->>>>>>> 96a24cc3
 }
 
 type adminAPI struct {
@@ -71,11 +63,7 @@
 }
 
 func (n *adminAPI) SequencerActive(ctx context.Context) (bool, error) {
-<<<<<<< HEAD
-	recordDur := n.m.RecordRPCServerRequest("admin_sequencerActive")
-=======
 	recordDur := n.M.RecordRPCServerRequest("admin_sequencerActive")
->>>>>>> 96a24cc3
 	defer recordDur()
 	return n.dr.SequencerActive(ctx)
 }
