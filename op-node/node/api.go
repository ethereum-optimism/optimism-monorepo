package node

import (
	"context"
	"errors"
	"fmt"

	"github.com/ethereum-optimism/optimism/op-node/node/safedb"
	"github.com/ethereum/go-ethereum/common"
	"github.com/ethereum/go-ethereum/common/hexutil"
	"github.com/ethereum/go-ethereum/log"

	"github.com/ethereum-optimism/optimism/op-node/rollup"
	"github.com/ethereum-optimism/optimism/op-node/version"
	"github.com/ethereum-optimism/optimism/op-service/eth"
	"github.com/ethereum-optimism/optimism/op-service/metrics"
	"github.com/ethereum-optimism/optimism/op-service/rpc"
)

type l2EthClient interface {
	InfoByHash(ctx context.Context, hash common.Hash) (eth.BlockInfo, error)
	// GetProof returns a proof of the account, it may return a nil result without error if the address was not found.
	// Optionally keys of the account storage trie can be specified to include with corresponding values in the proof.
	GetProof(ctx context.Context, address common.Address, storage []common.Hash, blockTag string) (*eth.AccountResult, error)
	OutputV0AtBlock(ctx context.Context, blockHash common.Hash) (*eth.OutputV0, error)
}

type driverClient interface {
	SyncStatus(ctx context.Context) (*eth.SyncStatus, error)
	BlockRefWithStatus(ctx context.Context, num uint64) (eth.L2BlockRef, *eth.SyncStatus, error)
	ResetDerivationPipeline(context.Context) error
	StartSequencer(ctx context.Context, blockHash common.Hash) error
	StopSequencer(context.Context) (common.Hash, error)
	SequencerActive(context.Context) (bool, error)
	OnUnsafeL2Payload(ctx context.Context, payload *eth.ExecutionPayloadEnvelope) error
}

type SafeDBReader interface {
	SafeHeadAtL1(ctx context.Context, l1BlockNum uint64) (l1 eth.BlockID, l2 eth.BlockID, err error)
}

type adminAPI struct {
	*rpc.CommonAdminAPI
	dr driverClient
}

func NewAdminAPI(dr driverClient, m metrics.RPCMetricer, log log.Logger) *adminAPI {
	return &adminAPI{
		CommonAdminAPI: rpc.NewCommonAdminAPI(m, log),
		dr:             dr,
	}
}

func (n *adminAPI) ResetDerivationPipeline(ctx context.Context) error {
	recordDur := n.M.RecordRPCServerRequest("admin_resetDerivationPipeline")
	defer recordDur()
	return n.dr.ResetDerivationPipeline(ctx)
}

func (n *adminAPI) StartSequencer(ctx context.Context, blockHash common.Hash) error {
	recordDur := n.M.RecordRPCServerRequest("admin_startSequencer")
	defer recordDur()
	return n.dr.StartSequencer(ctx, blockHash)
}

func (n *adminAPI) StopSequencer(ctx context.Context) (common.Hash, error) {
	recordDur := n.M.RecordRPCServerRequest("admin_stopSequencer")
	defer recordDur()
	return n.dr.StopSequencer(ctx)
}

func (n *adminAPI) SequencerActive(ctx context.Context) (bool, error) {
	recordDur := n.M.RecordRPCServerRequest("admin_sequencerActive")
	defer recordDur()
	return n.dr.SequencerActive(ctx)
}

<<<<<<< HEAD
// PostUnsafePayload is a special API that allow posting an unsafe payload to the L2 derivation pipeline.
=======
// PostUnsafePayload is a special API that allows posting an unsafe payload to the L2 derivation pipeline.
>>>>>>> f8143c8c
// It should only be used by op-conductor for sequencer failover scenarios.
// TODO(ethereum-optimism/optimism#9064): op-conductor Dencun changes.
func (n *adminAPI) PostUnsafePayload(ctx context.Context, envelope *eth.ExecutionPayloadEnvelope) error {
	recordDur := n.M.RecordRPCServerRequest("admin_postUnsafePayload")
	defer recordDur()

	payload := envelope.ExecutionPayload
	if actual, ok := envelope.CheckBlockHash(); !ok {
		log.Error("payload has bad block hash", "bad_hash", payload.BlockHash.String(), "actual", actual.String())
		return fmt.Errorf("payload has bad block hash: %s, actual block hash is: %s", payload.BlockHash.String(), actual.String())
	}

	return n.dr.OnUnsafeL2Payload(ctx, envelope)
}

type nodeAPI struct {
	config *rollup.Config
	client l2EthClient
	dr     driverClient
	safeDB SafeDBReader
	log    log.Logger
	m      metrics.RPCMetricer
}

func NewNodeAPI(config *rollup.Config, l2Client l2EthClient, dr driverClient, safeDB SafeDBReader, log log.Logger, m metrics.RPCMetricer) *nodeAPI {
	return &nodeAPI{
		config: config,
		client: l2Client,
		dr:     dr,
		safeDB: safeDB,
		log:    log,
		m:      m,
	}
}

func (n *nodeAPI) OutputAtBlock(ctx context.Context, number hexutil.Uint64) (*eth.OutputResponse, error) {
	recordDur := n.m.RecordRPCServerRequest("optimism_outputAtBlock")
	defer recordDur()

	ref, status, err := n.dr.BlockRefWithStatus(ctx, uint64(number))
	if err != nil {
		return nil, fmt.Errorf("failed to get L2 block ref with sync status: %w", err)
	}

	output, err := n.client.OutputV0AtBlock(ctx, ref.Hash)
	if err != nil {
		return nil, fmt.Errorf("failed to get L2 output at block %s: %w", ref, err)
	}
	return &eth.OutputResponse{
		Version:               output.Version(),
		OutputRoot:            eth.OutputRoot(output),
		BlockRef:              ref,
		WithdrawalStorageRoot: common.Hash(output.MessagePasserStorageRoot),
		StateRoot:             common.Hash(output.StateRoot),
		Status:                status,
	}, nil
}

func (n *nodeAPI) SafeHeadAtL1Block(ctx context.Context, number hexutil.Uint64) (*eth.SafeHeadResponse, error) {
	recordDur := n.m.RecordRPCServerRequest("optimism_safeHeadAtL1Block")
	defer recordDur()
	l1Block, safeHead, err := n.safeDB.SafeHeadAtL1(ctx, uint64(number))
	if errors.Is(err, safedb.ErrNotFound) {
		return nil, err
	} else if err != nil {
		return nil, fmt.Errorf("failed to get safe head at l1 block %s: %w", number, err)
	}
	return &eth.SafeHeadResponse{
		L1Block:  l1Block,
		SafeHead: safeHead,
	}, nil
}

func (n *nodeAPI) SyncStatus(ctx context.Context) (*eth.SyncStatus, error) {
	recordDur := n.m.RecordRPCServerRequest("optimism_syncStatus")
	defer recordDur()
	return n.dr.SyncStatus(ctx)
}

func (n *nodeAPI) RollupConfig(_ context.Context) (*rollup.Config, error) {
	recordDur := n.m.RecordRPCServerRequest("optimism_rollupConfig")
	defer recordDur()
	return n.config, nil
}

func (n *nodeAPI) Version(ctx context.Context) (string, error) {
	recordDur := n.m.RecordRPCServerRequest("optimism_version")
	defer recordDur()
	return version.Version + "-" + version.Meta, nil
}<|MERGE_RESOLUTION|>--- conflicted
+++ resolved
@@ -75,11 +75,7 @@
 	return n.dr.SequencerActive(ctx)
 }
 
-<<<<<<< HEAD
-// PostUnsafePayload is a special API that allow posting an unsafe payload to the L2 derivation pipeline.
-=======
 // PostUnsafePayload is a special API that allows posting an unsafe payload to the L2 derivation pipeline.
->>>>>>> f8143c8c
 // It should only be used by op-conductor for sequencer failover scenarios.
 // TODO(ethereum-optimism/optimism#9064): op-conductor Dencun changes.
 func (n *adminAPI) PostUnsafePayload(ctx context.Context, envelope *eth.ExecutionPayloadEnvelope) error {
