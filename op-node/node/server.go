package node

import (
	"context"
	"fmt"
	"net"
	"net/http"
	"strconv"

	"github.com/ethereum-optimism/optimism/op-service/httputil"
	ophttp "github.com/ethereum-optimism/optimism/op-service/httputil"
	"github.com/ethereum/go-ethereum/log"
	"github.com/ethereum/go-ethereum/node"
	"github.com/ethereum/go-ethereum/rpc"

	"github.com/ethereum-optimism/optimism/op-node/metrics"
	"github.com/ethereum-optimism/optimism/op-node/p2p"
	"github.com/ethereum-optimism/optimism/op-node/rollup"
	"github.com/ethereum-optimism/optimism/op-service/sources"
)

type rpcServer struct {
	endpoint   string
	apis       []rpc.API
	httpServer *ophttp.HTTPServer
	appVersion string
	log        log.Logger
	sources.L2Client
	rpcServerTimeout httputil.HTTPTimeouts
}

<<<<<<< HEAD
func newRPCServer(rpcCfg *RPCConfig, rollupCfg *rollup.Config, l2Client l2EthClient, dr driverClient, safedb SafeDBReader, log log.Logger, appVersion string, m metrics.Metricer) (*rpcServer, error) {
	api := NewNodeAPI(rollupCfg, l2Client, dr, safedb, log.New("rpc", "node"), m)
=======
func newRPCServer(ctx context.Context, rpcCfg *RPCConfig, rollupCfg *rollup.Config, l2Client l2EthClient, dr driverClient, log log.Logger, appVersion string, m metrics.Metricer) (*rpcServer, error) {
	rpcServerTimeout := httputil.DefaultTimeouts
	if rpcCfg.ListenTimeout != nil {
		rpcServerTimeout = *rpcCfg.ListenTimeout
	}
	api := NewNodeAPI(rollupCfg, l2Client, dr, log.New("rpc", "node"), m)
>>>>>>> f461ecab
	// TODO: extend RPC config with options for WS, IPC and HTTP RPC connections
	endpoint := net.JoinHostPort(rpcCfg.ListenAddr, strconv.Itoa(rpcCfg.ListenPort))
	r := &rpcServer{
		endpoint: endpoint,
		apis: []rpc.API{{
			Namespace:     "optimism",
			Service:       api,
			Authenticated: false,
		}},
		appVersion:       appVersion,
		log:              log,
		rpcServerTimeout: rpcServerTimeout,
	}
	return r, nil
}

func (s *rpcServer) EnableAdminAPI(api *adminAPI) {
	s.apis = append(s.apis, rpc.API{
		Namespace:     "admin",
		Version:       "",
		Service:       api,
		Authenticated: false,
	})
}

func (s *rpcServer) EnableP2P(backend *p2p.APIBackend) {
	s.apis = append(s.apis, rpc.API{
		Namespace:     p2p.NamespaceRPC,
		Version:       "",
		Service:       backend,
		Authenticated: false,
	})
}

func (s *rpcServer) Start() error {
	srv := rpc.NewServer()
	if err := node.RegisterApis(s.apis, nil, srv); err != nil {
		return err
	}

	// The CORS and VHosts arguments below must be set in order for
	// other services to connect to the opnode. VHosts in particular
	// defaults to localhost, which will prevent containers from
	// calling into the opnode without an "invalid host" error.
	nodeHandler := node.NewHTTPHandlerStack(srv, []string{"*"}, []string{"*"}, nil)

	mux := http.NewServeMux()
	mux.Handle("/", nodeHandler)
	mux.HandleFunc("/healthz", healthzHandler(s.appVersion))

	hs, err := ophttp.StartHTTPServer(s.endpoint, mux, ophttp.WithTimeouts(s.rpcServerTimeout))
	if err != nil {
		return fmt.Errorf("failed to start HTTP RPC server: %w", err)
	}
	s.httpServer = hs
	return nil
}

func (r *rpcServer) Stop(ctx context.Context) error {
	return r.httpServer.Stop(ctx)
}

func (r *rpcServer) Addr() net.Addr {
	return r.httpServer.Addr()
}

func healthzHandler(appVersion string) http.HandlerFunc {
	return func(w http.ResponseWriter, r *http.Request) {
		_, _ = w.Write([]byte(appVersion))
	}
}<|MERGE_RESOLUTION|>--- conflicted
+++ resolved
@@ -29,17 +29,12 @@
 	rpcServerTimeout httputil.HTTPTimeouts
 }
 
-<<<<<<< HEAD
-func newRPCServer(rpcCfg *RPCConfig, rollupCfg *rollup.Config, l2Client l2EthClient, dr driverClient, safedb SafeDBReader, log log.Logger, appVersion string, m metrics.Metricer) (*rpcServer, error) {
-	api := NewNodeAPI(rollupCfg, l2Client, dr, safedb, log.New("rpc", "node"), m)
-=======
 func newRPCServer(ctx context.Context, rpcCfg *RPCConfig, rollupCfg *rollup.Config, l2Client l2EthClient, dr driverClient, log log.Logger, appVersion string, m metrics.Metricer) (*rpcServer, error) {
 	rpcServerTimeout := httputil.DefaultTimeouts
 	if rpcCfg.ListenTimeout != nil {
 		rpcServerTimeout = *rpcCfg.ListenTimeout
 	}
 	api := NewNodeAPI(rollupCfg, l2Client, dr, log.New("rpc", "node"), m)
->>>>>>> f461ecab
 	// TODO: extend RPC config with options for WS, IPC and HTTP RPC connections
 	endpoint := net.JoinHostPort(rpcCfg.ListenAddr, strconv.Itoa(rpcCfg.ListenPort))
 	r := &rpcServer{
