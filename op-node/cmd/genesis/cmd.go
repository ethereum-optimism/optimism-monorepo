--- conflicted
+++ resolved
@@ -173,11 +173,7 @@
 	},
 }
 
-<<<<<<< HEAD
-func writeGenesisFile(outfile string, input interface{}) error {
-=======
 func writeGenesisFile(outfile string, input any) error {
->>>>>>> 8d8219f5
 	f, err := os.OpenFile(outfile, os.O_WRONLY|os.O_CREATE|os.O_TRUNC, 0o755)
 	if err != nil {
 		return err
