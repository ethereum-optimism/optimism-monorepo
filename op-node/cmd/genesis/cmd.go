--- conflicted
+++ resolved
@@ -62,13 +62,8 @@
 			if err != nil {
 				return err
 			}
-<<<<<<< HEAD
 			// SYSCOIN
-			rollupConfig := makeRollupConfig(config, l1StartBlock, l2Genesis, predeploys.DevOptimismPortalAddr, predeploys.DevL2OutputOracleAddr, config.BatchInboxAddress)
-=======
-
-			rollupConfig := makeRollupConfig(config, l1StartBlock, l2Genesis, predeploys.DevOptimismPortalAddr, predeploys.DevSystemConfigAddr)
->>>>>>> badda579
+			rollupConfig := makeRollupConfig(config, l1StartBlock, l2Genesis, predeploys.DevOptimismPortalAddr, predeploys.DevSystemConfigAddr, predeploys.DevL2OutputOracleAddr, config.BatchInboxAddress)
 
 			if err := writeGenesisFile(ctx.String("outfile.l1"), l1Genesis); err != nil {
 				return err
@@ -148,15 +143,15 @@
 			if err != nil {
 				return err
 			}
-<<<<<<< HEAD
 			outputOracle, err := hh.GetDeployment("L2OutputOracle")
 			if err != nil {
 				return err
 			}
 			batchInboxAddr, err := hh.GetDeployment("BatchInbox")
-=======
+			if err != nil {
+				return err
+			}
 			sysCfgProxy, err := hh.GetDeployment("SystemConfigProxy")
->>>>>>> badda579
 			if err != nil {
 				return err
 			}
@@ -176,11 +171,8 @@
 				return fmt.Errorf("error creating l2 developer genesis: %w", err)
 			}
 
-<<<<<<< HEAD
-			rollupConfig := makeRollupConfig(config, l1StartBlock, l2Genesis, portalProxy.Address, outputOracle.Address, batchInboxAddr.Address)
-=======
-			rollupConfig := makeRollupConfig(config, l1StartBlock, l2Genesis, portalProxy.Address, sysCfgProxy.Address)
->>>>>>> badda579
+			// SYSCOIN
+			rollupConfig := makeRollupConfig(config, l1StartBlock, l2Genesis, portalProxy.Address, sysCfgProxy.Address, outputOracle.Address, batchInboxAddr.Address)
 
 			if err := writeGenesisFile(ctx.String("outfile.l2"), l2Genesis); err != nil {
 				return err
@@ -195,12 +187,9 @@
 	l1StartBlock *types.Block,
 	l2Genesis *core.Genesis,
 	portalAddr common.Address,
-<<<<<<< HEAD
 	outputOracleAddr common.Address,
 	batchInboxAddr common.Address,
-=======
 	sysConfigAddr common.Address,
->>>>>>> badda579
 ) *rollup.Config {
 	return &rollup.Config{
 		Genesis: rollup.Genesis{
@@ -227,16 +216,11 @@
 		L1ChainID:              new(big.Int).SetUint64(config.L1ChainID),
 		L2ChainID:              new(big.Int).SetUint64(config.L2ChainID),
 		P2PSequencerAddress:    config.P2PSequencerAddress,
-<<<<<<< HEAD
 		BatchInboxAddress:      batchInboxAddr,
 		BatchSenderAddress:     config.BatchSenderAddress,
 		DepositContractAddress: portalAddr,
 		L2OutputOracleAddress:  outputOracleAddr,
-=======
-		BatchInboxAddress:      config.BatchInboxAddress,
-		DepositContractAddress: portalAddr,
 		L1SystemConfigAddress:  sysConfigAddr,
->>>>>>> badda579
 	}
 }
 
