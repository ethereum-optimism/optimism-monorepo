--- conflicted
+++ resolved
@@ -61,8 +61,6 @@
 		Destination: new(string),
 		Category:    RollupCategory,
 	}
-<<<<<<< HEAD
-=======
 	L2RpcTimeout = &cli.DurationFlag{
 		Name:    "l2.rpc-timeout",
 		Usage:   "Timeout for L2 RPC requests",
@@ -76,7 +74,6 @@
 		Value:   time.Second * 20,
 	}
 	/* Optional Flags */
->>>>>>> f461ecab
 	BeaconAddr = &cli.StringFlag{
 		Name:     "l1.beacon",
 		Usage:    "Address of L1 Beacon-node HTTP endpoint to use.",
