package flags

import (
	"fmt"
	"time"

	"github.com/urfave/cli/v2"

	"github.com/ethereum-optimism/optimism/op-node/rollup/sync"
	plasma "github.com/ethereum-optimism/optimism/op-plasma"
	openum "github.com/ethereum-optimism/optimism/op-service/enum"
	opflags "github.com/ethereum-optimism/optimism/op-service/flags"
	oplog "github.com/ethereum-optimism/optimism/op-service/log"
	"github.com/ethereum-optimism/optimism/op-service/oppprof"
	"github.com/ethereum-optimism/optimism/op-service/sources"
)

// Flags

const EnvVarPrefix = "OP_NODE"

func prefixEnvVars(name string) []string {
	return []string{EnvVarPrefix + "_" + name}
}

var (
	/* Required Flags */
	L1NodeAddr = &cli.StringFlag{
		Name:    "l1",
		Usage:   "Address of L1 User JSON-RPC endpoint to use (eth namespace required)",
		Value:   "http://127.0.0.1:8545",
		EnvVars: prefixEnvVars("L1_ETH_RPC"),
	}
	L2EngineAddr = &cli.StringFlag{
		Name:    "l2",
		Usage:   "Address of L2 Engine JSON-RPC endpoints to use (engine and eth namespace required)",
		EnvVars: prefixEnvVars("L2_ENGINE_RPC"),
	}
	L2EngineJWTSecret = &cli.StringFlag{
		Name:        "l2.jwt-secret",
		Usage:       "Path to JWT secret key. Keys are 32 bytes, hex encoded in a file. A new key will be generated if the file is empty.",
		EnvVars:     prefixEnvVars("L2_ENGINE_AUTH"),
		Value:       "",
		Destination: new(string),
	}
<<<<<<< HEAD
=======
	L2RpcTimeout = &cli.DurationFlag{
		Name:    "l2.rpc-timeout",
		Usage:   "Timeout for L2 RPC requests",
		EnvVars: prefixEnvVars("L2_RPC_TIMEOUT"),
		Value:   time.Second * 10,
	}
	L2RpcBatchTimeout = &cli.DurationFlag{
		Name:    "l2.rpc-batch-timeout",
		Usage:   "Timeout for L2 RPC batch requests",
		EnvVars: prefixEnvVars("L2_RPC_BATCH_TIMEOUT"),
		Value:   time.Second * 20,
	}
	RollupConfig = &cli.StringFlag{
		Name:    "rollup.config",
		Usage:   "Rollup chain parameters",
		EnvVars: prefixEnvVars("ROLLUP_CONFIG"),
	}
	Network = &cli.StringFlag{
		Name:    "network",
		Usage:   fmt.Sprintf("Predefined network selection. Available networks: %s", strings.Join(chaincfg.AvailableNetworks(), ", ")),
		EnvVars: prefixEnvVars("NETWORK"),
	}
>>>>>>> 92f8005f
	/* Optional Flags */
	BeaconAddr = &cli.StringFlag{
		Name:     "l1.beacon",
		Usage:    "Address of L1 Beacon-node HTTP endpoint to use.",
		Required: false,
		EnvVars:  prefixEnvVars("L1_BEACON"),
	}
	BeaconCheckIgnore = &cli.BoolFlag{
		Name:     "l1.beacon.ignore",
		Usage:    "When false, halts op-node startup if the healthcheck to the Beacon-node endpoint fails.",
		Required: false,
		Value:    false,
		EnvVars:  prefixEnvVars("L1_BEACON_IGNORE"),
	}
	BeaconFetchAllSidecars = &cli.BoolFlag{
		Name:     "l1.beacon.fetch-all-sidecars",
		Usage:    "If true, all sidecars are fetched and filtered locally. Workaround for buggy Beacon nodes.",
		Required: false,
		Value:    false,
		EnvVars:  prefixEnvVars("L1_BEACON_FETCH_ALL_SIDECARS"),
	}
	SyncModeFlag = &cli.GenericFlag{
		Name:    "syncmode",
		Usage:   fmt.Sprintf("IN DEVELOPMENT: Options are: %s", openum.EnumString(sync.ModeStrings)),
		EnvVars: prefixEnvVars("SYNCMODE"),
		Value: func() *sync.Mode {
			out := sync.CLSync
			return &out
		}(),
		Hidden: true,
	}
	RPCListenAddr = &cli.StringFlag{
		Name:    "rpc.addr",
		Usage:   "RPC listening address",
		EnvVars: prefixEnvVars("RPC_ADDR"),
		Value:   "127.0.0.1",
	}
	RPCListenPort = &cli.IntFlag{
		Name:    "rpc.port",
		Usage:   "RPC listening port",
		EnvVars: prefixEnvVars("RPC_PORT"),
		Value:   9545, // Note: op-service/rpc/cli.go uses 8545 as the default.
	}
	RPCListenReadTimeout = &cli.DurationFlag{
		Name:    "rpc.read-timeout",
		Usage:   "RPC read timeout",
		EnvVars: prefixEnvVars("RPC_READ_TIMEOUT"),
		Value:   time.Second * 30,
	}
	RPCListenReadHeaderTimeout = &cli.DurationFlag{
		Name:    "rpc.read-header-timeout",
		Usage:   "RPC read header timeout",
		EnvVars: prefixEnvVars("RPC_READ_HEADER_TIMEOUT"),
		Value:   time.Second * 30,
	}
	RPCListenWriteTimeout = &cli.DurationFlag{
		Name:    "rpc.write-timeout",
		Usage:   "RPC write timeout",
		EnvVars: prefixEnvVars("RPC_WRITE_TIMEOUT"),
		Value:   time.Second * 30,
	}
	RPCListenIdleTimeout = &cli.DurationFlag{
		Name:    "rpc.idle-timeout",
		Usage:   "RPC idle timeout",
		EnvVars: prefixEnvVars("RPC_IDLE_TIMEOUT"),
		Value:   time.Second * 120,
	}
	RPCEnableAdmin = &cli.BoolFlag{
		Name:    "rpc.enable-admin",
		Usage:   "Enable the admin API (experimental)",
		EnvVars: prefixEnvVars("RPC_ENABLE_ADMIN"),
	}
	RPCAdminPersistence = &cli.StringFlag{
		Name:    "rpc.admin-state",
		Usage:   "File path used to persist state changes made via the admin API so they persist across restarts. Disabled if not set.",
		EnvVars: prefixEnvVars("RPC_ADMIN_STATE"),
	}
	L1TrustRPC = &cli.BoolFlag{
		Name:    "l1.trustrpc",
		Usage:   "Trust the L1 RPC, sync faster at risk of malicious/buggy RPC providing bad or inconsistent L1 data",
		EnvVars: prefixEnvVars("L1_TRUST_RPC"),
	}
	L1RPCProviderKind = &cli.GenericFlag{
		Name: "l1.rpckind",
		Usage: "The kind of RPC provider, used to inform optimal transactions receipts fetching, and thus reduce costs. Valid options: " +
			openum.EnumString(sources.RPCProviderKinds),
		EnvVars: prefixEnvVars("L1_RPC_KIND"),
		Value: func() *sources.RPCProviderKind {
			out := sources.RPCKindStandard
			return &out
		}(),
	}
	L1RethDBPath = &cli.StringFlag{
		Name:    "l1.rethdb",
		Usage:   "The L1 RethDB path, used to fetch receipts for L1 blocks. Only applicable when using the `reth_db` RPC kind with `l1.rpckind`.",
		EnvVars: prefixEnvVars("L1_RETHDB"),
		Hidden:  true,
	}
	L1RPCMaxConcurrency = &cli.IntFlag{
		Name:    "l1.max-concurrency",
		Usage:   "Maximum number of concurrent RPC requests to make to the L1 RPC provider.",
		EnvVars: prefixEnvVars("L1_MAX_CONCURRENCY"),
		Value:   10,
	}
	L1RPCRateLimit = &cli.Float64Flag{
		Name:    "l1.rpc-rate-limit",
		Usage:   "Optional self-imposed global rate-limit on L1 RPC requests, specified in requests / second. Disabled if set to 0.",
		EnvVars: prefixEnvVars("L1_RPC_RATE_LIMIT"),
		Value:   0,
	}
	L1RPCMaxBatchSize = &cli.IntFlag{
		Name:    "l1.rpc-max-batch-size",
		Usage:   "Maximum number of RPC requests to bundle, e.g. during L1 blocks receipt fetching. The L1 RPC rate limit counts this as N items, but allows it to burst at once.",
		EnvVars: prefixEnvVars("L1_RPC_MAX_BATCH_SIZE"),
		Value:   20,
	}
	L1HTTPPollInterval = &cli.DurationFlag{
		Name:    "l1.http-poll-interval",
		Usage:   "Polling interval for latest-block subscription when using an HTTP RPC provider. Ignored for other types of RPC endpoints.",
		EnvVars: prefixEnvVars("L1_HTTP_POLL_INTERVAL"),
		Value:   time.Second * 12,
	}
	VerifierL1Confs = &cli.Uint64Flag{
		Name:    "verifier.l1-confs",
		Usage:   "Number of L1 blocks to keep distance from the L1 head before deriving L2 data from. Reorgs are supported, but may be slow to perform.",
		EnvVars: prefixEnvVars("VERIFIER_L1_CONFS"),
		Value:   0,
	}
	SequencerEnabledFlag = &cli.BoolFlag{
		Name:    "sequencer.enabled",
		Usage:   "Enable sequencing of new L2 blocks. A separate batch submitter has to be deployed to publish the data for verifiers.",
		EnvVars: prefixEnvVars("SEQUENCER_ENABLED"),
	}
	SequencerStoppedFlag = &cli.BoolFlag{
		Name:    "sequencer.stopped",
		Usage:   "Initialize the sequencer in a stopped state. The sequencer can be started using the admin_startSequencer RPC",
		EnvVars: prefixEnvVars("SEQUENCER_STOPPED"),
	}
	SequencerMaxSafeLagFlag = &cli.Uint64Flag{
		Name:    "sequencer.max-safe-lag",
		Usage:   "Maximum number of L2 blocks for restricting the distance between L2 safe and unsafe. Disabled if 0.",
		EnvVars: prefixEnvVars("SEQUENCER_MAX_SAFE_LAG"),
		Value:   0,
	}
	SequencerL1Confs = &cli.Uint64Flag{
		Name:    "sequencer.l1-confs",
		Usage:   "Number of L1 blocks to keep distance from the L1 head as a sequencer for picking an L1 origin.",
		EnvVars: prefixEnvVars("SEQUENCER_L1_CONFS"),
		Value:   4,
	}
	L1EpochPollIntervalFlag = &cli.DurationFlag{
		Name:    "l1.epoch-poll-interval",
		Usage:   "Poll interval for retrieving new L1 epoch updates such as safe and finalized block changes. Disabled if 0 or negative.",
		EnvVars: prefixEnvVars("L1_EPOCH_POLL_INTERVAL"),
		Value:   time.Second * 12 * 32,
	}
	RuntimeConfigReloadIntervalFlag = &cli.DurationFlag{
		Name:    "l1.runtime-config-reload-interval",
		Usage:   "Poll interval for reloading the runtime config, useful when config events are not being picked up. Disabled if 0 or negative.",
		EnvVars: prefixEnvVars("L1_RUNTIME_CONFIG_RELOAD_INTERVAL"),
		Value:   time.Minute * 10,
	}
	MetricsEnabledFlag = &cli.BoolFlag{
		Name:    "metrics.enabled",
		Usage:   "Enable the metrics server",
		EnvVars: prefixEnvVars("METRICS_ENABLED"),
	}
	MetricsAddrFlag = &cli.StringFlag{
		Name:    "metrics.addr",
		Usage:   "Metrics listening address",
		Value:   "0.0.0.0", // TODO(CLI-4159): Switch to 127.0.0.1
		EnvVars: prefixEnvVars("METRICS_ADDR"),
	}
	MetricsPortFlag = &cli.IntFlag{
		Name:    "metrics.port",
		Usage:   "Metrics listening port",
		Value:   7300,
		EnvVars: prefixEnvVars("METRICS_PORT"),
	}
	SnapshotLog = &cli.StringFlag{
		Name:    "snapshotlog.file",
		Usage:   "Path to the snapshot log file",
		EnvVars: prefixEnvVars("SNAPSHOT_LOG"),
	}
	HeartbeatEnabledFlag = &cli.BoolFlag{
		Name:    "heartbeat.enabled",
		Usage:   "Enables or disables heartbeating",
		EnvVars: prefixEnvVars("HEARTBEAT_ENABLED"),
	}
	HeartbeatMonikerFlag = &cli.StringFlag{
		Name:    "heartbeat.moniker",
		Usage:   "Sets a moniker for this node",
		EnvVars: prefixEnvVars("HEARTBEAT_MONIKER"),
	}
	HeartbeatURLFlag = &cli.StringFlag{
		Name:    "heartbeat.url",
		Usage:   "Sets the URL to heartbeat to",
		EnvVars: prefixEnvVars("HEARTBEAT_URL"),
		Value:   "https://heartbeat.optimism.io",
	}
	RollupHalt = &cli.StringFlag{
		Name:    "rollup.halt",
		Usage:   "Opt-in option to halt on incompatible protocol version requirements of the given level (major/minor/patch/none), as signaled onchain in L1",
		EnvVars: prefixEnvVars("ROLLUP_HALT"),
	}
	RollupLoadProtocolVersions = &cli.BoolFlag{
		Name:    "rollup.load-protocol-versions",
		Usage:   "Load protocol versions from the superchain L1 ProtocolVersions contract (if available), and report in logs and metrics",
		EnvVars: prefixEnvVars("ROLLUP_LOAD_PROTOCOL_VERSIONS"),
	}
	/* Deprecated Flags */
	L2EngineSyncEnabled = &cli.BoolFlag{
		Name:    "l2.engine-sync",
		Usage:   "WARNING: Deprecated. Use --syncmode=execution-layer instead",
		EnvVars: prefixEnvVars("L2_ENGINE_SYNC_ENABLED"),
		Value:   false,
		Hidden:  true,
	}
	SkipSyncStartCheck = &cli.BoolFlag{
		Name: "l2.skip-sync-start-check",
		Usage: "Skip sanity check of consistency of L1 origins of the unsafe L2 blocks when determining the sync-starting point. " +
			"This defers the L1-origin verification, and is recommended to use in when utilizing l2.engine-sync",
		EnvVars: prefixEnvVars("L2_SKIP_SYNC_START_CHECK"),
		Value:   false,
		Hidden:  true,
	}
	BetaExtraNetworks = &cli.BoolFlag{
		Name:    "beta.extra-networks",
		Usage:   "Legacy flag, ignored, all superchain-registry networks are enabled by default.",
		EnvVars: prefixEnvVars("BETA_EXTRA_NETWORKS"),
		Hidden:  true, // hidden, this is deprecated, the flag is not used anymore.
	}
	BackupL2UnsafeSyncRPC = &cli.StringFlag{
		Name:    "l2.backup-unsafe-sync-rpc",
		Usage:   "Set the backup L2 unsafe sync RPC endpoint.",
		EnvVars: prefixEnvVars("L2_BACKUP_UNSAFE_SYNC_RPC"),
		Hidden:  true,
	}
	BackupL2UnsafeSyncRPCTrustRPC = &cli.StringFlag{
		Name: "l2.backup-unsafe-sync-rpc.trustrpc",
		Usage: "Like l1.trustrpc, configure if response data from the RPC needs to be verified, e.g. blockhash computation." +
			"This does not include checks if the blockhash is part of the canonical chain.",
		EnvVars: prefixEnvVars("L2_BACKUP_UNSAFE_SYNC_RPC_TRUST_RPC"),
		Hidden:  true,
	}
	ConductorEnabledFlag = &cli.BoolFlag{
		Name:    "conductor.enabled",
		Usage:   "Enable the conductor service",
		EnvVars: prefixEnvVars("CONDUCTOR_ENABLED"),
		Value:   false,
	}
	ConductorRpcFlag = &cli.StringFlag{
		Name:    "conductor.rpc",
		Usage:   "Conductor service rpc endpoint",
		EnvVars: prefixEnvVars("CONDUCTOR_RPC"),
		Value:   "http://127.0.0.1:8547",
	}
	ConductorRpcTimeoutFlag = &cli.DurationFlag{
		Name:    "conductor.rpc-timeout",
		Usage:   "Conductor service rpc timeout",
		EnvVars: prefixEnvVars("CONDUCTOR_RPC_TIMEOUT"),
		Value:   time.Second * 1,
	}
)

var requiredFlags = []cli.Flag{
	L1NodeAddr,
	L2EngineAddr,
	L2EngineJWTSecret,
}

var optionalFlags = []cli.Flag{
	BeaconAddr,
	BeaconCheckIgnore,
	BeaconFetchAllSidecars,
	SyncModeFlag,
	RPCListenAddr,
	RPCListenPort,
<<<<<<< HEAD
=======
	RPCListenReadTimeout,
	RPCListenReadHeaderTimeout,
	RPCListenWriteTimeout,
	RPCListenIdleTimeout,
	RollupConfig,
	Network,
>>>>>>> 92f8005f
	L1TrustRPC,
	L1RPCProviderKind,
	L1RPCRateLimit,
	L1RPCMaxBatchSize,
	L1RPCMaxConcurrency,
	L1HTTPPollInterval,
	L2RpcTimeout,
	L2RpcBatchTimeout,
	VerifierL1Confs,
	SequencerEnabledFlag,
	SequencerStoppedFlag,
	SequencerMaxSafeLagFlag,
	SequencerL1Confs,
	L1EpochPollIntervalFlag,
	RuntimeConfigReloadIntervalFlag,
	RPCEnableAdmin,
	RPCAdminPersistence,
	MetricsEnabledFlag,
	MetricsAddrFlag,
	MetricsPortFlag,
	SnapshotLog,
	HeartbeatEnabledFlag,
	HeartbeatMonikerFlag,
	HeartbeatURLFlag,
	RollupHalt,
	RollupLoadProtocolVersions,
	L1RethDBPath,
	ConductorEnabledFlag,
	ConductorRpcFlag,
	ConductorRpcTimeoutFlag,
}

var DeprecatedFlags = []cli.Flag{
	L2EngineSyncEnabled,
	SkipSyncStartCheck,
	BetaExtraNetworks,
	BackupL2UnsafeSyncRPC,
	BackupL2UnsafeSyncRPCTrustRPC,
	// Deprecated P2P Flags are added at the init step
}

// Flags contains the list of configuration options available to the binary.
var Flags []cli.Flag

func init() {
	DeprecatedFlags = append(DeprecatedFlags, deprecatedP2PFlags(EnvVarPrefix)...)
	optionalFlags = append(optionalFlags, P2PFlags(EnvVarPrefix)...)
	optionalFlags = append(optionalFlags, oplog.CLIFlags(EnvVarPrefix)...)
	optionalFlags = append(optionalFlags, oppprof.CLIFlags(EnvVarPrefix)...)
	optionalFlags = append(optionalFlags, DeprecatedFlags...)
	optionalFlags = append(optionalFlags, opflags.CLIFlags(EnvVarPrefix)...)
	optionalFlags = append(optionalFlags, plasma.CLIFlags(EnvVarPrefix)...)
	Flags = append(requiredFlags, optionalFlags...)
}

func CheckRequired(ctx *cli.Context) error {
	for _, f := range requiredFlags {
		if !ctx.IsSet(f.Names()[0]) {
			return fmt.Errorf("flag %s is required", f.Names()[0])
		}
	}
	return opflags.CheckRequiredXor(ctx)
}<|MERGE_RESOLUTION|>--- conflicted
+++ resolved
@@ -43,8 +43,6 @@
 		Value:       "",
 		Destination: new(string),
 	}
-<<<<<<< HEAD
-=======
 	L2RpcTimeout = &cli.DurationFlag{
 		Name:    "l2.rpc-timeout",
 		Usage:   "Timeout for L2 RPC requests",
@@ -67,7 +65,6 @@
 		Usage:   fmt.Sprintf("Predefined network selection. Available networks: %s", strings.Join(chaincfg.AvailableNetworks(), ", ")),
 		EnvVars: prefixEnvVars("NETWORK"),
 	}
->>>>>>> 92f8005f
 	/* Optional Flags */
 	BeaconAddr = &cli.StringFlag{
 		Name:     "l1.beacon",
@@ -346,15 +343,12 @@
 	SyncModeFlag,
 	RPCListenAddr,
 	RPCListenPort,
-<<<<<<< HEAD
-=======
 	RPCListenReadTimeout,
 	RPCListenReadHeaderTimeout,
 	RPCListenWriteTimeout,
 	RPCListenIdleTimeout,
 	RollupConfig,
 	Network,
->>>>>>> 92f8005f
 	L1TrustRPC,
 	L1RPCProviderKind,
 	L1RPCRateLimit,
