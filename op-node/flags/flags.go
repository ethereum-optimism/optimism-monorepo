--- conflicted
+++ resolved
@@ -34,28 +34,19 @@
 	cli.VersionFlag.(*cli.BoolFlag).Category = MiscCategory
 }
 
-<<<<<<< HEAD
-func prefixEnvVars(name string) []string {
-	return []string{EnvVarPrefix + "_" + name}
-=======
 func prefixEnvVars(names ...string) []string {
 	envs := make([]string, 0, len(names))
 	for _, name := range names {
 		envs = append(envs, EnvVarPrefix+"_"+name)
 	}
 	return envs
->>>>>>> f8143c8c
 }
 
 var (
 	/* Required Flags */
 	L1NodeAddr = &cli.StringFlag{
 		Name:     "l1",
-<<<<<<< HEAD
-		Usage:    "Address of L1 User JSON-RPC endpoint to use (eth namespace required). Multiple alternative addresses are supported, separated by commas, and the first address is used by default",
-=======
 		Usage:    "Address of L1 User JSON-RPC endpoint to use (eth namespace required)",
->>>>>>> f8143c8c
 		Value:    "http://127.0.0.1:8545",
 		EnvVars:  prefixEnvVars("L1_ETH_RPC"),
 		Category: RollupCategory,
@@ -89,19 +80,11 @@
 		EnvVars:  prefixEnvVars("L1_BEACON_HEADER"),
 		Category: L1RPCCategory,
 	}
-<<<<<<< HEAD
-	BeaconArchiverAddr = &cli.StringFlag{
-		Name:     "l1.beacon-archiver",
-		Usage:    "Address of L1 Beacon-node compatible HTTP endpoint to use. This is used to fetch blobs that the --l1.beacon does not have (i.e expired blobs).",
-		Required: false,
-		EnvVars:  prefixEnvVars("L1_BEACON_ARCHIVER"),
-=======
 	BeaconFallbackAddrs = &cli.StringSliceFlag{
 		Name:     "l1.beacon-fallbacks",
 		Aliases:  []string{"l1.beacon-archiver"},
 		Usage:    "Addresses of L1 Beacon-API compatible HTTP fallback endpoints. Used to fetch blob sidecars not availalbe at the l1.beacon (e.g. expired blobs).",
 		EnvVars:  prefixEnvVars("L1_BEACON_FALLBACKS", "L1_BEACON_ARCHIVER"),
->>>>>>> f8143c8c
 		Category: L1RPCCategory,
 	}
 	BeaconCheckIgnore = &cli.BoolFlag{
@@ -205,43 +188,14 @@
 		Name:     "l1.http-poll-interval",
 		Usage:    "Polling interval for latest-block subscription when using an HTTP RPC provider. Ignored for other types of RPC endpoints.",
 		EnvVars:  prefixEnvVars("L1_HTTP_POLL_INTERVAL"),
-<<<<<<< HEAD
-		Value:    time.Second * 3,
-		Category: L1RPCCategory,
-	}
-	L1ArchiveBlobRpcAddr = &cli.StringFlag{
-		Name:     "l1.archive-blob-rpc",
-		Usage:    "Optional address of L1 archive blob endpoint to use. Multiple alternative addresses are supported, separated by commas, and will rotate when error",
-		Required: false,
-		EnvVars:  prefixEnvVars("L1_ARCHIVE_BLOB_RPC"),
-		Category: RollupCategory,
-	}
-	L1BlobRpcRateLimit = &cli.Float64Flag{
-		Name:     "l1.blob-rpc-rate-limit",
-		Usage:    "Optional self-imposed global rate-limit on L1 blob RPC requests, specified in requests / second. Disabled if set to 0.",
-		EnvVars:  prefixEnvVars("L1_BLOB_RPC_RATE_LIMIT"),
-		Value:    0,
-		Category: L1RPCCategory,
-	}
-	L1BlobRpcMaxBatchSize = &cli.IntFlag{
-		Name:     "l1.blob-rpc-max-batch-size",
-		Usage:    "Optional maximum number of L1 blob RPC requests to bundle",
-		EnvVars:  prefixEnvVars("L1_BLOB_RPC_MAX_BATCH_SIZE"),
-		Value:    20,
-=======
 		Value:    time.Second * 12,
->>>>>>> f8143c8c
 		Category: L1RPCCategory,
 	}
 	VerifierL1Confs = &cli.Uint64Flag{
 		Name:     "verifier.l1-confs",
 		Usage:    "Number of L1 blocks to keep distance from the L1 head before deriving L2 data from. Reorgs are supported, but may be slow to perform.",
 		EnvVars:  prefixEnvVars("VERIFIER_L1_CONFS"),
-<<<<<<< HEAD
-		Value:    15,
-=======
 		Value:    0,
->>>>>>> f8143c8c
 		Category: L1RPCCategory,
 	}
 	SequencerEnabledFlag = &cli.BoolFlag{
@@ -262,36 +216,19 @@
 		EnvVars:  prefixEnvVars("SEQUENCER_MAX_SAFE_LAG"),
 		Value:    0,
 		Category: SequencerCategory,
-<<<<<<< HEAD
-	}
-	SequencerPriorityFlag = &cli.BoolFlag{
-		Name:     "sequencer.priority",
-		Usage:    "Enable sequencer step takes precedence over other steps.",
-		EnvVars:  prefixEnvVars("SEQUENCER_PRIORITY"),
-		Category: SequencerCategory,
-=======
->>>>>>> f8143c8c
 	}
 	SequencerL1Confs = &cli.Uint64Flag{
 		Name:     "sequencer.l1-confs",
 		Usage:    "Number of L1 blocks to keep distance from the L1 head as a sequencer for picking an L1 origin.",
 		EnvVars:  prefixEnvVars("SEQUENCER_L1_CONFS"),
-<<<<<<< HEAD
-		Value:    15,
-=======
 		Value:    4,
->>>>>>> f8143c8c
 		Category: SequencerCategory,
 	}
 	L1EpochPollIntervalFlag = &cli.DurationFlag{
 		Name:     "l1.epoch-poll-interval",
 		Usage:    "Poll interval for retrieving new L1 epoch updates such as safe and finalized block changes. Disabled if 0 or negative.",
 		EnvVars:  prefixEnvVars("L1_EPOCH_POLL_INTERVAL"),
-<<<<<<< HEAD
-		Value:    time.Second * 3 * 15,
-=======
 		Value:    time.Second * 12 * 32,
->>>>>>> f8143c8c
 		Category: L1RPCCategory,
 	}
 	RuntimeConfigReloadIntervalFlag = &cli.DurationFlag{
@@ -351,7 +288,6 @@
 		Usage:    "Opt-in option to halt on incompatible protocol version requirements of the given level (major/minor/patch/none), as signaled onchain in L1",
 		EnvVars:  prefixEnvVars("ROLLUP_HALT"),
 		Category: RollupCategory,
-<<<<<<< HEAD
 	}
 	RollupLoadProtocolVersions = &cli.BoolFlag{
 		Name:     "rollup.load-protocol-versions",
@@ -359,38 +295,12 @@
 		EnvVars:  prefixEnvVars("ROLLUP_LOAD_PROTOCOL_VERSIONS"),
 		Category: RollupCategory,
 	}
-=======
-	}
-	RollupLoadProtocolVersions = &cli.BoolFlag{
-		Name:     "rollup.load-protocol-versions",
-		Usage:    "Load protocol versions from the superchain L1 ProtocolVersions contract (if available), and report in logs and metrics",
-		EnvVars:  prefixEnvVars("ROLLUP_LOAD_PROTOCOL_VERSIONS"),
-		Category: RollupCategory,
-	}
->>>>>>> f8143c8c
 	SafeDBPath = &cli.StringFlag{
 		Name:     "safedb.path",
 		Usage:    "File path used to persist safe head update data. Disabled if not set.",
 		EnvVars:  prefixEnvVars("SAFEDB_PATH"),
 		Category: OperationsCategory,
 	}
-<<<<<<< HEAD
-
-	FastnodeMode = &cli.BoolFlag{
-		Name:    "fastnode",
-		Usage:   "Fastnode has a strong dependency on a specific synchronization mode during synchronization, so please set this flag when running fastnode.",
-		EnvVars: prefixEnvVars("FASTNODE"),
-		Value:   false,
-	}
-
-	ELTriggerGap = &cli.IntFlag{
-		Name:    "el-trigger.gap",
-		Usage:   "gap to trigger el-sync",
-		Value:   86400,
-		EnvVars: prefixEnvVars("EL_TRIGGER_GAP"),
-	}
-=======
->>>>>>> f8143c8c
 	/* Deprecated Flags */
 	L2EngineSyncEnabled = &cli.BoolFlag{
 		Name:    "l2.engine-sync",
@@ -458,19 +368,10 @@
 var optionalFlags = []cli.Flag{
 	BeaconAddr,
 	BeaconHeader,
-<<<<<<< HEAD
-	BeaconArchiverAddr,
-	BeaconCheckIgnore,
-	BeaconFetchAllSidecars,
-	SyncModeFlag,
-	FastnodeMode,
-	ELTriggerGap,
-=======
 	BeaconFallbackAddrs,
 	BeaconCheckIgnore,
 	BeaconFetchAllSidecars,
 	SyncModeFlag,
->>>>>>> f8143c8c
 	RPCListenAddr,
 	RPCListenPort,
 	L1TrustRPC,
@@ -479,12 +380,6 @@
 	L1RPCMaxBatchSize,
 	L1RPCMaxConcurrency,
 	L1HTTPPollInterval,
-<<<<<<< HEAD
-	L1ArchiveBlobRpcAddr,
-	L1BlobRpcRateLimit,
-	L1BlobRpcMaxBatchSize,
-=======
->>>>>>> f8143c8c
 	VerifierL1Confs,
 	SequencerEnabledFlag,
 	SequencerStoppedFlag,
