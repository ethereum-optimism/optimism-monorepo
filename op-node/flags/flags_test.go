--- conflicted
+++ resolved
@@ -61,10 +61,6 @@
 		flagName := flag.Names()[0]
 
 		t.Run(flagName, func(t *testing.T) {
-<<<<<<< HEAD
-
-=======
->>>>>>> f8143c8c
 			visibleFlag, ok := flag.(interface {
 				IsVisible() bool
 			})
@@ -75,14 +71,11 @@
 }
 
 func TestHasEnvVar(t *testing.T) {
-<<<<<<< HEAD
-=======
 	// known exceptions to the number of env vars
 	expEnvVars := map[string]int{
 		BeaconFallbackAddrs.Name: 2,
 	}
 
->>>>>>> f8143c8c
 	for _, flag := range Flags {
 		flag := flag
 		flagName := flag.Names()[0]
@@ -94,11 +87,6 @@
 			envFlagGetter, ok := flag.(interface {
 				GetEnvVars() []string
 			})
-<<<<<<< HEAD
-			envFlags := envFlagGetter.GetEnvVars()
-			require.True(t, ok, "must be able to cast the flag to an EnvVar interface")
-			require.Equal(t, 1, len(envFlags), "flags should have exactly one env var")
-=======
 			require.True(t, ok, "must be able to cast the flag to an EnvVar interface")
 			envFlags := envFlagGetter.GetEnvVars()
 			if numEnvVars, ok := expEnvVars[flagName]; ok {
@@ -106,14 +94,11 @@
 			} else {
 				require.Equal(t, 1, len(envFlags), "flags should have exactly one env var")
 			}
->>>>>>> f8143c8c
 		})
 	}
 }
 
 func TestEnvVarFormat(t *testing.T) {
-<<<<<<< HEAD
-=======
 	skippedFlags := []string{
 		L1NodeAddr.Name,
 		L2EngineAddr.Name,
@@ -135,35 +120,10 @@
 		"l2.engine-sync",
 	}
 
->>>>>>> f8143c8c
 	for _, flag := range Flags {
 		flag := flag
 		flagName := flag.Names()[0]
 
-<<<<<<< HEAD
-		skippedFlags := []string{
-			L1NodeAddr.Name,
-			L2EngineAddr.Name,
-			L2EngineJWTSecret.Name,
-			L1TrustRPC.Name,
-			L1RPCProviderKind.Name,
-			SnapshotLog.Name,
-			BackupL2UnsafeSyncRPC.Name,
-			BackupL2UnsafeSyncRPCTrustRPC.Name,
-			"p2p.scoring",
-			"p2p.ban.peers",
-			"p2p.ban.threshold",
-			"p2p.ban.duration",
-			"p2p.listen.tcp",
-			"p2p.listen.udp",
-			"p2p.useragent",
-			"p2p.gossip.mesh.lo",
-			"p2p.gossip.mesh.floodpublish",
-			"l2.engine-sync",
-		}
-
-=======
->>>>>>> f8143c8c
 		t.Run(flagName, func(t *testing.T) {
 			if slices.Contains(skippedFlags, flagName) {
 				t.Skipf("Skipping flag %v which is known to not have a standard flag name <-> env var conversion", flagName)
@@ -174,14 +134,8 @@
 			envFlagGetter, ok := flag.(interface {
 				GetEnvVars() []string
 			})
-<<<<<<< HEAD
-			envFlags := envFlagGetter.GetEnvVars()
-			require.True(t, ok, "must be able to cast the flag to an EnvVar interface")
-			require.Equal(t, 1, len(envFlags), "flags should have exactly one env var")
-=======
 			require.True(t, ok, "must be able to cast the flag to an EnvVar interface")
 			envFlags := envFlagGetter.GetEnvVars()
->>>>>>> f8143c8c
 			expectedEnvVar := opservice.FlagNameToEnvVarName(flagName, "OP_NODE")
 			require.Equal(t, expectedEnvVar, envFlags[0])
 		})
