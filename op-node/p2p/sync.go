--- conflicted
+++ resolved
@@ -528,11 +528,7 @@
 	payload := res.payload.ExecutionPayload
 	s.log.Debug("processing p2p sync result", "payload", payload.ID(), "peer", res.peer)
 	// Clean up the in-flight request, we have a result now.
-<<<<<<< HEAD
-	delete(s.inFlight, uint64(payload.BlockNumber))
-=======
 	s.inFlight.delete(uint64(payload.BlockNumber))
->>>>>>> f8143c8c
 	// Always put it in quarantine first. If promotion fails because the receiver is too busy, this functions as cache.
 	s.quarantine.Add(payload.BlockHash, res)
 	s.quarantineByNum[uint64(payload.BlockNumber)] = payload.BlockHash
@@ -674,14 +670,7 @@
 	if _, err := io.ReadFull(r, versionData[:]); err != nil {
 		return fmt.Errorf("failed to read version part of response: %w", err)
 	}
-<<<<<<< HEAD
-	version := binary.LittleEndian.Uint32(versionData[:])
-	if version != 0 && version != 1 {
-		return fmt.Errorf("unrecognized version: %d", version)
-	}
-=======
-
->>>>>>> f8143c8c
+
 	// payload is SSZ encoded with Snappy framed compression
 	r = snappy.NewReader(r)
 	r = io.LimitReader(r, maxGossipSize)
@@ -693,28 +682,11 @@
 		return fmt.Errorf("failed to read response: %w", err)
 	}
 
-<<<<<<< HEAD
-	envelope := &eth.ExecutionPayloadEnvelope{}
-
-	if version == 0 {
-		expectedBlockTime := s.cfg.TimestampForBlock(expectedBlockNum)
-		envelope, err = s.readExecutionPayload(data, expectedBlockTime)
-		if err != nil {
-			return err
-		}
-	} else if version == 1 {
-		if err := envelope.UnmarshalSSZ(uint32(len(data)), bytes.NewReader(data)); err != nil {
-			return fmt.Errorf("failed to decode execution payload envelope response: %w", err)
-		}
-	} else {
-		panic(fmt.Errorf("should have already filtered by version, but got: %d", version))
-=======
 	version := binary.LittleEndian.Uint32(versionData[:])
 	isCanyon := s.cfg.IsCanyon(s.cfg.TimestampForBlock(expectedBlockNum))
 	envelope, err := readExecutionPayload(version, data, isCanyon)
 	if err != nil {
 		return err
->>>>>>> f8143c8c
 	}
 	if err := str.CloseRead(); err != nil {
 		return fmt.Errorf("failed to close reading side")
@@ -730,20 +702,6 @@
 	return nil
 }
 
-<<<<<<< HEAD
-func (s *SyncClient) readExecutionPayload(data []byte, expectedTime uint64) (*eth.ExecutionPayloadEnvelope, error) {
-	blockVersion := eth.BlockV1
-	if s.cfg.IsCanyon(expectedTime) {
-		blockVersion = eth.BlockV2
-	}
-
-	var res eth.ExecutionPayload
-	if err := res.UnmarshalSSZ(blockVersion, uint32(len(data)), bytes.NewReader(data)); err != nil {
-		return nil, fmt.Errorf("failed to decode response: %w", err)
-	}
-
-	return &eth.ExecutionPayloadEnvelope{ExecutionPayload: &res}, nil
-=======
 // panicGuard is a generic function that takes another function with generic arguments and returns an error.
 // It recovers from any panic that occurs during the execution of the function.
 func panicGuard[T, S, U any](fn func(T, S, U) error) func(T, S, U) error {
@@ -779,7 +737,6 @@
 	default:
 		return nil, fmt.Errorf("unrecognized version: %d", version)
 	}
->>>>>>> f8143c8c
 }
 
 func verifyBlock(envelope *eth.ExecutionPayloadEnvelope, expectedNum uint64) error {
