--- conflicted
+++ resolved
@@ -147,11 +147,6 @@
 	PYTHONPATH=./bedrock-devnet $(PYTHON) ./bedrock-devnet/main.py --monorepo-dir=.
 .PHONY: devnet-up
 
-<<<<<<< HEAD
-=======
-# alias for devnet-up
-devnet-up-deploy: devnet-up
-
 devnet-hardhat-up:
 	@if [ ! -e op-program/bin ]; then \
 		make cannon-prestate; \
@@ -163,7 +158,6 @@
 	PYTHONPATH=./bedrock-devnet ${PYTHON} ./bedrock-devnet/hardhat.py --monorepo-dir=. --test
 .PHONY: devnet-hardhat-test
 
->>>>>>> 92f8005f
 devnet-test: pre-devnet
 	PYTHONPATH=./bedrock-devnet $(PYTHON) ./bedrock-devnet/main.py --monorepo-dir=. --test
 .PHONY: devnet-test
