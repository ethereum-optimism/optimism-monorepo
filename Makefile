--- conflicted
+++ resolved
@@ -168,12 +168,7 @@
 	# can take a while to index new versions.
 	#
 	# See https://proxy.golang.org/ for more info.
-<<<<<<< HEAD
-	export GOPRIVATE="github.com/ethereum-optimism" && go mod tidy
-	make -C ./op-ufm mod-tidy
-=======
 	export GOPRIVATE="github.com/ethereum-optimism,github.com/bobanetwork" && go mod tidy
->>>>>>> f461ecab
 .PHONY: mod-tidy
 
 clean:
