COMPOSEFLAGS=-d
ITESTS_L2_HOST=http://localhost:9545
BEDROCK_TAGS_REMOTE?=origin

build: build-go build-ts
.PHONY: build

build-go: submodules op-node op-proposer op-batcher
.PHONY: build-go

build-ts: submodules
	if [ -n "$$NVM_DIR" ]; then \
		. $$NVM_DIR/nvm.sh && nvm use; \
	fi
	yarn install
	yarn build
.PHONY: build-ts

submodules:
	# CI will checkout submodules on its own (and fails on these commands)
	if [ -z "$$GITHUB_ENV" ]; then \
		echo "SKIP submodules" \
		#git submodule init; \
		#git submodule update; \
	fi
.PHONY: submodules

op-bindings:
	make -C ./op-bindings
.PHONY: op-bindings

op-node:
	make -C ./op-node op-node
.PHONY: op-node

op-batcher:
	make -C ./op-batcher op-batcher
.PHONY: op-batcher

op-proposer:
	make -C ./op-proposer op-proposer
.PHONY: op-proposer

op-program:
	make -C ./op-program op-program
.PHONY: op-program

mod-tidy:
	# Below GOPRIVATE line allows mod-tidy to be run immediately after
	# releasing new versions. This bypasses the Go modules proxy, which
	# can take a while to index new versions.
	#
	# See https://proxy.golang.org/ for more info.
<<<<<<< HEAD
	export GOPRIVATE="github.com/bobanetwork" && \
	cd ./op-service && go mod tidy && cd .. && \
	cd ./op-node && go mod tidy && cd .. && \
	cd ./op-proposer && go mod tidy && cd ..  && \
	cd ./op-batcher && go mod tidy && cd ..  && \
	cd ./op-bindings && go mod tidy && cd ..  && \
	cd ./op-chain-ops && go mod tidy && cd ..  && \
	cd ./op-e2e && go mod tidy && cd ..
=======
	export GOPRIVATE="github.com/ethereum-optimism" && go mod tidy
>>>>>>> 2503762d
.PHONY: mod-tidy

clean:
	rm -rf ./bin
.PHONY: clean

nuke: clean devnet-clean
	git clean -Xdf
.PHONY: nuke

devnet-up:
	@bash ./ops-bedrock/devnet-up.sh
.PHONY: devnet-up

devnet-up-deploy:
	PYTHONPATH=./bedrock-devnet python3 ./bedrock-devnet/main.py --monorepo-dir=.
.PHONY: devnet-up-deploy

devnet-down:
	@(cd ./ops-bedrock && GENESIS_TIMESTAMP=$(shell date +%s) docker-compose stop)
.PHONY: devnet-down

devnet-clean:
	rm -rf ./packages/contracts-bedrock/deployments/devnetL1
	rm -rf ./.devnet
	cd ./ops-bedrock && docker-compose down
	docker image ls 'ops-bedrock*' --format='{{.Repository}}' | xargs -r docker rmi
	docker volume ls --filter name=ops-bedrock --format='{{.Name}}' | xargs -r docker volume rm
.PHONY: devnet-clean

devnet-logs:
	@(cd ./ops-bedrock && docker-compose logs -f)
	.PHONY: devnet-logs

test-unit:
	make -C ./op-node test
	make -C ./op-proposer test
	make -C ./op-batcher test
	make -C ./op-e2e test
	yarn test
.PHONY: test-unit

test-integration:
	bash ./ops-bedrock/test-integration.sh \
		./packages/contracts-bedrock/deployments/devnetL1
.PHONY: test-integration

# Remove the baseline-commit to generate a base reading & show all issues
semgrep:
	$(eval DEV_REF := $(shell git rev-parse develop))
	SEMGREP_REPO_NAME=ethereum-optimism/optimism semgrep ci --baseline-commit=$(DEV_REF)
.PHONY: semgrep

clean-node-modules:
	rm -rf node_modules
	rm -rf packages/**/node_modules


tag-bedrock-go-modules:
	./ops/scripts/tag-bedrock-go-modules.sh $(BEDROCK_TAGS_REMOTE) $(VERSION)
.PHONY: tag-bedrock-go-modules

update-op-geth:
	./ops/scripts/update-op-geth.py
.PHONY: update-op-geth<|MERGE_RESOLUTION|>--- conflicted
+++ resolved
@@ -51,18 +51,7 @@
 	# can take a while to index new versions.
 	#
 	# See https://proxy.golang.org/ for more info.
-<<<<<<< HEAD
-	export GOPRIVATE="github.com/bobanetwork" && \
-	cd ./op-service && go mod tidy && cd .. && \
-	cd ./op-node && go mod tidy && cd .. && \
-	cd ./op-proposer && go mod tidy && cd ..  && \
-	cd ./op-batcher && go mod tidy && cd ..  && \
-	cd ./op-bindings && go mod tidy && cd ..  && \
-	cd ./op-chain-ops && go mod tidy && cd ..  && \
-	cd ./op-e2e && go mod tidy && cd ..
-=======
 	export GOPRIVATE="github.com/ethereum-optimism" && go mod tidy
->>>>>>> 2503762d
 .PHONY: mod-tidy
 
 clean:
