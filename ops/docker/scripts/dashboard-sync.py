
import os
import urllib.request

dashboard_list=[
  {
   'name': 'Geth Optimism',
   'filename': 'single_geth.json',
<<<<<<< HEAD
   'url': 'https://grafana.com/api/dashboards/13877/revisions/1/download',
   'datasource': 'InfluxDB'
  },
  {
   'name': 'Geth Ethereum',
   'filename': 'single_geth_eth.json',
   'url': 'https://grafana.com/api/dashboards/13877/revisions/1/download',
   'datasource': 'InfluxDB_eth'
=======
   'url': 'https://grafana.com/api/dashboards/13877/revisions/1/download'
>>>>>>> 225e1643
  }
]
dashboard_path="/grafana-dashboards"

GF_SECURITY_ADMIN_PASSWORD = os.environ.get('GF_SECURITY_ADMIN_PASSWORD')
if GF_SECURITY_ADMIN_PASSWORD is None:
  print('GF_SECURITY_ADMIN_PASSWORD env value is missing, exiting.')
  sys.exit(1)

if (not os.path.exists(dashboard_path)) or (not os.path.isdir(dashboard_path)) or (not os.access(dashboard_path, os.W_OK)):
  print('Dashboard path %s is not writable, exiting'.format(dashboard_path))
  sys.exit(1)

for dashboard in dashboard_list:
  with urllib.request.urlopen(dashboard['url']) as f:
    response = f.read()
    decoded_html = response.decode('utf-8')
    data = decoded_html.replace('${DS_INFLUXDB}', dashboard['datasource'])
    data = data.replace("Geth Dashboard", dashboard['name'])
    data = data.replace("QC1Arp5Wk", "QC1Arp5Wk"+dashboard['datasource'])
    d_file = open(os.path.join(dashboard_path, dashboard['filename']),'w')
    d_file.write(data)
    d_file.close()<|MERGE_RESOLUTION|>--- conflicted
+++ resolved
@@ -4,20 +4,9 @@
 
 dashboard_list=[
   {
-   'name': 'Geth Optimism',
+   'name': 'Single Geth',
    'filename': 'single_geth.json',
-<<<<<<< HEAD
-   'url': 'https://grafana.com/api/dashboards/13877/revisions/1/download',
-   'datasource': 'InfluxDB'
-  },
-  {
-   'name': 'Geth Ethereum',
-   'filename': 'single_geth_eth.json',
-   'url': 'https://grafana.com/api/dashboards/13877/revisions/1/download',
-   'datasource': 'InfluxDB_eth'
-=======
    'url': 'https://grafana.com/api/dashboards/13877/revisions/1/download'
->>>>>>> 225e1643
   }
 ]
 dashboard_path="/grafana-dashboards"
