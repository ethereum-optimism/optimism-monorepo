--- conflicted
+++ resolved
@@ -1,10 +1,6 @@
 {
   "name": "@eth-optimism/ci-builder",
-<<<<<<< HEAD
-  "version": "0.3.6",
-=======
   "version": "0.3.7",
->>>>>>> 8d8219f5
   "scripts": {},
   "license": "MIT",
   "dependencies": {}
