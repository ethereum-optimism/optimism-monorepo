--- conflicted
+++ resolved
@@ -18,12 +18,8 @@
     'op-proposer': '0.10.14',
     'op-ufm': '0.1.0',
     'proxyd': '3.16.0',
-<<<<<<< HEAD
-    'op-heartbeat': '0.1.0'
-=======
     'op-heartbeat': '0.1.0',
     'ufm-metamask': '0.1.0',
->>>>>>> c7385080
 }
 
 VALID_BUMPS = ('major', 'minor', 'patch', 'prerelease', 'finalize-prerelease')
