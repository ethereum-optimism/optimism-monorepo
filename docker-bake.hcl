variable "REGISTRY" {
  default = "us-docker.pkg.dev"
}

variable "REPOSITORY" {
  default = "oplabs-tools-artifacts/images"
}

variable "GIT_COMMIT" {
  default = "dev"
}

variable "GIT_DATE" {
  default = "0"
}

// The default version to embed in the built images.
// During CI release builds this is set to <<pipeline.git.tag>>
variable "GIT_VERSION" {
  default = "v0.0.0"
}

variable "IMAGE_TAGS" {
  default = "${GIT_COMMIT}" // split by ","
}

variable "PLATFORMS" {
  // You can override this as "linux/amd64,linux/arm64".
  // Only specify a single platform when `--load` ing into docker.
  // Multi-platform is supported when outputting to disk or pushing to a registry.
  // Multi-platform builds can be tested locally with:  --set="*.output=type=image,push=false"
  default = ""
}

// Each of the services can have a customized version, but defaults to the global specified version.
variable "OP_NODE_VERSION" {
  default = "${GIT_VERSION}"
}

variable "OP_BATCHER_VERSION" {
  default = "${GIT_VERSION}"
}

variable "OP_PROPOSER_VERSION" {
  default = "${GIT_VERSION}"
}

variable "OP_CHALLENGER_VERSION" {
  default = "${GIT_VERSION}"
}

variable "OP_DISPUTE_MON_VERSION" {
  default = "${GIT_VERSION}"
}

variable "OP_PROGRAM_VERSION" {
  default = "${GIT_VERSION}"
}

variable "OP_SUPERVISOR_VERSION" {
  default = "${GIT_VERSION}"
}

variable "CANNON_VERSION" {
  default = "${GIT_VERSION}"
}

variable "OP_CONDUCTOR_VERSION" {
  default = "${GIT_VERSION}"
}

variable "OP_DEPLOYER_VERSION" {
  default = "${GIT_VERSION}"
}

target "op-node" {
  dockerfile = "ops/docker/op-stack-go/Dockerfile"
  context = "."
  args = {
    GIT_COMMIT = "${GIT_COMMIT}"
    GIT_DATE = "${GIT_DATE}"
    OP_NODE_VERSION = "${OP_NODE_VERSION}"
  }
  target = "op-node-target"
  platforms = split(",", PLATFORMS)
  tags = [for tag in split(",", IMAGE_TAGS) : "${REGISTRY}/${REPOSITORY}/op-node:${tag}"]
}

target "op-batcher" {
  dockerfile = "ops/docker/op-stack-go/Dockerfile"
  context = "."
  args = {
    GIT_COMMIT = "${GIT_COMMIT}"
    GIT_DATE = "${GIT_DATE}"
    OP_BATCHER_VERSION = "${OP_BATCHER_VERSION}"
  }
  target = "op-batcher-target"
  platforms = split(",", PLATFORMS)
  tags = [for tag in split(",", IMAGE_TAGS) : "${REGISTRY}/${REPOSITORY}/op-batcher:${tag}"]
}

target "op-proposer" {
  dockerfile = "ops/docker/op-stack-go/Dockerfile"
  context = "."
  args = {
    GIT_COMMIT = "${GIT_COMMIT}"
    GIT_DATE = "${GIT_DATE}"
    OP_PROPOSER_VERSION = "${OP_PROPOSER_VERSION}"
  }
  target = "op-proposer-target"
  platforms = split(",", PLATFORMS)
  tags = [for tag in split(",", IMAGE_TAGS) : "${REGISTRY}/${REPOSITORY}/op-proposer:${tag}"]
}

target "op-challenger" {
  dockerfile = "ops/docker/op-stack-go/Dockerfile"
  context = "."
  args = {
    GIT_COMMIT = "${GIT_COMMIT}"
    GIT_DATE = "${GIT_DATE}"
    OP_CHALLENGER_VERSION = "${OP_CHALLENGER_VERSION}"
  }
  target = "op-challenger-target"
  platforms = split(",", PLATFORMS)
  tags = [for tag in split(",", IMAGE_TAGS) : "${REGISTRY}/${REPOSITORY}/op-challenger:${tag}"]
}

target "op-dispute-mon" {
  dockerfile = "ops/docker/op-stack-go/Dockerfile"
  context = "."
  args = {
    GIT_COMMIT = "${GIT_COMMIT}"
    GIT_DATE = "${GIT_DATE}"
    OP_DISPUTE_MON_VERSION = "${OP_DISPUTE_MON_VERSION}"
  }
  target = "op-dispute-mon-target"
  platforms = split(",", PLATFORMS)
  tags = [for tag in split(",", IMAGE_TAGS) : "${REGISTRY}/${REPOSITORY}/op-dispute-mon:${tag}"]
}

target "op-conductor" {
  dockerfile = "ops/docker/op-stack-go/Dockerfile"
  context = "."
  args = {
    GIT_COMMIT = "${GIT_COMMIT}"
    GIT_DATE = "${GIT_DATE}"
    OP_CONDUCTOR_VERSION = "${OP_CONDUCTOR_VERSION}"
  }
  target = "op-conductor-target"
  platforms = split(",", PLATFORMS)
  tags = [for tag in split(",", IMAGE_TAGS) : "${REGISTRY}/${REPOSITORY}/op-conductor:${tag}"]
}

target "da-server" {
  dockerfile = "ops/docker/op-stack-go/Dockerfile"
  context = "."
  args = {
    GIT_COMMIT = "${GIT_COMMIT}"
    GIT_DATE = "${GIT_DATE}"
  }
  target = "da-server-target"
  platforms = split(",", PLATFORMS)
  tags = [for tag in split(",", IMAGE_TAGS) : "${REGISTRY}/${REPOSITORY}/da-server:${tag}"]
}

target "op-program" {
  dockerfile = "ops/docker/op-stack-go/Dockerfile"
  context = "."
  args = {
    GIT_COMMIT = "${GIT_COMMIT}"
    GIT_DATE = "${GIT_DATE}"
    OP_PROGRAM_VERSION = "${OP_PROGRAM_VERSION}"
  }
  target = "op-program-target"
  platforms = split(",", PLATFORMS)
  tags = [for tag in split(",", IMAGE_TAGS) : "${REGISTRY}/${REPOSITORY}/op-program:${tag}"]
}

target "op-supervisor" {
  dockerfile = "ops/docker/op-stack-go/Dockerfile"
  context = "."
  args = {
    GIT_COMMIT = "${GIT_COMMIT}"
    GIT_DATE = "${GIT_DATE}"
    OP_SUPERVISOR_VERSION = "${OP_SUPERVISOR_VERSION}"
  }
  target = "op-supervisor-target"
  platforms = split(",", PLATFORMS)
  tags = [for tag in split(",", IMAGE_TAGS) : "${REGISTRY}/${REPOSITORY}/op-supervisor:${tag}"]
}

target "cannon" {
  dockerfile = "ops/docker/op-stack-go/Dockerfile"
  context = "."
  args = {
    GIT_COMMIT = "${GIT_COMMIT}"
    GIT_DATE = "${GIT_DATE}"
    CANNON_VERSION = "${CANNON_VERSION}"
  }
  target = "cannon-target"
  platforms = split(",", PLATFORMS)
  tags = [for tag in split(",", IMAGE_TAGS) : "${REGISTRY}/${REPOSITORY}/cannon:${tag}"]
}

target "proofs-tools" {
  dockerfile = "./ops/docker/proofs-tools/Dockerfile"
  context = "."
  args = {
<<<<<<< HEAD
    CHALLENGER_VERSION="005116d9b4e39c7ba0586ce95ceba4067123efd5"
    KONA_VERSION="kona-client-v0.1.0-alpha.6"
=======
    CHALLENGER_VERSION="b46bffed42db3442d7484f089278d59f51503049"
    KONA_VERSION="kona-client-v0.1.0-alpha.5"
>>>>>>> bfb1ad93
  }
  target="proofs-tools"
  platforms = split(",", PLATFORMS)
  tags = [for tag in split(",", IMAGE_TAGS) : "${REGISTRY}/${REPOSITORY}/proofs-tools:${tag}"]
}

target "ci-builder" {
  dockerfile = "./ops/docker/ci-builder/Dockerfile"
  context = "."
  platforms = split(",", PLATFORMS)
  target="base-builder"
  tags = [for tag in split(",", IMAGE_TAGS) : "${REGISTRY}/${REPOSITORY}/ci-builder:${tag}"]
}

target "ci-builder-rust" {
  dockerfile = "./ops/docker/ci-builder/Dockerfile"
  context = "."
  platforms = split(",", PLATFORMS)
  target="rust-builder"
  tags = [for tag in split(",", IMAGE_TAGS) : "${REGISTRY}/${REPOSITORY}/ci-builder-rust:${tag}"]
}

target "contracts-bedrock" {
  dockerfile = "./ops/docker/Dockerfile.packages"
  context = "."
  target = "contracts-bedrock"
  # See comment in Dockerfile.packages for why we only build for linux/amd64.
  platforms = ["linux/amd64"]
  tags = [for tag in split(",", IMAGE_TAGS) : "${REGISTRY}/${REPOSITORY}/contracts-bedrock:${tag}"]
}

target "op-deployer" {
  dockerfile = "ops/docker/op-stack-go/Dockerfile"
  context = "."
  args = {
    GIT_COMMIT = "${GIT_COMMIT}"
    GIT_DATE = "${GIT_DATE}"
    OP_DEPLOYER_VERSION = "${OP_DEPLOYER_VERSION}"
  }
  target = "op-deployer-target"
  platforms = split(",", PLATFORMS)
  tags = [for tag in split(",", IMAGE_TAGS) : "${REGISTRY}/${REPOSITORY}/op-deployer:${tag}"]
}<|MERGE_RESOLUTION|>--- conflicted
+++ resolved
@@ -206,13 +206,8 @@
   dockerfile = "./ops/docker/proofs-tools/Dockerfile"
   context = "."
   args = {
-<<<<<<< HEAD
-    CHALLENGER_VERSION="005116d9b4e39c7ba0586ce95ceba4067123efd5"
+    CHALLENGER_VERSION="b46bffed42db3442d7484f089278d59f51503049"
     KONA_VERSION="kona-client-v0.1.0-alpha.6"
-=======
-    CHALLENGER_VERSION="b46bffed42db3442d7484f089278d59f51503049"
-    KONA_VERSION="kona-client-v0.1.0-alpha.5"
->>>>>>> bfb1ad93
   }
   target="proofs-tools"
   platforms = split(",", PLATFORMS)
