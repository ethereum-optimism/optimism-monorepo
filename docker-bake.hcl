--- conflicted
+++ resolved
@@ -192,7 +192,6 @@
   platforms = split(",", PLATFORMS)
   tags = [for tag in split(",", IMAGE_TAGS) : "${REGISTRY}/${REPOSITORY}/ci-builder:${tag}"]
 }
-<<<<<<< HEAD
 
 target "contracts-bedrock" {
   dockerfile = "./ops/docker/Dockerfile.packages"
@@ -200,6 +199,4 @@
   target = "contracts-bedrock"
   platforms = split(",", PLATFORMS)
   tags = [for tag in split(",", IMAGE_TAGS) : "${REGISTRY}/${REPOSITORY}/contracts-bedrock:${tag}"]
-}
-=======
->>>>>>> 69ac752f
+}