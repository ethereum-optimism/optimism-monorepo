--- conflicted
+++ resolved
@@ -30,11 +30,7 @@
 }
 
 // GetInput returns the input data for the given encoded commitment bytes.
-<<<<<<< HEAD
-func (c *DAClient) GetInput(ctx context.Context, comm Commit) ([]byte, error) {
-=======
 func (c *DAClient) GetInput(ctx context.Context, comm CommitmentData) ([]byte, error) {
->>>>>>> 3508670c
 	req, err := http.NewRequestWithContext(ctx, http.MethodGet, fmt.Sprintf("%s/get/0x%x", c.url, comm.Encode()), nil)
 	if err != nil {
 		return nil, fmt.Errorf("failed to create HTTP request: %w", err)
@@ -64,15 +60,14 @@
 	return input, nil
 }
 
-<<<<<<< HEAD
 // SetInput sets the input data and returns the respective commitment.
-func (c *DAClient) SetInput(ctx context.Context, img []byte) (Commit, error) {
+func (c *DAClient) SetInput(ctx context.Context, img []byte) (CommitmentData, error) {
 	if len(img) == 0 {
 		return nil, ErrInvalidInput
 	}
 
 	if c.precompute { // precompute commitment (only applicable to keccak256)
-		comm := Keccak256(img)
+		comm := Keccak256Commitment(img)
 		if err := c.setInputWithCommit(ctx, comm, img); err != nil {
 			return nil, err
 		}
@@ -87,15 +82,6 @@
 
 // setInputWithCommit sets a precomputed commitment for some pre-image data.
 func (c *DAClient) setInputWithCommit(ctx context.Context, comm Keccak256Commitment, img []byte) error {
-=======
-// SetInput sets the input data and returns the keccak256 hash commitment.
-func (c *DAClient) SetInput(ctx context.Context, img []byte) (CommitmentData, error) {
-	if len(img) == 0 {
-		return nil, ErrInvalidInput
-	}
-	// TODO(#10312): this is hard-coded to produce Keccak256 commitments
-	comm := NewCommitmentData(Keccak256CommitmentType, img)
->>>>>>> 3508670c
 	// encode with commitment type prefix
 	key := comm.Encode()
 	body := bytes.NewReader(img)
@@ -119,7 +105,7 @@
 
 // setInputs sets some data to a plasma DA server and reads the generated commitment from
 // http response.
-func (c *DAClient) setInput(ctx context.Context, img []byte) (Commit, error) {
+func (c *DAClient) setInput(ctx context.Context, img []byte) (CommitmentData, error) {
 	if len(img) == 0 {
 		return nil, ErrInvalidInput
 	}
@@ -145,7 +131,7 @@
 		return nil, err
 	}
 
-	comm, err := DecodeSvcCommit(b)
+	comm, err := DecodeGenericCommitment(b)
 	if err != nil {
 		return nil, err
 	}
