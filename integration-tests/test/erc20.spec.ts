import { Contract, ContractFactory, Wallet } from 'ethers'
import { ethers } from 'hardhat'
import { TxGasLimit, TxGasPrice } from '@eth-optimism/core-utils'
import chai, { expect } from 'chai'
import { GWEI } from './shared/utils'
import { OptimismEnv } from './shared/env'
import { solidity } from 'ethereum-waffle'

chai.use(solidity)

describe('Basic ERC20 interactions', async () => {
  const initialAmount = 1000
  const tokenName = 'OVM Test'
  const tokenDecimals = 8
  const TokenSymbol = 'OVM'

  let wallet: Wallet
  let other: Wallet
  let Factory__ERC20: ContractFactory
  let ERC20: Contract

  before(async () => {
    const env = await OptimismEnv.new()
    wallet = env.l2Wallet
    other = Wallet.createRandom().connect(ethers.provider)
    Factory__ERC20 = await ethers.getContractFactory('ERC20', wallet)
  })

  beforeEach(async () => {
    ERC20 = await Factory__ERC20.deploy(
      initialAmount,
      tokenName,
      tokenDecimals,
      TokenSymbol
    )
  })

  it('should set the total supply', async () => {
    const totalSupply = await ERC20.totalSupply()
    expect(totalSupply.toNumber()).to.equal(initialAmount)
  })

  it('should get the token name', async () => {
    const name = await ERC20.name()
    expect(name).to.equal(tokenName)
  })

  it('should get the token decimals', async () => {
    const decimals = await ERC20.decimals()
    expect(decimals).to.equal(tokenDecimals)
  })

  it('should get the token symbol', async () => {
    const symbol = await ERC20.symbol()
    expect(symbol).to.equal(TokenSymbol)
  })

  it('should assign initial balance', async () => {
    const balance = await ERC20.balanceOf(wallet.address)
    expect(balance.toNumber()).to.equal(initialAmount)
  })

  it('should transfer amount to destination account', async () => {
    const transfer = await ERC20.transfer(other.address, 100)
    const receipt = await transfer.wait()

    // The expected fee paid is the value returned by eth_estimateGas
<<<<<<< HEAD
    const expectedFeePaid = await ERC20.estimateGas.transfer(other.address, 100)
=======
    const gasLimit = await ERC20.estimateGas.transfer(other.address, 100)
    const gasPrice = await wallet.getGasPrice()
    expect(gasPrice).to.deep.equal(TxGasPrice)
    const expectedFeePaid = gasLimit.mul(gasPrice)
>>>>>>> e389ba10

    // There are two events from the transfer with the first being
    // the ETH fee paid and the second of the value transfered (100)
    expect(receipt.events.length).to.equal(2)
    expect(receipt.events[0].args._value).to.deep.equal(expectedFeePaid)
    expect(receipt.events[1].args._from).to.equal(wallet.address)
    expect(receipt.events[1].args._value.toNumber()).to.equal(100)

    const receiverBalance = await ERC20.balanceOf(other.address)
    const senderBalance = await ERC20.balanceOf(wallet.address)

    expect(receiverBalance.toNumber()).to.equal(100)
    expect(senderBalance.toNumber()).to.equal(900)
  })

  it('should revert if trying to transfer too much', async () => {
    await expect(
      ERC20.transfer(other.address, initialAmount * 2)
    ).to.be.revertedWith('insufficient balance')
  })
})<|MERGE_RESOLUTION|>--- conflicted
+++ resolved
@@ -65,14 +65,11 @@
     const receipt = await transfer.wait()
 
     // The expected fee paid is the value returned by eth_estimateGas
-<<<<<<< HEAD
-    const expectedFeePaid = await ERC20.estimateGas.transfer(other.address, 100)
-=======
+
     const gasLimit = await ERC20.estimateGas.transfer(other.address, 100)
     const gasPrice = await wallet.getGasPrice()
     expect(gasPrice).to.deep.equal(TxGasPrice)
     const expectedFeePaid = gasLimit.mul(gasPrice)
->>>>>>> e389ba10
 
     // There are two events from the transfer with the first being
     // the ETH fee paid and the second of the value transfered (100)
