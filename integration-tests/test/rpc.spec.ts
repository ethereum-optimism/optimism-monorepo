--- conflicted
+++ resolved
@@ -317,10 +317,7 @@
     })
   })
 
-<<<<<<< HEAD
   describe('eth_estimateGas (returns the scaled fee)', () => {
-=======
-  describe('eth_estimateGas (returns the fee)', () => {
     it('gas estimation is deterministic', async () => {
       let lastEstimate: BigNumber
       for (let i = 0; i < 10; i++) {
@@ -337,7 +334,6 @@
       }
     })
 
->>>>>>> f1b27318
     it('should return a gas estimate for txs with empty data', async () => {
       const estimate = await l2Provider.estimateGas({
         to: DEFAULT_TRANSACTION.to,
