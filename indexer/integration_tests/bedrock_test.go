--- conflicted
+++ resolved
@@ -202,36 +202,12 @@
 		require.NoError(t, err)
 		proofCl := gethclient.New(rpcClient)
 		receiptCl := ethclient.NewClient(rpcClient)
-<<<<<<< HEAD
-		wParams, err := withdrawals.ProveWithdrawalParameters(context.Background(), proofCl, receiptCl, wdTx.Hash(), finHeader)
-=======
 		oracle, err := bindings.NewL2OutputOracleCaller(predeploys.DevL2OutputOracleAddr, l1Client)
 		require.Nil(t, err)
 		wParams, err := withdrawals.ProveWithdrawalParameters(context.Background(), proofCl, receiptCl, wdTx.Hash(), finHeader, oracle)
->>>>>>> 8d8219f5
-		require.NoError(t, err)
-
-		oracle, err := bindings.NewL2OutputOracleCaller(predeploys.DevL2OutputOracleAddr, l1Client)
-		require.Nil(t, err)
-
-		l2OutputIndex, err := oracle.GetL2OutputIndexAfter(&bind.CallOpts{}, wParams.BlockNumber)
-		require.Nil(t, err)
+		require.NoError(t, err)
 
 		l1Opts.Value = big.NewInt(0)
-<<<<<<< HEAD
-		// Prove our withdrawal
-		proveTx, err := portal.ProveWithdrawalTransaction(
-			l1Opts,
-			bindings.TypesWithdrawalTransaction{
-				Nonce:    wParams.Nonce,
-				Sender:   wParams.Sender,
-				Target:   wParams.Target,
-				Value:    wParams.Value,
-				GasLimit: wParams.GasLimit,
-				Data:     wParams.Data,
-			},
-			l2OutputIndex,
-=======
 		withdrawalTx := bindings.TypesWithdrawalTransaction{
 			Nonce:    wParams.Nonce,
 			Sender:   wParams.Sender,
@@ -246,17 +222,11 @@
 			l1Opts,
 			withdrawalTx,
 			wParams.L2OutputIndex,
->>>>>>> 8d8219f5
 			wParams.OutputRootProof,
 			wParams.WithdrawalProof,
 		)
 		require.NoError(t, err)
 
-<<<<<<< HEAD
-		_, err = e2eutils.WaitReceiptOK(e2eutils.TimeoutCtx(t, time.Minute), l1Client, proveTx.Hash())
-		require.NoError(t, err)
-
-=======
 		proveReceipt, err := e2eutils.WaitReceiptOK(e2eutils.TimeoutCtx(t, time.Minute), l1Client, proveTx.Hash())
 		require.NoError(t, err)
 
@@ -280,35 +250,19 @@
 		require.Equal(t, proveReceipt.TxHash.String(), *wd.BedrockProvenTxHash)
 		require.Nil(t, wd.BedrockFinalizedTxHash)
 
->>>>>>> 8d8219f5
 		// Wait for the finalization period to elapse
 		_, err = withdrawals.WaitForFinalizationPeriod(
 			e2eutils.TimeoutCtx(t, time.Minute),
 			l1Client,
 			predeploys.DevOptimismPortalAddr,
-<<<<<<< HEAD
-			wParams.BlockNumber,
-=======
 			finHeader.Number,
->>>>>>> 8d8219f5
 		)
 		require.NoError(t, err)
 
 		// Send our finalize withdrawal transaction
 		finTx, err := portal.FinalizeWithdrawalTransaction(
 			l1Opts,
-<<<<<<< HEAD
-			bindings.TypesWithdrawalTransaction{
-				Nonce:    wParams.Nonce,
-				Sender:   wParams.Sender,
-				Target:   wParams.Target,
-				Value:    wParams.Value,
-				GasLimit: wParams.GasLimit,
-				Data:     wParams.Data,
-			},
-=======
 			withdrawalTx,
->>>>>>> 8d8219f5
 		)
 		require.NoError(t, err)
 
