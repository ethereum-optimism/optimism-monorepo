--- conflicted
+++ resolved
@@ -37,13 +37,8 @@
 	log log.Logger
 	DB  *database.DB
 
-<<<<<<< HEAD
-	l1Client node.EthClient
-	l2Client node.EthClient
-=======
 	l1Client client.Client
 	l2Client client.Client
->>>>>>> f8143c8c
 
 	metricsRegistry *prometheus.Registry
 
@@ -176,42 +171,6 @@
 }
 
 func (ix *Indexer) initRPCClients(ctx context.Context, rpcsConfig config.RPCsConfig) error {
-<<<<<<< HEAD
-	l1EthClient, err := node.DialEthClient(ctx, rpcsConfig.L1RPC, node.NewMetrics(ix.metricsRegistry, "l1"))
-	if err != nil {
-		return fmt.Errorf("failed to dial L1 client: %w", err)
-	}
-	ix.l1Client = l1EthClient
-
-	l2EthClient, err := node.DialEthClient(ctx, rpcsConfig.L2RPC, node.NewMetrics(ix.metricsRegistry, "l2"))
-	if err != nil {
-		return fmt.Errorf("failed to dial L2 client: %w", err)
-	}
-	ix.l2Client = l2EthClient
-	return nil
-}
-
-func (ix *Indexer) initDB(ctx context.Context, cfg config.DBConfig) error {
-	db, err := database.NewDB(ctx, ix.log, cfg)
-	if err != nil {
-		return fmt.Errorf("failed to connect to database: %w", err)
-	}
-	ix.DB = db
-	return nil
-}
-
-func (ix *Indexer) initL1ETL(chainConfig config.ChainConfig) error {
-	l1Cfg := etl.Config{
-		LoopIntervalMsec:  chainConfig.L1PollingInterval,
-		HeaderBufferSize:  chainConfig.L1HeaderBufferSize,
-		ConfirmationDepth: big.NewInt(int64(chainConfig.L1ConfirmationDepth)),
-		StartHeight:       big.NewInt(int64(chainConfig.L1StartingHeight)),
-	}
-	l1Etl, err := etl.NewL1ETL(l1Cfg, ix.log, ix.DB, etl.NewMetrics(ix.metricsRegistry, "l1"),
-		ix.l1Client, chainConfig.L1Contracts, ix.shutdown)
-	if err != nil {
-		return err
-=======
 	if !client.IsURLAvailable(ctx, rpcsConfig.L1RPC) {
 		return fmt.Errorf("l1 rpc address unavailable (%s)", rpcsConfig.L1RPC)
 	}
@@ -226,14 +185,8 @@
 	l2Rpc, err := rpc.DialContext(ctx, rpcsConfig.L2RPC)
 	if err != nil {
 		return fmt.Errorf("failed to dial L2 client: %w", err)
->>>>>>> f8143c8c
-	}
-	ix.L1ETL = l1Etl
-	return nil
-}
-
-<<<<<<< HEAD
-=======
+	}
+
 	mFactory := metrics.With(ix.metricsRegistry)
 
 	l1RpcMetrics := metrics.MakeRPCClientMetrics(fmt.Sprintf("%s_%s", MetricsNamespace, "l1"), mFactory)
@@ -270,7 +223,6 @@
 	return nil
 }
 
->>>>>>> f8143c8c
 func (ix *Indexer) initL2ETL(chainConfig config.ChainConfig) error {
 	// L2 (defaults to predeploy contracts)
 	l2Cfg := etl.Config{
