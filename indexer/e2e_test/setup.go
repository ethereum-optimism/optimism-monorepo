package e2e_tests

import (
	"context"
	"database/sql"
	"fmt"
	"io/fs"
	"os"
	"path/filepath"
	"testing"
	"time"

	"github.com/ethereum-optimism/optimism/indexer"
	"github.com/ethereum-optimism/optimism/indexer/config"
	"github.com/ethereum-optimism/optimism/indexer/database"
	"github.com/ethereum-optimism/optimism/indexer/processor"

	op_e2e "github.com/ethereum-optimism/optimism/op-e2e"
	"github.com/ethereum-optimism/optimism/op-node/testlog"
	"github.com/ethereum/go-ethereum/log"

	_ "github.com/jackc/pgx/v5/stdlib"
	"github.com/stretchr/testify/require"
)

type E2ETestSuite struct {
	t *testing.T

	// Indexer
	DB      *database.DB
	Indexer *indexer.Indexer

	// Rollup
	OpCfg *op_e2e.SystemConfig
	OpSys *op_e2e.System
}

func createE2ETestSuite(t *testing.T) E2ETestSuite {
	dbUser := os.Getenv("DB_USER")
	dbName := setupTestDatabase(t)

	// Replace the handler of the global logger with the testlog
	logger := testlog.Logger(t, log.LvlInfo)
	log.Root().SetHandler(logger.GetHandler())

	// Rollup System Configuration and Start
	opCfg := op_e2e.DefaultSystemConfig(t)
<<<<<<< HEAD
	opCfg.DeployConfig.FinalizationPeriodSeconds = 2
	opSys, err := opCfg.Start(t)
=======
	opSys, err := opCfg.Start()
>>>>>>> 0f11efef
	require.NoError(t, err)

	l1Contracts := processor.L1Contracts{
		OptimismPortal:         opCfg.L1Deployments.OptimismPortalProxy,
		L2OutputOracle:         opCfg.L1Deployments.L2OutputOracleProxy,
		L1CrossDomainMessenger: opCfg.L1Deployments.L1CrossDomainMessengerProxy,
		L1StandardBridge:       opCfg.L1Deployments.L1StandardBridgeProxy,
		L1ERC721Bridge:         opCfg.L1Deployments.L1ERC721BridgeProxy,
	}

	// Indexer Configuration and Start
	indexerCfg := config.Config{
		DB: config.DBConfig{
			Host: "127.0.0.1",
			Port: 5432,
			Name: dbName,
			User: dbUser,
		},
		RPCs: config.RPCsConfig{
			L1RPC: opSys.EthInstances["l1"].HTTPEndpoint(),
			L2RPC: opSys.EthInstances["sequencer"].HTTPEndpoint(),
		},
		Logger: logger,
		Chain: config.ChainConfig{
			L1Contracts: l1Contracts,
		},
	}

	db, err := database.NewDB(fmt.Sprintf("postgres://%s@localhost:5432/%s?sslmode=disable", dbUser, dbName))
	require.NoError(t, err)
	indexer, err := indexer.NewIndexer(indexerCfg)
	require.NoError(t, err)

	indexerCtx, indexerStop := context.WithCancel(context.Background())
	go func() {
		err := indexer.Run(indexerCtx)
		require.NoError(t, err)

		indexer.Cleanup()
	}()

	t.Cleanup(func() {
		indexerStop()

		// wait a second for the stop signal to be received
		time.Sleep(1 * time.Second)
		indexer.Cleanup()

		db.Close()
		opSys.Close()
	})

	return E2ETestSuite{
		t:       t,
		DB:      db,
		Indexer: indexer,
		OpCfg:   &opCfg,
		OpSys:   opSys,
	}
}

func setupTestDatabase(t *testing.T) string {
	user := os.Getenv("DB_USER")
	pg, err := sql.Open("pgx", fmt.Sprintf("postgres://%s@localhost:5432?sslmode=disable", user))
	require.NoError(t, err)
	require.NoError(t, pg.Ping())

	// create database
	dbName := fmt.Sprintf("indexer_test_%d", time.Now().UnixNano())
	_, err = pg.Exec("CREATE DATABASE " + dbName)
	require.NoError(t, err)
	t.Cleanup(func() {
		_, err := pg.Exec("DROP DATABASE " + dbName)
		require.NoError(t, err)
		pg.Close()
	})

	// setup schema, migration files ware walked in lexical order
	t.Logf("created database %s", dbName)
	db, err := sql.Open("pgx", fmt.Sprintf("postgres://%s@localhost:5432/%s?sslmode=disable", user, dbName))
	require.NoError(t, err)
	require.NoError(t, db.Ping())
	defer db.Close()

	t.Logf("running schema migrations...")
	require.NoError(t, filepath.Walk("../migrations", func(path string, info fs.FileInfo, err error) error {
		if err != nil {
			return err
		} else if info.IsDir() {
			return nil
		}

		t.Logf("running schema migration: %s", path)
		data, err := os.ReadFile(path)
		if err != nil {
			return err
		}

		_, err = db.Exec(string(data))
		return err
	}))

	t.Logf("schema loaded")
	return dbName
}<|MERGE_RESOLUTION|>--- conflicted
+++ resolved
@@ -45,12 +45,7 @@
 
 	// Rollup System Configuration and Start
 	opCfg := op_e2e.DefaultSystemConfig(t)
-<<<<<<< HEAD
-	opCfg.DeployConfig.FinalizationPeriodSeconds = 2
 	opSys, err := opCfg.Start(t)
-=======
-	opSys, err := opCfg.Start()
->>>>>>> 0f11efef
 	require.NoError(t, err)
 
 	l1Contracts := processor.L1Contracts{
