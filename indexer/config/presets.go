package config

import (
	"github.com/ethereum/go-ethereum/common"
)

type Preset struct {
	Name        string
	ChainConfig ChainConfig
}

// In the future, presets can just be onchain config and fetched on initialization

// Mapping of L2 chain ids to their preset chain configurations
var Presets = map[int]Preset{
	10: {
		Name: "Optimism",
		ChainConfig: ChainConfig{
			Preset: 10,
			L1Contracts: L1Contracts{
				AddressManager:              common.HexToAddress("0xdE1FCfB0851916CA5101820A69b13a4E276bd81F"),
				SystemConfigProxy:           common.HexToAddress("0x229047fed2591dbec1eF1118d64F7aF3dB9EB290"),
				OptimismPortalProxy:         common.HexToAddress("0xbEb5Fc579115071764c7423A4f12eDde41f106Ed"),
				L2OutputOracleProxy:         common.HexToAddress("0xdfe97868233d1aa22e815a266982f2cf17685a27"),
				L1CrossDomainMessengerProxy: common.HexToAddress("0x25ace71c97B33Cc4729CF772ae268934F7ab5fA1"),
				L1StandardBridgeProxy:       common.HexToAddress("0x99C9fc46f92E8a1c0deC1b1747d010903E884bE1"),
				L1ERC721BridgeProxy:         common.HexToAddress("0x5a7749f83b81B301cAb5f48EB8516B986DAef23D"),
				DisputeGameFactoryProxy:     common.HexToAddress("0x1111111111111111111111111111111111111111"),

				// pre-bedrock
				LegacyCanonicalTransactionChain: common.HexToAddress("0x5e4e65926ba27467555eb562121fac00d24e9dd2"),
				LegacyStateCommitmentChain:      common.HexToAddress("0xBe5dAb4A2e9cd0F27300dB4aB94BeE3A233AEB19"),
			},
			L1StartingHeight:        13596466,
			L1BedrockStartingHeight: 17422590,
			L2BedrockStartingHeight: 105235063,
			L1ConfirmationDepth:     10,
			L2ConfirmationDepth:     75,
<<<<<<< HEAD
		},
	},
	420: {
		Name: "Optimism Goerli",
		ChainConfig: ChainConfig{
			Preset: 420,
			L1Contracts: L1Contracts{
				AddressManager:              common.HexToAddress("0xa6f73589243a6A7a9023b1Fa0651b1d89c177111"),
				SystemConfigProxy:           common.HexToAddress("0xAe851f927Ee40dE99aaBb7461C00f9622ab91d60"),
				OptimismPortalProxy:         common.HexToAddress("0x5b47E1A08Ea6d985D6649300584e6722Ec4B1383"),
				L2OutputOracleProxy:         common.HexToAddress("0xE6Dfba0953616Bacab0c9A8ecb3a9BBa77FC15c0"),
				L1CrossDomainMessengerProxy: common.HexToAddress("0x5086d1eEF304eb5284A0f6720f79403b4e9bE294"),
				L1StandardBridgeProxy:       common.HexToAddress("0x636Af16bf2f682dD3109e60102b8E1A089FedAa8"),
				L1ERC721BridgeProxy:         common.HexToAddress("0x8DD330DdE8D9898d43b4dc840Da27A07dF91b3c9"),
				DisputeGameFactoryProxy:     common.HexToAddress("0x1111111111111111111111111111111111111111"),

				// pre-bedrock
				LegacyCanonicalTransactionChain: common.HexToAddress("0x607F755149cFEB3a14E1Dc3A4E2450Cde7dfb04D"),
				LegacyStateCommitmentChain:      common.HexToAddress("0x9c945aC97Baf48cB784AbBB61399beB71aF7A378"),
			},
			L1StartingHeight:        7017096,
			L1BedrockStartingHeight: 8300214,
			L2BedrockStartingHeight: 4061224,
			L1ConfirmationDepth:     10,
			L2ConfirmationDepth:     75,
=======
>>>>>>> f8143c8c
		},
	},
	11155420: {
		Name: "Optimism Sepolia",
		ChainConfig: ChainConfig{
			Preset: 11155420,
			L1Contracts: L1Contracts{
				AddressManager:              common.HexToAddress("0x9bFE9c5609311DF1c011c47642253B78a4f33F4B"),
				SystemConfigProxy:           common.HexToAddress("0x034edD2A225f7f429A63E0f1D2084B9E0A93b538"),
				OptimismPortalProxy:         common.HexToAddress("0x16Fc5058F25648194471939df75CF27A2fdC48BC"),
				L2OutputOracleProxy:         common.HexToAddress("0x90E9c4f8a994a250F6aEfd61CAFb4F2e895D458F"),
				L1CrossDomainMessengerProxy: common.HexToAddress("0x58Cc85b8D04EA49cC6DBd3CbFFd00B4B8D6cb3ef"),
				L1StandardBridgeProxy:       common.HexToAddress("0xFBb0621E0B23b5478B630BD55a5f21f67730B0F1"),
				L1ERC721BridgeProxy:         common.HexToAddress("0xd83e03D576d23C9AEab8cC44Fa98d058D2176D1f"),
<<<<<<< HEAD
				DisputeGameFactoryProxy:     common.HexToAddress("0x1111111111111111111111111111111111111111"),
=======
				DisputeGameFactoryProxy:     common.HexToAddress("0x05F9613aDB30026FFd634f38e5C4dFd30a197Fa1"),
>>>>>>> f8143c8c
			},
			L1StartingHeight:    4071408,
			L1ConfirmationDepth: 10,
			L2ConfirmationDepth: 75,
		},
	},
	8453: {
		Name: "Base",
		ChainConfig: ChainConfig{
			Preset: 8453,
			L1Contracts: L1Contracts{
				AddressManager:              common.HexToAddress("0x8EfB6B5c4767B09Dc9AA6Af4eAA89F749522BaE2"),
				SystemConfigProxy:           common.HexToAddress("0x73a79Fab69143498Ed3712e519A88a918e1f4072"),
				OptimismPortalProxy:         common.HexToAddress("0x49048044D57e1C92A77f79988d21Fa8fAF74E97e"),
				L2OutputOracleProxy:         common.HexToAddress("0x56315b90c40730925ec5485cf004d835058518A0"),
				L1CrossDomainMessengerProxy: common.HexToAddress("0x866E82a600A1414e583f7F13623F1aC5d58b0Afa"),
				L1StandardBridgeProxy:       common.HexToAddress("0x3154Cf16ccdb4C6d922629664174b904d80F2C35"),
				L1ERC721BridgeProxy:         common.HexToAddress("0x608d94945A64503E642E6370Ec598e519a2C1E53"),
				DisputeGameFactoryProxy:     common.HexToAddress("0x1111111111111111111111111111111111111111"),
			},
			L1StartingHeight:    17481768,
			L1ConfirmationDepth: 10,
			L2ConfirmationDepth: 75,
<<<<<<< HEAD
		},
	},
	84531: {
		Name: "Base Goerli",
		ChainConfig: ChainConfig{
			Preset: 84531,
			L1Contracts: L1Contracts{
				AddressManager:              common.HexToAddress("0x4Cf6b56b14c6CFcB72A75611080514F94624c54e"),
				SystemConfigProxy:           common.HexToAddress("0xb15eea247eCE011C68a614e4a77AD648ff495bc1"),
				OptimismPortalProxy:         common.HexToAddress("0xe93c8cD0D409341205A592f8c4Ac1A5fe5585cfA"),
				L2OutputOracleProxy:         common.HexToAddress("0x2A35891ff30313CcFa6CE88dcf3858bb075A2298"),
				L1CrossDomainMessengerProxy: common.HexToAddress("0x8e5693140eA606bcEB98761d9beB1BC87383706D"),
				L1StandardBridgeProxy:       common.HexToAddress("0xfA6D8Ee5BE770F84FC001D098C4bD604Fe01284a"),
				L1ERC721BridgeProxy:         common.HexToAddress("0x5E0c967457347D5175bF82E8CCCC6480FCD7e568"),
				DisputeGameFactoryProxy:     common.HexToAddress("0x1111111111111111111111111111111111111111"),
			},
			L1StartingHeight:    8410981,
			L1ConfirmationDepth: 10,
			L2ConfirmationDepth: 75,
=======
>>>>>>> f8143c8c
		},
	},
	84532: {
		Name: "Base Sepolia",
		ChainConfig: ChainConfig{
			Preset: 84532,
			L1Contracts: L1Contracts{
				AddressManager:              common.HexToAddress("0x709c2B8ef4A9feFc629A8a2C1AF424Dc5BD6ad1B"),
				SystemConfigProxy:           common.HexToAddress("0xf272670eb55e895584501d564AfEB048bEd26194"),
				OptimismPortalProxy:         common.HexToAddress("0x49f53e41452C74589E85cA1677426Ba426459e85"),
				L2OutputOracleProxy:         common.HexToAddress("0x84457ca9D0163FbC4bbfe4Dfbb20ba46e48DF254"),
				L1CrossDomainMessengerProxy: common.HexToAddress("0xC34855F4De64F1840e5686e64278da901e261f20"),
				L1StandardBridgeProxy:       common.HexToAddress("0xfd0Bf71F60660E2f608ed56e1659C450eB113120"),
				L1ERC721BridgeProxy:         common.HexToAddress("0x21eFD066e581FA55Ef105170Cc04d74386a09190"),
				DisputeGameFactoryProxy:     common.HexToAddress("0x1111111111111111111111111111111111111111"),
			},
			L1StartingHeight:    4370868,
			L1ConfirmationDepth: 10,
			L2ConfirmationDepth: 75,
		},
	},
	7777777: {
		Name: "Zora",
		ChainConfig: ChainConfig{
			Preset: 7777777,
			L1Contracts: L1Contracts{
				AddressManager:              common.HexToAddress("0xEF8115F2733fb2033a7c756402Fc1deaa56550Ef"),
				SystemConfigProxy:           common.HexToAddress("0xA3cAB0126d5F504B071b81a3e8A2BBBF17930d86"),
				OptimismPortalProxy:         common.HexToAddress("0x1a0ad011913A150f69f6A19DF447A0CfD9551054"),
				L2OutputOracleProxy:         common.HexToAddress("0x9E6204F750cD866b299594e2aC9eA824E2e5f95c"),
				L1CrossDomainMessengerProxy: common.HexToAddress("0xdC40a14d9abd6F410226f1E6de71aE03441ca506"),
				L1StandardBridgeProxy:       common.HexToAddress("0x3e2Ea9B92B7E48A52296fD261dc26fd995284631"),
				L1ERC721BridgeProxy:         common.HexToAddress("0x83A4521A3573Ca87f3a971B169C5A0E1d34481c3"),
				DisputeGameFactoryProxy:     common.HexToAddress("0x1111111111111111111111111111111111111111"),
			},
			L1StartingHeight:    17473923,
			L1ConfirmationDepth: 10,
			L2ConfirmationDepth: 75,
<<<<<<< HEAD
		},
	},
	999: {
		Name: "Zora Goerli",
		ChainConfig: ChainConfig{
			Preset: 999,
			L1Contracts: L1Contracts{
				AddressManager:              common.HexToAddress("0x54f4676203dEDA6C08E0D40557A119c602bFA246"),
				SystemConfigProxy:           common.HexToAddress("0xF66C9A5E4fE1A8a9bc44a4aF80505a4C3620Ee64"),
				OptimismPortalProxy:         common.HexToAddress("0xDb9F51790365e7dc196e7D072728df39Be958ACe"),
				L2OutputOracleProxy:         common.HexToAddress("0xdD292C9eEd00f6A32Ff5245d0BCd7f2a15f24e00"),
				L1CrossDomainMessengerProxy: common.HexToAddress("0xD87342e16352D33170557A7dA1e5fB966a60FafC"),
				L1StandardBridgeProxy:       common.HexToAddress("0x7CC09AC2452D6555d5e0C213Ab9E2d44eFbFc956"),
				L1ERC721BridgeProxy:         common.HexToAddress("0x57C1C6b596ce90C0e010c358DD4Aa052404bB70F"),
				DisputeGameFactoryProxy:     common.HexToAddress("0x1111111111111111111111111111111111111111"),
			},
			L1StartingHeight:    8942381,
			L1ConfirmationDepth: 10,
			L2ConfirmationDepth: 75,
=======
>>>>>>> f8143c8c
		},
	},
	424: {
		Name: "PGN",
		ChainConfig: ChainConfig{
			Preset: 424,
			L1Contracts: L1Contracts{
				AddressManager:              common.HexToAddress("0x09d5DbA52F0ee2C4A5E94FD5C802bD74Ca9cAD3e"),
				SystemConfigProxy:           common.HexToAddress("0x7Df716EAD1d83a2BF35B416B7BC84bd0700357C9"),
				OptimismPortalProxy:         common.HexToAddress("0xb26Fd985c5959bBB382BAFdD0b879E149e48116c"),
				L2OutputOracleProxy:         common.HexToAddress("0xA38d0c4E6319F9045F20318BA5f04CDe94208608"),
				L1CrossDomainMessengerProxy: common.HexToAddress("0x97BAf688E5d0465E149d1d5B497Ca99392a6760e"),
				L1StandardBridgeProxy:       common.HexToAddress("0xD0204B9527C1bA7bD765Fa5CCD9355d38338272b"),
				L1ERC721BridgeProxy:         common.HexToAddress("0xaFF0F8aaB6Cc9108D34b3B8423C76d2AF434d115"),
				DisputeGameFactoryProxy:     common.HexToAddress("0x1111111111111111111111111111111111111111"),
			},
			L1StartingHeight:    17672702,
			L1ConfirmationDepth: 10,
			L2ConfirmationDepth: 75,
		},
	},
	58008: {
		Name: "PGN Sepolia",
		ChainConfig: ChainConfig{
			Preset: 58008,
			L1Contracts: L1Contracts{
				AddressManager:              common.HexToAddress("0x0Ad91488288BBe60ff38258785568A6D1EB3B983"),
				SystemConfigProxy:           common.HexToAddress("0x4BCCC52151f0ad7C62D45Ce0aA77d9d8ffCE534e"),
				OptimismPortalProxy:         common.HexToAddress("0xF04BdD5353Bb0EFF6CA60CfcC78594278eBfE179"),
				L2OutputOracleProxy:         common.HexToAddress("0xD5bAc3152ffC25318F848B3DD5dA6C85171BaEEe"),
				L1CrossDomainMessengerProxy: common.HexToAddress("0x97f3558Ce48FE71B8CeFA5497708A49531D5A8E1"),
				L1StandardBridgeProxy:       common.HexToAddress("0xFaE6abCAF30D23e233AC7faF747F2fC3a5a6Bfa3"),
				L1ERC721BridgeProxy:         common.HexToAddress("0xBA8397B6f255618D5985d0fB427D8c0496F3a5FA"),
				DisputeGameFactoryProxy:     common.HexToAddress("0x1111111111111111111111111111111111111111"),
			},
			L1StartingHeight:    17672702,
			L1ConfirmationDepth: 10,
			L2ConfirmationDepth: 75,
		},
	},
}<|MERGE_RESOLUTION|>--- conflicted
+++ resolved
@@ -36,34 +36,6 @@
 			L2BedrockStartingHeight: 105235063,
 			L1ConfirmationDepth:     10,
 			L2ConfirmationDepth:     75,
-<<<<<<< HEAD
-		},
-	},
-	420: {
-		Name: "Optimism Goerli",
-		ChainConfig: ChainConfig{
-			Preset: 420,
-			L1Contracts: L1Contracts{
-				AddressManager:              common.HexToAddress("0xa6f73589243a6A7a9023b1Fa0651b1d89c177111"),
-				SystemConfigProxy:           common.HexToAddress("0xAe851f927Ee40dE99aaBb7461C00f9622ab91d60"),
-				OptimismPortalProxy:         common.HexToAddress("0x5b47E1A08Ea6d985D6649300584e6722Ec4B1383"),
-				L2OutputOracleProxy:         common.HexToAddress("0xE6Dfba0953616Bacab0c9A8ecb3a9BBa77FC15c0"),
-				L1CrossDomainMessengerProxy: common.HexToAddress("0x5086d1eEF304eb5284A0f6720f79403b4e9bE294"),
-				L1StandardBridgeProxy:       common.HexToAddress("0x636Af16bf2f682dD3109e60102b8E1A089FedAa8"),
-				L1ERC721BridgeProxy:         common.HexToAddress("0x8DD330DdE8D9898d43b4dc840Da27A07dF91b3c9"),
-				DisputeGameFactoryProxy:     common.HexToAddress("0x1111111111111111111111111111111111111111"),
-
-				// pre-bedrock
-				LegacyCanonicalTransactionChain: common.HexToAddress("0x607F755149cFEB3a14E1Dc3A4E2450Cde7dfb04D"),
-				LegacyStateCommitmentChain:      common.HexToAddress("0x9c945aC97Baf48cB784AbBB61399beB71aF7A378"),
-			},
-			L1StartingHeight:        7017096,
-			L1BedrockStartingHeight: 8300214,
-			L2BedrockStartingHeight: 4061224,
-			L1ConfirmationDepth:     10,
-			L2ConfirmationDepth:     75,
-=======
->>>>>>> f8143c8c
 		},
 	},
 	11155420: {
@@ -78,11 +50,7 @@
 				L1CrossDomainMessengerProxy: common.HexToAddress("0x58Cc85b8D04EA49cC6DBd3CbFFd00B4B8D6cb3ef"),
 				L1StandardBridgeProxy:       common.HexToAddress("0xFBb0621E0B23b5478B630BD55a5f21f67730B0F1"),
 				L1ERC721BridgeProxy:         common.HexToAddress("0xd83e03D576d23C9AEab8cC44Fa98d058D2176D1f"),
-<<<<<<< HEAD
-				DisputeGameFactoryProxy:     common.HexToAddress("0x1111111111111111111111111111111111111111"),
-=======
 				DisputeGameFactoryProxy:     common.HexToAddress("0x05F9613aDB30026FFd634f38e5C4dFd30a197Fa1"),
->>>>>>> f8143c8c
 			},
 			L1StartingHeight:    4071408,
 			L1ConfirmationDepth: 10,
@@ -106,28 +74,6 @@
 			L1StartingHeight:    17481768,
 			L1ConfirmationDepth: 10,
 			L2ConfirmationDepth: 75,
-<<<<<<< HEAD
-		},
-	},
-	84531: {
-		Name: "Base Goerli",
-		ChainConfig: ChainConfig{
-			Preset: 84531,
-			L1Contracts: L1Contracts{
-				AddressManager:              common.HexToAddress("0x4Cf6b56b14c6CFcB72A75611080514F94624c54e"),
-				SystemConfigProxy:           common.HexToAddress("0xb15eea247eCE011C68a614e4a77AD648ff495bc1"),
-				OptimismPortalProxy:         common.HexToAddress("0xe93c8cD0D409341205A592f8c4Ac1A5fe5585cfA"),
-				L2OutputOracleProxy:         common.HexToAddress("0x2A35891ff30313CcFa6CE88dcf3858bb075A2298"),
-				L1CrossDomainMessengerProxy: common.HexToAddress("0x8e5693140eA606bcEB98761d9beB1BC87383706D"),
-				L1StandardBridgeProxy:       common.HexToAddress("0xfA6D8Ee5BE770F84FC001D098C4bD604Fe01284a"),
-				L1ERC721BridgeProxy:         common.HexToAddress("0x5E0c967457347D5175bF82E8CCCC6480FCD7e568"),
-				DisputeGameFactoryProxy:     common.HexToAddress("0x1111111111111111111111111111111111111111"),
-			},
-			L1StartingHeight:    8410981,
-			L1ConfirmationDepth: 10,
-			L2ConfirmationDepth: 75,
-=======
->>>>>>> f8143c8c
 		},
 	},
 	84532: {
@@ -166,28 +112,6 @@
 			L1StartingHeight:    17473923,
 			L1ConfirmationDepth: 10,
 			L2ConfirmationDepth: 75,
-<<<<<<< HEAD
-		},
-	},
-	999: {
-		Name: "Zora Goerli",
-		ChainConfig: ChainConfig{
-			Preset: 999,
-			L1Contracts: L1Contracts{
-				AddressManager:              common.HexToAddress("0x54f4676203dEDA6C08E0D40557A119c602bFA246"),
-				SystemConfigProxy:           common.HexToAddress("0xF66C9A5E4fE1A8a9bc44a4aF80505a4C3620Ee64"),
-				OptimismPortalProxy:         common.HexToAddress("0xDb9F51790365e7dc196e7D072728df39Be958ACe"),
-				L2OutputOracleProxy:         common.HexToAddress("0xdD292C9eEd00f6A32Ff5245d0BCd7f2a15f24e00"),
-				L1CrossDomainMessengerProxy: common.HexToAddress("0xD87342e16352D33170557A7dA1e5fB966a60FafC"),
-				L1StandardBridgeProxy:       common.HexToAddress("0x7CC09AC2452D6555d5e0C213Ab9E2d44eFbFc956"),
-				L1ERC721BridgeProxy:         common.HexToAddress("0x57C1C6b596ce90C0e010c358DD4Aa052404bB70F"),
-				DisputeGameFactoryProxy:     common.HexToAddress("0x1111111111111111111111111111111111111111"),
-			},
-			L1StartingHeight:    8942381,
-			L1ConfirmationDepth: 10,
-			L2ConfirmationDepth: 75,
-=======
->>>>>>> f8143c8c
 		},
 	},
 	424: {
