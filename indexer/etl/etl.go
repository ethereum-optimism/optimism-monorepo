package etl

import (
	"context"
	"errors"
	"fmt"
	"math/big"
	"time"

	"github.com/ethereum/go-ethereum"
	"github.com/ethereum/go-ethereum/common"
	"github.com/ethereum/go-ethereum/core/types"
	"github.com/ethereum/go-ethereum/log"

	"github.com/ethereum-optimism/optimism/indexer/node"
<<<<<<< HEAD
	"github.com/ethereum-optimism/optimism/op-service/clock"
=======
	"github.com/ethereum-optimism/optimism/op-service/client"
	"github.com/ethereum-optimism/optimism/op-service/clock"
)

var (
	defaultRequestTimeout = 5 * time.Second
>>>>>>> f8143c8c
)

type Config struct {
	LoopIntervalMsec uint
	HeaderBufferSize uint

	// Applicable only to the L1 ETL (all L2 block are indexed)
	AllowedInactivityWindowSeconds uint

	StartHeight       *big.Int
	ConfirmationDepth *big.Int
}

type ETL struct {
	log     log.Logger
	metrics Metricer

	loopInterval     time.Duration
	headerBufferSize uint64
	headerTraversal  *node.HeaderTraversal

	contracts  []common.Address
	etlBatches chan *ETLBatch
<<<<<<< HEAD

	EthClient node.EthClient

=======

	client client.Client

>>>>>>> f8143c8c
	// A reference that'll stay populated between intervals
	// in the event of failures in order to retry.
	headers []types.Header

	worker *clock.LoopFn
}

type ETLBatch struct {
	Logger log.Logger

	Headers   []types.Header
	HeaderMap map[common.Hash]*types.Header

	Logs           []types.Log
	HeadersWithLog map[common.Hash]bool
}

// Start starts the ETL polling routine. The ETL work should be stopped with Close().
func (etl *ETL) Start() error {
	if etl.worker != nil {
		return errors.New("already started")
	}
	etl.worker = clock.NewLoopFn(clock.SystemClock, etl.tick, func() error {
		etl.log.Info("shutting down batch producer")
		close(etl.etlBatches) // can close the channel now, to signal to the consumer that we're done
		return nil
	}, etl.loopInterval)
	return nil
}
<<<<<<< HEAD

func (etl *ETL) Close() error {
	if etl.worker == nil {
		return nil // worker was not running
	}
	return etl.worker.Close()
}

=======

func (etl *ETL) Close() error {
	if etl.worker == nil {
		return nil // worker was not running
	}
	return etl.worker.Close()
}

>>>>>>> f8143c8c
func (etl *ETL) tick(_ context.Context) {
	done := etl.metrics.RecordInterval()
	if len(etl.headers) > 0 {
		etl.log.Info("retrying previous batch")
	} else {
		newHeaders, err := etl.headerTraversal.NextHeaders(etl.headerBufferSize)
		if err != nil {
			etl.log.Error("error querying for headers", "err", err)
		} else if len(newHeaders) == 0 {
			etl.log.Warn("no new headers. etl at head?")
		} else {
			etl.headers = newHeaders
<<<<<<< HEAD
		}

		latestHeader := etl.headerTraversal.LatestHeader()
		if latestHeader != nil {
			etl.metrics.RecordLatestHeight(latestHeader.Number)
=======
>>>>>>> f8143c8c
		}

		latestHeader := etl.headerTraversal.LatestHeader()
		if latestHeader != nil {
			etl.metrics.RecordLatestHeight(latestHeader.Number)
		}
	}

	// only clear the reference if we were able to process this batch
	err := etl.processBatch(etl.headers)
	if err == nil {
		etl.headers = nil
	}

<<<<<<< HEAD
	// only clear the reference if we were able to process this batch
	err := etl.processBatch(etl.headers)
	if err == nil {
		etl.headers = nil
	}

=======
>>>>>>> f8143c8c
	done(err)
}

func (etl *ETL) processBatch(headers []types.Header) error {
	if len(headers) == 0 {
		return nil
	}

	firstHeader, lastHeader := headers[0], headers[len(headers)-1]
	batchLog := etl.log.New("batch_start_block_number", firstHeader.Number, "batch_end_block_number", lastHeader.Number)
	batchLog.Info("extracting batch", "size", len(headers))

	headerMap := make(map[common.Hash]*types.Header, len(headers))
	for i := range headers {
		header := headers[i]
		headerMap[header.Hash()] = &header
	}

	headersWithLog := make(map[common.Hash]bool, len(headers))

	ctxwt, cancel := context.WithTimeout(context.Background(), defaultRequestTimeout)
	defer cancel()

	filterQuery := ethereum.FilterQuery{FromBlock: firstHeader.Number, ToBlock: lastHeader.Number, Addresses: etl.contracts}
	logs, err := node.FilterLogsSafe(ctxwt, etl.client, filterQuery)
	if err != nil {
		batchLog.Info("failed to extract logs", "err", err)
		return err
	}

	if logs.ToBlockHeader.Number.Cmp(lastHeader.Number) != 0 {
		// Warn and simply wait for the provider to synchronize state
		batchLog.Warn("mismatch in FilterLog#ToBlock number", "queried_to_block_number", lastHeader.Number, "reported_to_block_number", logs.ToBlockHeader.Number)
		return fmt.Errorf("mismatch in FilterLog#ToBlock number")
	} else if logs.ToBlockHeader.Hash() != lastHeader.Hash() {
		batchLog.Error("mismatch in FilterLog#ToBlock block hash!!!", "queried_to_block_hash", lastHeader.Hash().String(), "reported_to_block_hash", logs.ToBlockHeader.Hash().String())
		return fmt.Errorf("mismatch in FilterLog#ToBlock block hash!!!")
	}

	if len(logs.Logs) > 0 {
		batchLog.Info("detected logs", "size", len(logs.Logs))
	}

	for i := range logs.Logs {
		log := logs.Logs[i]
		headersWithLog[log.BlockHash] = true
		if _, ok := headerMap[log.BlockHash]; !ok {
			// NOTE. Definitely an error state if the none of the headers were re-orged out in between
			// the blocks and logs retrieval operations. Unlikely as long as the confirmation depth has
			// been appropriately set or when we get to natively handling reorgs.
			batchLog.Error("log found with block hash not in the batch", "block_hash", logs.Logs[i].BlockHash, "log_index", logs.Logs[i].Index)
			return errors.New("parsed log with a block hash not in the batch")
		}
	}

	// ensure we use unique downstream references for the etl batch
	headersRef := headers
	etl.etlBatches <- &ETLBatch{Logger: batchLog, Headers: headersRef, HeaderMap: headerMap, Logs: logs.Logs, HeadersWithLog: headersWithLog}
	return nil
}<|MERGE_RESOLUTION|>--- conflicted
+++ resolved
@@ -13,16 +13,12 @@
 	"github.com/ethereum/go-ethereum/log"
 
 	"github.com/ethereum-optimism/optimism/indexer/node"
-<<<<<<< HEAD
-	"github.com/ethereum-optimism/optimism/op-service/clock"
-=======
 	"github.com/ethereum-optimism/optimism/op-service/client"
 	"github.com/ethereum-optimism/optimism/op-service/clock"
 )
 
 var (
 	defaultRequestTimeout = 5 * time.Second
->>>>>>> f8143c8c
 )
 
 type Config struct {
@@ -46,15 +42,9 @@
 
 	contracts  []common.Address
 	etlBatches chan *ETLBatch
-<<<<<<< HEAD
-
-	EthClient node.EthClient
-
-=======
 
 	client client.Client
 
->>>>>>> f8143c8c
 	// A reference that'll stay populated between intervals
 	// in the event of failures in order to retry.
 	headers []types.Header
@@ -84,7 +74,6 @@
 	}, etl.loopInterval)
 	return nil
 }
-<<<<<<< HEAD
 
 func (etl *ETL) Close() error {
 	if etl.worker == nil {
@@ -93,16 +82,6 @@
 	return etl.worker.Close()
 }
 
-=======
-
-func (etl *ETL) Close() error {
-	if etl.worker == nil {
-		return nil // worker was not running
-	}
-	return etl.worker.Close()
-}
-
->>>>>>> f8143c8c
 func (etl *ETL) tick(_ context.Context) {
 	done := etl.metrics.RecordInterval()
 	if len(etl.headers) > 0 {
@@ -115,14 +94,6 @@
 			etl.log.Warn("no new headers. etl at head?")
 		} else {
 			etl.headers = newHeaders
-<<<<<<< HEAD
-		}
-
-		latestHeader := etl.headerTraversal.LatestHeader()
-		if latestHeader != nil {
-			etl.metrics.RecordLatestHeight(latestHeader.Number)
-=======
->>>>>>> f8143c8c
 		}
 
 		latestHeader := etl.headerTraversal.LatestHeader()
@@ -137,15 +108,6 @@
 		etl.headers = nil
 	}
 
-<<<<<<< HEAD
-	// only clear the reference if we were able to process this batch
-	err := etl.processBatch(etl.headers)
-	if err == nil {
-		etl.headers = nil
-	}
-
-=======
->>>>>>> f8143c8c
 	done(err)
 }
 
