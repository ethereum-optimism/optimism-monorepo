--- conflicted
+++ resolved
@@ -21,11 +21,7 @@
 
 type L2ETL struct {
 	ETL
-<<<<<<< HEAD
-	LatestHeader *types.Header
-=======
 	latestHeader *types.Header
->>>>>>> f8143c8c
 
 	// the batch handler may do work that we can interrupt on shutdown
 	resourceCtx    context.Context
@@ -36,17 +32,10 @@
 	db *database.DB
 
 	mu        sync.Mutex
-<<<<<<< HEAD
-	listeners []chan interface{}
-}
-
-func NewL2ETL(cfg Config, log log.Logger, db *database.DB, metrics Metricer, client node.EthClient,
-=======
 	listeners []chan *types.Header
 }
 
 func NewL2ETL(cfg Config, log log.Logger, db *database.DB, metrics Metricer, client client.Client,
->>>>>>> f8143c8c
 	contracts config.L2Contracts, shutdown context.CancelCauseFunc) (*L2ETL, error) {
 	log = log.New("etl", "l2")
 
@@ -98,11 +87,7 @@
 	resCtx, resCancel := context.WithCancel(context.Background())
 	return &L2ETL{
 		ETL:          etl,
-<<<<<<< HEAD
-		LatestHeader: fromHeader,
-=======
 		latestHeader: fromHeader,
->>>>>>> f8143c8c
 
 		resourceCtx:    resCtx,
 		resourceCancel: resCancel,
@@ -158,7 +143,6 @@
 	for i := range batch.Headers {
 		l2BlockHeaders[i] = database.L2BlockHeader{BlockHeader: database.BlockHeaderFromHeader(&batch.Headers[i])}
 	}
-<<<<<<< HEAD
 
 	l2ContractEvents := make([]database.L2ContractEvent, len(batch.Logs))
 	for i := range batch.Logs {
@@ -166,17 +150,8 @@
 		l2ContractEvents[i] = database.L2ContractEvent{ContractEvent: database.ContractEventFromLog(&batch.Logs[i], timestamp)}
 		l2Etl.ETL.metrics.RecordIndexedLog(batch.Logs[i].Address)
 	}
-=======
-
-	l2ContractEvents := make([]database.L2ContractEvent, len(batch.Logs))
-	for i := range batch.Logs {
-		timestamp := batch.HeaderMap[batch.Logs[i].BlockHash].Time
-		l2ContractEvents[i] = database.L2ContractEvent{ContractEvent: database.ContractEventFromLog(&batch.Logs[i], timestamp)}
-		l2Etl.ETL.metrics.RecordIndexedLog(batch.Logs[i].Address)
-	}
 
 	/** Every L2 block is indexed so the inactivity window does not apply here **/
->>>>>>> f8143c8c
 
 	// Continually try to persist this batch. If it fails after 10 attempts, we simply error out
 	retryStrategy := &retry.ExponentialStrategy{Min: 1000, Max: 20_000, MaxJitter: 250}
@@ -195,7 +170,6 @@
 			batch.Logger.Error("unable to persist batch", "err", err)
 			return nil, err
 		}
-<<<<<<< HEAD
 
 		// a-ok!
 		return nil, nil
@@ -206,35 +180,16 @@
 	batch.Logger.Info("indexed batch")
 
 	// All L2 blocks are indexed so len(batch.Headers) == len(l2BlockHeaders)
-	l2Etl.LatestHeader = &batch.Headers[len(batch.Headers)-1]
-	l2Etl.ETL.metrics.RecordIndexedHeaders(len(l2BlockHeaders))
-	l2Etl.ETL.metrics.RecordEtlLatestHeight(l2Etl.LatestHeader.Number)
-=======
-
-		// a-ok!
-		return nil, nil
-	}); err != nil {
-		return err
-	}
-
-	batch.Logger.Info("indexed batch")
-
-	// All L2 blocks are indexed so len(batch.Headers) == len(l2BlockHeaders)
 	l2Etl.latestHeader = &batch.Headers[len(batch.Headers)-1]
 	l2Etl.ETL.metrics.RecordIndexedHeaders(len(l2BlockHeaders))
 	l2Etl.ETL.metrics.RecordEtlLatestHeight(l2Etl.latestHeader.Number)
->>>>>>> f8143c8c
 
 	// Notify Listeners
 	l2Etl.mu.Lock()
 	defer l2Etl.mu.Unlock()
 	for i := range l2Etl.listeners {
 		select {
-<<<<<<< HEAD
-		case l2Etl.listeners[i] <- struct{}{}:
-=======
 		case l2Etl.listeners[i] <- l2Etl.latestHeader:
->>>>>>> f8143c8c
 		default:
 			// do nothing if the listener hasn't picked
 			// up the previous notif
@@ -244,16 +199,9 @@
 	return nil
 }
 
-<<<<<<< HEAD
-// Notify returns a channel that'll receive a value every time new data has
-// been persisted by the L2ETL
-func (l2Etl *L2ETL) Notify() <-chan interface{} {
-	receiver := make(chan interface{})
-=======
 // Notify returns a channel that'll receive the latest header when new data has been persisted
 func (l2Etl *L2ETL) Notify() <-chan *types.Header {
 	receiver := make(chan *types.Header)
->>>>>>> f8143c8c
 	l2Etl.mu.Lock()
 	defer l2Etl.mu.Unlock()
 
