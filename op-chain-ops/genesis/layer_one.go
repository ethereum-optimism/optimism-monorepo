package genesis

import (
	"fmt"
	"math/big"

	"github.com/ethereum/go-ethereum/common"
	"github.com/ethereum/go-ethereum/core"
	"github.com/ethereum/go-ethereum/log"
	"github.com/ethereum/go-ethereum/params"

	"github.com/ethereum-optimism/optimism/op-bindings/bindings"
<<<<<<< HEAD
	"github.com/ethereum-optimism/optimism/op-bindings/predeploys"
	"github.com/ethereum-optimism/optimism/op-chain-ops/genesis/beacondeposit"
	"github.com/ethereum-optimism/optimism/op-chain-ops/state"
=======
>>>>>>> 29c7b445
)

// PrecompileCount represents the number of precompile addresses
// starting from `address(0)` to PrecompileCount that are funded
// with a single wei in the genesis state.
const PrecompileCount = 256

var (
	// uint128Max is type(uint128).max and is set in the init function.
	uint128Max = new(big.Int)
	// The default values for the ResourceConfig, used as part of
	// an EIP-1559 curve for deposit gas.
	DefaultResourceConfig = bindings.ResourceMeteringResourceConfig{
		MaxResourceLimit:            20_000_000,
		ElasticityMultiplier:        10,
		BaseFeeMaxChangeDenominator: 8,
		MinimumBaseFee:              params.GWei,
		SystemTxMaxGas:              1_000_000,
	}
)

func init() {
	var ok bool
	uint128Max, ok = new(big.Int).SetString("ffffffffffffffffffffffffffffffff", 16)
	if !ok {
		panic("bad uint128Max")
	}
	// Set the maximum base fee on the default config.
	DefaultResourceConfig.MaximumBaseFee = uint128Max
}

// BuildL1DeveloperGenesis will create a L1 genesis block after creating
// all of the state required for an Optimism network to function.
// It is expected that the dump contains all of the required state to bootstrap
// the L1 chain.
func BuildL1DeveloperGenesis(config *DeployConfig, dump *ForgeAllocs, l1Deployments *L1Deployments) (*core.Genesis, error) {
	log.Info("Building developer L1 genesis block")
	genesis, err := NewL1Genesis(config)
	if err != nil {
		return nil, fmt.Errorf("cannot create L1 developer genesis: %w", err)
	}

	if genesis.Alloc != nil && len(genesis.Alloc) != 0 {
		panic("Did not expect NewL1Genesis to generate non-empty state") // sanity check for dev purposes.
	}
	// copy, for safety when the dump is reused (like in e2e testing)
	genesis.Alloc = dump.Copy().Accounts
	FundDevAccounts(genesis)
	SetPrecompileBalances(genesis)

	l1Deployments.ForEach(func(name string, addr common.Address) {
		acc, ok := genesis.Alloc[addr]
		if ok {
			log.Info("Included L1 deployment", "name", name, "address", addr, "balance", acc.Balance, "storage", len(acc.Storage), "nonce", acc.Nonce)
		} else {
			log.Info("Excluded L1 deployment", "name", name, "address", addr)
		}
	})

<<<<<<< HEAD
	beaconDepositAddr := common.HexToAddress("0x1111111111111111111111111111111111111111")
	if err := beacondeposit.InsertEmptyBeaconDepositContract(memDB, beaconDepositAddr); err != nil {
		return nil, fmt.Errorf("failed to insert beacon deposit contract into L1 dev genesis: %w", err)
	}

	// For 4788, make sure the 4788 beacon-roots contract is there.
	// (required to be there before L1 Dencun activation)
	memDB.CreateAccount(predeploys.EIP4788ContractAddr)
	memDB.SetNonce(predeploys.EIP4788ContractAddr, 1)
	memDB.SetCode(predeploys.EIP4788ContractAddr, predeploys.EIP4788ContractCode)
	// Also record the virtual deployer address
	memDB.CreateAccount(predeploys.EIP4788ContractDeployer)
	memDB.SetNonce(predeploys.EIP4788ContractDeployer, 1)

	return memDB.Genesis(), nil
}

// CreateAccountNotExists creates the account in the `vm.StateDB` if it doesn't exist.
func CreateAccountNotExists(db vm.StateDB, account common.Address) {
	if !db.Exist(account) {
		db.CreateAccount(account)
	}
=======
	return genesis, nil
>>>>>>> 29c7b445
}

// FundDevAccounts will fund each of the development accounts.
func FundDevAccounts(gen *core.Genesis) {
	for _, account := range DevAccounts {
		acc := gen.Alloc[account]
		if acc.Balance == nil {
			acc.Balance = new(big.Int)
		}
		acc.Balance = acc.Balance.Add(acc.Balance, devBalance)
		gen.Alloc[account] = acc
	}
}

// SetPrecompileBalances will set a single wei at each precompile address.
// This is an optimization to make calling them cheaper.
func SetPrecompileBalances(gen *core.Genesis) {
	for i := 0; i < PrecompileCount; i++ {
		addr := common.BytesToAddress([]byte{byte(i)})
		acc := gen.Alloc[addr]
		if acc.Balance == nil {
			acc.Balance = new(big.Int)
		}
		acc.Balance = acc.Balance.Add(acc.Balance, big.NewInt(1))
		gen.Alloc[addr] = acc
	}
}<|MERGE_RESOLUTION|>--- conflicted
+++ resolved
@@ -6,16 +6,13 @@
 
 	"github.com/ethereum/go-ethereum/common"
 	"github.com/ethereum/go-ethereum/core"
+	"github.com/ethereum/go-ethereum/core/types"
 	"github.com/ethereum/go-ethereum/log"
 	"github.com/ethereum/go-ethereum/params"
 
 	"github.com/ethereum-optimism/optimism/op-bindings/bindings"
-<<<<<<< HEAD
 	"github.com/ethereum-optimism/optimism/op-bindings/predeploys"
 	"github.com/ethereum-optimism/optimism/op-chain-ops/genesis/beacondeposit"
-	"github.com/ethereum-optimism/optimism/op-chain-ops/state"
-=======
->>>>>>> 29c7b445
 )
 
 // PrecompileCount represents the number of precompile addresses
@@ -75,32 +72,23 @@
 		}
 	})
 
-<<<<<<< HEAD
 	beaconDepositAddr := common.HexToAddress("0x1111111111111111111111111111111111111111")
-	if err := beacondeposit.InsertEmptyBeaconDepositContract(memDB, beaconDepositAddr); err != nil {
+	if err := beacondeposit.InsertEmptyBeaconDepositContract(genesis, beaconDepositAddr); err != nil {
 		return nil, fmt.Errorf("failed to insert beacon deposit contract into L1 dev genesis: %w", err)
 	}
 
 	// For 4788, make sure the 4788 beacon-roots contract is there.
 	// (required to be there before L1 Dencun activation)
-	memDB.CreateAccount(predeploys.EIP4788ContractAddr)
-	memDB.SetNonce(predeploys.EIP4788ContractAddr, 1)
-	memDB.SetCode(predeploys.EIP4788ContractAddr, predeploys.EIP4788ContractCode)
+	genesis.Alloc[predeploys.EIP4788ContractAddr] = types.Account{
+		Nonce: 1,
+		Code:  predeploys.EIP4788ContractCode,
+	}
 	// Also record the virtual deployer address
-	memDB.CreateAccount(predeploys.EIP4788ContractDeployer)
-	memDB.SetNonce(predeploys.EIP4788ContractDeployer, 1)
+	genesis.Alloc[predeploys.EIP4788ContractDeployer] = types.Account{
+		Nonce: 1,
+	}
 
-	return memDB.Genesis(), nil
-}
-
-// CreateAccountNotExists creates the account in the `vm.StateDB` if it doesn't exist.
-func CreateAccountNotExists(db vm.StateDB, account common.Address) {
-	if !db.Exist(account) {
-		db.CreateAccount(account)
-	}
-=======
 	return genesis, nil
->>>>>>> 29c7b445
 }
 
 // FundDevAccounts will fund each of the development accounts.
