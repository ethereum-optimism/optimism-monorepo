package integration_test

import (
	"context"
	"fmt"
	"log/slog"
	"math/big"
	"net/url"
	"path"
	"runtime"
	"testing"

	"github.com/ethereum-optimism/optimism/op-chain-ops/deployer"
	"github.com/holiman/uint256"

	"github.com/ethereum-optimism/optimism/op-chain-ops/deployer/pipeline"
	"github.com/ethereum-optimism/optimism/op-chain-ops/deployer/state"
	"github.com/ethereum-optimism/optimism/op-chain-ops/devkeys"
	opcrypto "github.com/ethereum-optimism/optimism/op-service/crypto"
	"github.com/ethereum-optimism/optimism/op-service/testlog"
	"github.com/ethereum-optimism/optimism/op-service/testutils/kurtosisutil"
	"github.com/ethereum/go-ethereum/common"
	"github.com/ethereum/go-ethereum/ethclient"
	"github.com/stretchr/testify/require"
)

const TestParams = `
participants:
  - el_type: geth
    el_extra_params:
      - "--gcmode=archive"
    cl_type: lighthouse
network_params:
  prefunded_accounts: '{ "0xf39Fd6e51aad88F6F4ce6aB8827279cffFb92266": { "balance": "1000000ETH" } }'
  additional_preloaded_contracts: '{
    "0x4e59b44847b379578588920cA78FbF26c0B4956C": {
      balance: "0ETH",
      code: "0x7fffffffffffffffffffffffffffffffffffffffffffffffffffffffffffffffe03601600081602082378035828234f58015156039578182fd5b8082525050506014600cf3",
      storage: {},
      nonce: 0,
      secretKey: "0x"
    }
  }'
  network_id: "77799777"
  seconds_per_slot: 3
  genesis_delay: 0
`

type deployerKey struct{}

func (d *deployerKey) HDPath() string {
	return "m/44'/60'/0'/0/0"
}

func (d *deployerKey) String() string {
	return "deployer-key"
}

func TestEndToEndApply(t *testing.T) {
	kurtosisutil.Test(t)

	lgr := testlog.Logger(t, slog.LevelDebug)

	ctx, cancel := context.WithCancel(context.Background())
	defer cancel()

	_, testFilename, _, ok := runtime.Caller(0)
	require.Truef(t, ok, "failed to get test filename")
	monorepoDir := path.Join(path.Dir(testFilename), "..", "..", "..")
	artifactsDir := path.Join(monorepoDir, "packages", "contracts-bedrock", "forge-artifacts")

	enclaveCtx := kurtosisutil.StartEnclave(t, ctx, lgr, "github.com/ethpandaops/ethereum-package", TestParams)

	service, err := enclaveCtx.GetServiceContext("el-1-geth-lighthouse")
	require.NoError(t, err)

	ip := service.GetMaybePublicIPAddress()
	ports := service.GetPublicPorts()
	rpcURL := fmt.Sprintf("http://%s:%d", ip, ports["rpc"].GetNumber())
	l1Client, err := ethclient.Dial(rpcURL)
	require.NoError(t, err)

	artifactsURL, err := url.Parse(fmt.Sprintf("file://%s", artifactsDir))
	require.NoError(t, err)

	depKey := new(deployerKey)
	l1ChainID := big.NewInt(77799777)
	dk, err := devkeys.NewMnemonicDevKeys(devkeys.TestMnemonic)
	require.NoError(t, err)
	pk, err := dk.Secret(depKey)
	require.NoError(t, err)
	signer := opcrypto.SignerFnFromBind(opcrypto.PrivateKeySignerFn(pk, l1ChainID))

	id := uint256.NewInt(1)

	deployerAddr, err := dk.Address(depKey)
	require.NoError(t, err)

	env := &pipeline.Env{
		Workdir:  t.TempDir(),
		L1Client: l1Client,
		Signer:   signer,
		Deployer: deployerAddr,
		Logger:   lgr,
	}

	t.Run("initial chain", func(t *testing.T) {
		intent, st := makeIntent(t, l1ChainID, artifactsURL, dk, id)

		require.NoError(t, deployer.ApplyPipeline(
			ctx,
			env,
			intent,
			st,
		))

		addrs := []struct {
			name string
			addr common.Address
		}{
			{"SuperchainProxyAdmin", st.SuperchainDeployment.ProxyAdminAddress},
			{"SuperchainConfigProxy", st.SuperchainDeployment.SuperchainConfigProxyAddress},
			{"SuperchainConfigImpl", st.SuperchainDeployment.SuperchainConfigImplAddress},
			{"ProtocolVersionsProxy", st.SuperchainDeployment.ProtocolVersionsProxyAddress},
			{"ProtocolVersionsImpl", st.SuperchainDeployment.ProtocolVersionsImplAddress},
			{"OpsmProxy", st.ImplementationsDeployment.OpsmProxyAddress},
			{"DelayedWETHImpl", st.ImplementationsDeployment.DelayedWETHImplAddress},
			{"OptimismPortalImpl", st.ImplementationsDeployment.OptimismPortalImplAddress},
			{"PreimageOracleSingleton", st.ImplementationsDeployment.PreimageOracleSingletonAddress},
			{"MipsSingleton", st.ImplementationsDeployment.MipsSingletonAddress},
			{"SystemConfigImpl", st.ImplementationsDeployment.SystemConfigImplAddress},
			{"L1CrossDomainMessengerImpl", st.ImplementationsDeployment.L1CrossDomainMessengerImplAddress},
			{"L1ERC721BridgeImpl", st.ImplementationsDeployment.L1ERC721BridgeImplAddress},
			{"L1StandardBridgeImpl", st.ImplementationsDeployment.L1StandardBridgeImplAddress},
			{"OptimismMintableERC20FactoryImpl", st.ImplementationsDeployment.OptimismMintableERC20FactoryImplAddress},
			{"DisputeGameFactoryImpl", st.ImplementationsDeployment.DisputeGameFactoryImplAddress},
		}
		for _, addr := range addrs {
			t.Run(addr.name, func(t *testing.T) {
				code, err := l1Client.CodeAt(ctx, addr.addr, nil)
				require.NoError(t, err)
				require.NotEmpty(t, code, "contracts %s at %s has no code", addr.name, addr.addr)
			})
		}

		validateOPChainDeployment(t, ctx, l1Client, st)
	})

	t.Run("subsequent chain", func(t *testing.T) {
		newID := uint256.NewInt(2)
		intent, st := makeIntent(t, l1ChainID, artifactsURL, dk, newID)
		env.Workdir = t.TempDir()

		require.NoError(t, deployer.ApplyPipeline(
			ctx,
			env,
			intent,
			st,
		))

		addrs := []struct {
			name string
			addr common.Address
		}{
			{"SuperchainConfigProxy", st.SuperchainDeployment.SuperchainConfigProxyAddress},
			{"ProtocolVersionsProxy", st.SuperchainDeployment.ProtocolVersionsProxyAddress},
			{"OpsmProxy", st.ImplementationsDeployment.OpsmProxyAddress},
		}
		for _, addr := range addrs {
			t.Run(addr.name, func(t *testing.T) {
				code, err := l1Client.CodeAt(ctx, addr.addr, nil)
				require.NoError(t, err)
				require.NotEmpty(t, code, "contracts %s at %s has no code", addr.name, addr.addr)
			})
		}

		validateOPChainDeployment(t, ctx, l1Client, st)
	})
}

func makeIntent(
	t *testing.T,
	l1ChainID *big.Int,
	artifactsURL *url.URL,
	dk *devkeys.MnemonicDevKeys,
	l2ChainID *uint256.Int,
) (*state.Intent, *state.State) {
	addrFor := func(key devkeys.Key) common.Address {
		addr, err := dk.Address(key)
		require.NoError(t, err)
		return addr
	}

	intent := &state.Intent{
		L1ChainID: l1ChainID.Uint64(),
		SuperchainRoles: state.SuperchainRoles{
			ProxyAdminOwner:       addrFor(devkeys.L1ProxyAdminOwnerRole.Key(l1ChainID)),
			ProtocolVersionsOwner: addrFor(devkeys.SuperchainDeployerKey.Key(l1ChainID)),
			Guardian:              addrFor(devkeys.SuperchainConfigGuardianKey.Key(l1ChainID)),
		},
		UseFaultProofs:       true,
		FundDevAccounts:      true,
		ContractArtifactsURL: (*state.ArtifactsURL)(artifactsURL),
		ContractsRelease:     "dev",
		Chains: []*state.ChainIntent{
			{
				ID: l2ChainID.Bytes32(),
				Roles: state.ChainRoles{
					ProxyAdminOwner:      addrFor(devkeys.L2ProxyAdminOwnerRole.Key(l1ChainID)),
					SystemConfigOwner:    addrFor(devkeys.SystemConfigOwner.Key(l1ChainID)),
					GovernanceTokenOwner: addrFor(devkeys.L2ProxyAdminOwnerRole.Key(l1ChainID)),
					UnsafeBlockSigner:    addrFor(devkeys.SequencerP2PRole.Key(l1ChainID)),
					Batcher:              addrFor(devkeys.BatcherRole.Key(l1ChainID)),
					Proposer:             addrFor(devkeys.ProposerRole.Key(l1ChainID)),
					Challenger:           addrFor(devkeys.ChallengerRole.Key(l1ChainID)),
				},
			},
		},
	}
	st := &state.State{
		Version: 1,
	}
	return intent, st
}

<<<<<<< HEAD
func validateOPChainDeployment(t *testing.T, ctx context.Context, l1Client *ethclient.Client, st *state.State) {
=======
	require.NoError(t, deployer.ApplyPipeline(
		ctx,
		env,
		intent,
		st,
	))

	addrs := []struct {
		name string
		addr common.Address
	}{
		{"SuperchainProxyAdmin", st.SuperchainDeployment.ProxyAdminAddress},
		{"SuperchainConfigProxy", st.SuperchainDeployment.SuperchainConfigProxyAddress},
		{"SuperchainConfigImpl", st.SuperchainDeployment.SuperchainConfigImplAddress},
		{"ProtocolVersionsProxy", st.SuperchainDeployment.ProtocolVersionsProxyAddress},
		{"ProtocolVersionsImpl", st.SuperchainDeployment.ProtocolVersionsImplAddress},
		{"OpcmProxy", st.ImplementationsDeployment.OpcmProxyAddress},
		{"DelayedWETHImpl", st.ImplementationsDeployment.DelayedWETHImplAddress},
		{"OptimismPortalImpl", st.ImplementationsDeployment.OptimismPortalImplAddress},
		{"PreimageOracleSingleton", st.ImplementationsDeployment.PreimageOracleSingletonAddress},
		{"MipsSingleton", st.ImplementationsDeployment.MipsSingletonAddress},
		{"SystemConfigImpl", st.ImplementationsDeployment.SystemConfigImplAddress},
		{"L1CrossDomainMessengerImpl", st.ImplementationsDeployment.L1CrossDomainMessengerImplAddress},
		{"L1ERC721BridgeImpl", st.ImplementationsDeployment.L1ERC721BridgeImplAddress},
		{"L1StandardBridgeImpl", st.ImplementationsDeployment.L1StandardBridgeImplAddress},
		{"OptimismMintableERC20FactoryImpl", st.ImplementationsDeployment.OptimismMintableERC20FactoryImplAddress},
		{"DisputeGameFactoryImpl", st.ImplementationsDeployment.DisputeGameFactoryImplAddress},
	}
	for _, addr := range addrs {
		t.Run(addr.name, func(t *testing.T) {
			code, err := l1Client.CodeAt(ctx, addr.addr, nil)
			require.NoError(t, err)
			require.NotEmpty(t, code, "contracts %s at %s has no code", addr.name, addr.addr)
		})
	}

>>>>>>> 10a16aaf
	for _, chainState := range st.Chains {
		chainAddrs := []struct {
			name string
			addr common.Address
		}{
			{"ProxyAdminAddress", chainState.ProxyAdminAddress},
			{"AddressManagerAddress", chainState.AddressManagerAddress},
			{"L1ERC721BridgeProxyAddress", chainState.L1ERC721BridgeProxyAddress},
			{"SystemConfigProxyAddress", chainState.SystemConfigProxyAddress},
			{"OptimismMintableERC20FactoryProxyAddress", chainState.OptimismMintableERC20FactoryProxyAddress},
			{"L1StandardBridgeProxyAddress", chainState.L1StandardBridgeProxyAddress},
			{"L1CrossDomainMessengerProxyAddress", chainState.L1CrossDomainMessengerProxyAddress},
			{"OptimismPortalProxyAddress", chainState.OptimismPortalProxyAddress},
			{"DisputeGameFactoryProxyAddress", chainState.DisputeGameFactoryProxyAddress},
			{"AnchorStateRegistryProxyAddress", chainState.AnchorStateRegistryProxyAddress},
			{"AnchorStateRegistryImplAddress", chainState.AnchorStateRegistryImplAddress},
			{"FaultDisputeGameAddress", chainState.FaultDisputeGameAddress},
			{"PermissionedDisputeGameAddress", chainState.PermissionedDisputeGameAddress},
			{"DelayedWETHPermissionedGameProxyAddress", chainState.DelayedWETHPermissionedGameProxyAddress},
			{"DelayedWETHPermissionlessGameProxyAddress", chainState.DelayedWETHPermissionlessGameProxyAddress},
		}
		for _, addr := range chainAddrs {
			// TODO Delete this `if`` block once FaultDisputeGameAddress is deployed.
			if addr.name == "FaultDisputeGameAddress" {
				continue
			}
			t.Run(addr.name, func(t *testing.T) {
				code, err := l1Client.CodeAt(ctx, addr.addr, nil)
				require.NoError(t, err)
				require.NotEmpty(t, code, "contracts %s at %s for chain %s has no code", addr.name, addr.addr, chainState.ID)
			})
		}

		t.Run("l2 genesis", func(t *testing.T) {
			require.Greater(t, len(chainState.Allocs), 0)
		})
	}
}<|MERGE_RESOLUTION|>--- conflicted
+++ resolved
@@ -220,12 +220,7 @@
 	st := &state.State{
 		Version: 1,
 	}
-	return intent, st
-}
-
-<<<<<<< HEAD
-func validateOPChainDeployment(t *testing.T, ctx context.Context, l1Client *ethclient.Client, st *state.State) {
-=======
+
 	require.NoError(t, deployer.ApplyPipeline(
 		ctx,
 		env,
@@ -260,9 +255,9 @@
 			require.NoError(t, err)
 			require.NotEmpty(t, code, "contracts %s at %s has no code", addr.name, addr.addr)
 		})
-	}
-
->>>>>>> 10a16aaf
+}
+
+func validateOPChainDeployment(t *testing.T, ctx context.Context, l1Client *ethclient.Client, st *state.State) {
 	for _, chainState := range st.Chains {
 		chainAddrs := []struct {
 			name string
