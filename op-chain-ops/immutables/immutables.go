--- conflicted
+++ resolved
@@ -131,8 +131,8 @@
 	case "LegacyMessagePasser":
 		_, tx, _, err = bindings.DeployLegacyMessagePasser(opts, backend)
 	case "L1BlockNumber":
-<<<<<<< HEAD
-		addr, _, _, err = bindings.DeployL1BlockNumber(opts, backend)
+		_, tx, _, err = bindings.DeployL1BlockNumber(opts, backend)
+		//addr, _, _, err = bindings.DeployL1BlockNumber(opts, backend)
 	case "BobaTuringCredit":
 		addr, _, _, err = bindings.DeployBobaTuringCredit(opts, backend, big.NewInt(10))
 		log.Info("MMDBG BobaTuringCredit", "addr", addr)
@@ -147,9 +147,6 @@
 			"BOBA",
 		)
 		log.Info("MMDBG BobaL2", "addr", addr)
-=======
-		_, tx, _, err = bindings.DeployL1BlockNumber(opts, backend)
->>>>>>> 98035730
 	default:
 		return tx, fmt.Errorf("unknown contract: %s", deployment.Name)
 	}
