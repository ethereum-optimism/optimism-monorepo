// AUTO-GENERATED - DO NOT EDIT
package script

import (
	"math/big"

	"github.com/ethereum/go-ethereum/common"
	"github.com/ethereum/go-ethereum/common/hexutil"
)

func (c *ConsolePrecompile) Log_51973ec9() {
	c.log()
}

func (c *ConsolePrecompile) Log_665bf134(p0 common.Address, p1 common.Address, p2 common.Address, p3 common.Address) {
	c.log(p0, p1, p2, p3)
}

func (c *ConsolePrecompile) Log_0e378994(p0 common.Address, p1 common.Address, p2 common.Address, p3 bool) {
	c.log(p0, p1, p2, p3)
}

func (c *ConsolePrecompile) Log_018c84c2(p0 common.Address, p1 common.Address, p2 common.Address) {
	c.log(p0, p1, p2)
}

func (c *ConsolePrecompile) Log_f808da20(p0 common.Address, p1 common.Address, p2 common.Address, p3 string) {
	c.log(p0, p1, p2, p3)
}

func (c *ConsolePrecompile) Log_94250d77(p0 common.Address, p1 common.Address, p2 common.Address, p3 *big.Int) {
	c.log(p0, p1, p2, p3)
}

func (c *ConsolePrecompile) Log_9f1bc36e(p0 common.Address, p1 common.Address, p2 bool, p3 common.Address) {
	c.log(p0, p1, p2, p3)
}

func (c *ConsolePrecompile) Log_2cd4134a(p0 common.Address, p1 common.Address, p2 bool, p3 bool) {
	c.log(p0, p1, p2, p3)
}

func (c *ConsolePrecompile) Log_f2a66286(p0 common.Address, p1 common.Address, p2 bool) {
	c.log(p0, p1, p2)
}

func (c *ConsolePrecompile) Log_aa6540c8(p0 common.Address, p1 common.Address, p2 bool, p3 string) {
	c.log(p0, p1, p2, p3)
}

func (c *ConsolePrecompile) Log_3971e78c(p0 common.Address, p1 common.Address, p2 bool, p3 *big.Int) {
	c.log(p0, p1, p2, p3)
}

func (c *ConsolePrecompile) Log_daf0d4aa(p0 common.Address, p1 common.Address) {
	c.log(p0, p1)
}

func (c *ConsolePrecompile) Log_8f736d16(p0 common.Address, p1 common.Address, p2 string, p3 common.Address) {
	c.log(p0, p1, p2, p3)
}

func (c *ConsolePrecompile) Log_6f1a594e(p0 common.Address, p1 common.Address, p2 string, p3 bool) {
	c.log(p0, p1, p2, p3)
}

func (c *ConsolePrecompile) Log_007150be(p0 common.Address, p1 common.Address, p2 string) {
	c.log(p0, p1, p2)
}

func (c *ConsolePrecompile) Log_21bdaf25(p0 common.Address, p1 common.Address, p2 string, p3 string) {
	c.log(p0, p1, p2, p3)
}

func (c *ConsolePrecompile) Log_ef1cefe7(p0 common.Address, p1 common.Address, p2 string, p3 *big.Int) {
	c.log(p0, p1, p2, p3)
}

func (c *ConsolePrecompile) Log_8da6def5(p0 common.Address, p1 common.Address, p2 *big.Int, p3 common.Address) {
	c.log(p0, p1, p2, p3)
}

func (c *ConsolePrecompile) Log_9b4254e2(p0 common.Address, p1 common.Address, p2 *big.Int, p3 bool) {
	c.log(p0, p1, p2, p3)
}

func (c *ConsolePrecompile) Log_17fe6185(p0 common.Address, p1 common.Address, p2 *big.Int) {
	c.log(p0, p1, p2)
}

func (c *ConsolePrecompile) Log_fdb4f990(p0 common.Address, p1 common.Address, p2 *big.Int, p3 string) {
	c.log(p0, p1, p2, p3)
}

func (c *ConsolePrecompile) Log_be553481(p0 common.Address, p1 common.Address, p2 *big.Int, p3 *big.Int) {
	c.log(p0, p1, p2, p3)
}

func (c *ConsolePrecompile) Log_660375dd(p0 common.Address, p1 bool, p2 common.Address, p3 common.Address) {
	c.log(p0, p1, p2, p3)
}

func (c *ConsolePrecompile) Log_a6f50b0f(p0 common.Address, p1 bool, p2 common.Address, p3 bool) {
	c.log(p0, p1, p2, p3)
}

func (c *ConsolePrecompile) Log_f11699ed(p0 common.Address, p1 bool, p2 common.Address) {
	c.log(p0, p1, p2)
}

func (c *ConsolePrecompile) Log_2dd778e6(p0 common.Address, p1 bool, p2 common.Address, p3 string) {
	c.log(p0, p1, p2, p3)
}

func (c *ConsolePrecompile) Log_a75c59de(p0 common.Address, p1 bool, p2 common.Address, p3 *big.Int) {
	c.log(p0, p1, p2, p3)
}

func (c *ConsolePrecompile) Log_cf394485(p0 common.Address, p1 bool, p2 bool, p3 common.Address) {
	c.log(p0, p1, p2, p3)
}

func (c *ConsolePrecompile) Log_cac43479(p0 common.Address, p1 bool, p2 bool, p3 bool) {
	c.log(p0, p1, p2, p3)
}

func (c *ConsolePrecompile) Log_eb830c92(p0 common.Address, p1 bool, p2 bool) {
	c.log(p0, p1, p2)
}

func (c *ConsolePrecompile) Log_dfc4a2e8(p0 common.Address, p1 bool, p2 bool, p3 string) {
	c.log(p0, p1, p2, p3)
}

func (c *ConsolePrecompile) Log_8c4e5de6(p0 common.Address, p1 bool, p2 bool, p3 *big.Int) {
	c.log(p0, p1, p2, p3)
}

func (c *ConsolePrecompile) Log_75b605d3(p0 common.Address, p1 bool) {
	c.log(p0, p1)
}

func (c *ConsolePrecompile) Log_19fd4956(p0 common.Address, p1 bool, p2 string, p3 common.Address) {
	c.log(p0, p1, p2, p3)
}

func (c *ConsolePrecompile) Log_50ad461d(p0 common.Address, p1 bool, p2 string, p3 bool) {
	c.log(p0, p1, p2, p3)
}

func (c *ConsolePrecompile) Log_212255cc(p0 common.Address, p1 bool, p2 string) {
	c.log(p0, p1, p2)
}

func (c *ConsolePrecompile) Log_475c5c33(p0 common.Address, p1 bool, p2 string, p3 string) {
	c.log(p0, p1, p2, p3)
}

func (c *ConsolePrecompile) Log_80e6a20b(p0 common.Address, p1 bool, p2 string, p3 *big.Int) {
	c.log(p0, p1, p2, p3)
}

func (c *ConsolePrecompile) Log_ccf790a1(p0 common.Address, p1 bool, p2 *big.Int, p3 common.Address) {
	c.log(p0, p1, p2, p3)
}

func (c *ConsolePrecompile) Log_c4643e20(p0 common.Address, p1 bool, p2 *big.Int, p3 bool) {
	c.log(p0, p1, p2, p3)
}

func (c *ConsolePrecompile) Log_9c4f99fb(p0 common.Address, p1 bool, p2 *big.Int) {
	c.log(p0, p1, p2)
}

func (c *ConsolePrecompile) Log_0aa6cfad(p0 common.Address, p1 bool, p2 *big.Int, p3 string) {
	c.log(p0, p1, p2, p3)
}

func (c *ConsolePrecompile) Log_386ff5f4(p0 common.Address, p1 bool, p2 *big.Int, p3 *big.Int) {
	c.log(p0, p1, p2, p3)
}

func (c *ConsolePrecompile) Log_2c2ecbc2(p0 common.Address) {
	c.log(p0)
}

func (c *ConsolePrecompile) Log_0d36fa20(p0 common.Address, p1 string, p2 common.Address, p3 common.Address) {
	c.log(p0, p1, p2, p3)
}

func (c *ConsolePrecompile) Log_0df12b76(p0 common.Address, p1 string, p2 common.Address, p3 bool) {
	c.log(p0, p1, p2, p3)
}

func (c *ConsolePrecompile) Log_f08744e8(p0 common.Address, p1 string, p2 common.Address) {
	c.log(p0, p1, p2)
}

func (c *ConsolePrecompile) Log_f7e36245(p0 common.Address, p1 string, p2 common.Address, p3 string) {
	c.log(p0, p1, p2, p3)
}

func (c *ConsolePrecompile) Log_457fe3cf(p0 common.Address, p1 string, p2 common.Address, p3 *big.Int) {
	c.log(p0, p1, p2, p3)
}

func (c *ConsolePrecompile) Log_205871c2(p0 common.Address, p1 string, p2 bool, p3 common.Address) {
	c.log(p0, p1, p2, p3)
}

func (c *ConsolePrecompile) Log_5f1d5c9f(p0 common.Address, p1 string, p2 bool, p3 bool) {
	c.log(p0, p1, p2, p3)
}

func (c *ConsolePrecompile) Log_cf020fb1(p0 common.Address, p1 string, p2 bool) {
	c.log(p0, p1, p2)
}

func (c *ConsolePrecompile) Log_bc0b61fe(p0 common.Address, p1 string, p2 bool, p3 string) {
	c.log(p0, p1, p2, p3)
}

func (c *ConsolePrecompile) Log_515e38b6(p0 common.Address, p1 string, p2 bool, p3 *big.Int) {
	c.log(p0, p1, p2, p3)
}

func (c *ConsolePrecompile) Log_759f86bb(p0 common.Address, p1 string) {
	c.log(p0, p1)
}

func (c *ConsolePrecompile) Log_a04e2f87(p0 common.Address, p1 string, p2 string, p3 common.Address) {
	c.log(p0, p1, p2, p3)
}

func (c *ConsolePrecompile) Log_35a5071f(p0 common.Address, p1 string, p2 string, p3 bool) {
	c.log(p0, p1, p2, p3)
}

func (c *ConsolePrecompile) Log_fb772265(p0 common.Address, p1 string, p2 string) {
	c.log(p0, p1, p2)
}

func (c *ConsolePrecompile) Log_5d02c50b(p0 common.Address, p1 string, p2 string, p3 string) {
	c.log(p0, p1, p2, p3)
}

func (c *ConsolePrecompile) Log_159f8927(p0 common.Address, p1 string, p2 string, p3 *big.Int) {
	c.log(p0, p1, p2, p3)
}

func (c *ConsolePrecompile) Log_63183678(p0 common.Address, p1 string, p2 *big.Int, p3 common.Address) {
	c.log(p0, p1, p2, p3)
}

func (c *ConsolePrecompile) Log_0ef7e050(p0 common.Address, p1 string, p2 *big.Int, p3 bool) {
	c.log(p0, p1, p2, p3)
}

func (c *ConsolePrecompile) Log_67dd6ff1(p0 common.Address, p1 string, p2 *big.Int) {
	c.log(p0, p1, p2)
}

func (c *ConsolePrecompile) Log_448830a8(p0 common.Address, p1 string, p2 *big.Int, p3 string) {
	c.log(p0, p1, p2, p3)
}

func (c *ConsolePrecompile) Log_1dc8e1b8(p0 common.Address, p1 string, p2 *big.Int, p3 *big.Int) {
	c.log(p0, p1, p2, p3)
}

func (c *ConsolePrecompile) Log_478d1c62(p0 common.Address, p1 *big.Int, p2 common.Address, p3 common.Address) {
	c.log(p0, p1, p2, p3)
}

func (c *ConsolePrecompile) Log_a1bcc9b3(p0 common.Address, p1 *big.Int, p2 common.Address, p3 bool) {
	c.log(p0, p1, p2, p3)
}

func (c *ConsolePrecompile) Log_7bc0d848(p0 common.Address, p1 *big.Int, p2 common.Address) {
	c.log(p0, p1, p2)
}

func (c *ConsolePrecompile) Log_1da986ea(p0 common.Address, p1 *big.Int, p2 common.Address, p3 string) {
	c.log(p0, p1, p2, p3)
}

func (c *ConsolePrecompile) Log_100f650e(p0 common.Address, p1 *big.Int, p2 common.Address, p3 *big.Int) {
	c.log(p0, p1, p2, p3)
}

func (c *ConsolePrecompile) Log_a31bfdcc(p0 common.Address, p1 *big.Int, p2 bool, p3 common.Address) {
	c.log(p0, p1, p2, p3)
}

func (c *ConsolePrecompile) Log_3bf5e537(p0 common.Address, p1 *big.Int, p2 bool, p3 bool) {
	c.log(p0, p1, p2, p3)
}

func (c *ConsolePrecompile) Log_678209a8(p0 common.Address, p1 *big.Int, p2 bool) {
	c.log(p0, p1, p2)
}

func (c *ConsolePrecompile) Log_c5ad85f9(p0 common.Address, p1 *big.Int, p2 bool, p3 string) {
	c.log(p0, p1, p2, p3)
}

func (c *ConsolePrecompile) Log_22f6b999(p0 common.Address, p1 *big.Int, p2 bool, p3 *big.Int) {
	c.log(p0, p1, p2, p3)
}

func (c *ConsolePrecompile) Log_8309e8a8(p0 common.Address, p1 *big.Int) {
	c.log(p0, p1)
}

func (c *ConsolePrecompile) Log_5c430d47(p0 common.Address, p1 *big.Int, p2 string, p3 common.Address) {
	c.log(p0, p1, p2, p3)
}

func (c *ConsolePrecompile) Log_cf18105c(p0 common.Address, p1 *big.Int, p2 string, p3 bool) {
	c.log(p0, p1, p2, p3)
}

func (c *ConsolePrecompile) Log_a1f2e8aa(p0 common.Address, p1 *big.Int, p2 string) {
	c.log(p0, p1, p2)
}

func (c *ConsolePrecompile) Log_88a8c406(p0 common.Address, p1 *big.Int, p2 string, p3 string) {
	c.log(p0, p1, p2, p3)
}

func (c *ConsolePrecompile) Log_bf01f891(p0 common.Address, p1 *big.Int, p2 string, p3 *big.Int) {
	c.log(p0, p1, p2, p3)
}

func (c *ConsolePrecompile) Log_20e3984d(p0 common.Address, p1 *big.Int, p2 *big.Int, p3 common.Address) {
	c.log(p0, p1, p2, p3)
}

func (c *ConsolePrecompile) Log_66f1bc67(p0 common.Address, p1 *big.Int, p2 *big.Int, p3 bool) {
	c.log(p0, p1, p2, p3)
}

func (c *ConsolePrecompile) Log_b69bcaf6(p0 common.Address, p1 *big.Int, p2 *big.Int) {
	c.log(p0, p1, p2)
}

func (c *ConsolePrecompile) Log_4a28c017(p0 common.Address, p1 *big.Int, p2 *big.Int, p3 string) {
	c.log(p0, p1, p2, p3)
}

func (c *ConsolePrecompile) Log_34f0e636(p0 common.Address, p1 *big.Int, p2 *big.Int, p3 *big.Int) {
	c.log(p0, p1, p2, p3)
}

func (c *ConsolePrecompile) Log_1d14d001(p0 bool, p1 common.Address, p2 common.Address, p3 common.Address) {
	c.log(p0, p1, p2, p3)
}

func (c *ConsolePrecompile) Log_46600be0(p0 bool, p1 common.Address, p2 common.Address, p3 bool) {
	c.log(p0, p1, p2, p3)
}

func (c *ConsolePrecompile) Log_d2763667(p0 bool, p1 common.Address, p2 common.Address) {
	c.log(p0, p1, p2)
}

func (c *ConsolePrecompile) Log_d812a167(p0 bool, p1 common.Address, p2 common.Address, p3 string) {
	c.log(p0, p1, p2, p3)
}

func (c *ConsolePrecompile) Log_0c66d1be(p0 bool, p1 common.Address, p2 common.Address, p3 *big.Int) {
	c.log(p0, p1, p2, p3)
}

func (c *ConsolePrecompile) Log_1c41a336(p0 bool, p1 common.Address, p2 bool, p3 common.Address) {
	c.log(p0, p1, p2, p3)
}

func (c *ConsolePrecompile) Log_6a9c478b(p0 bool, p1 common.Address, p2 bool, p3 bool) {
	c.log(p0, p1, p2, p3)
}

func (c *ConsolePrecompile) Log_18c9c746(p0 bool, p1 common.Address, p2 bool) {
	c.log(p0, p1, p2)
}

func (c *ConsolePrecompile) Log_4a66cb34(p0 bool, p1 common.Address, p2 bool, p3 string) {
	c.log(p0, p1, p2, p3)
}

func (c *ConsolePrecompile) Log_07831502(p0 bool, p1 common.Address, p2 bool, p3 *big.Int) {
	c.log(p0, p1, p2, p3)
}

func (c *ConsolePrecompile) Log_853c4849(p0 bool, p1 common.Address) {
	c.log(p0, p1)
}

func (c *ConsolePrecompile) Log_6f7c603e(p0 bool, p1 common.Address, p2 string, p3 common.Address) {
	c.log(p0, p1, p2, p3)
}

func (c *ConsolePrecompile) Log_e2bfd60b(p0 bool, p1 common.Address, p2 string, p3 bool) {
	c.log(p0, p1, p2, p3)
}

func (c *ConsolePrecompile) Log_de9a9270(p0 bool, p1 common.Address, p2 string) {
	c.log(p0, p1, p2)
}

func (c *ConsolePrecompile) Log_a73c1db6(p0 bool, p1 common.Address, p2 string, p3 string) {
	c.log(p0, p1, p2, p3)
}

func (c *ConsolePrecompile) Log_c21f64c7(p0 bool, p1 common.Address, p2 string, p3 *big.Int) {
	c.log(p0, p1, p2, p3)
}

func (c *ConsolePrecompile) Log_136b05dd(p0 bool, p1 common.Address, p2 *big.Int, p3 common.Address) {
	c.log(p0, p1, p2, p3)
}

func (c *ConsolePrecompile) Log_d6019f1c(p0 bool, p1 common.Address, p2 *big.Int, p3 bool) {
	c.log(p0, p1, p2, p3)
}

func (c *ConsolePrecompile) Log_5f7b9afb(p0 bool, p1 common.Address, p2 *big.Int) {
	c.log(p0, p1, p2)
}

func (c *ConsolePrecompile) Log_51f09ff8(p0 bool, p1 common.Address, p2 *big.Int, p3 string) {
	c.log(p0, p1, p2, p3)
}

func (c *ConsolePrecompile) Log_7bf181a1(p0 bool, p1 common.Address, p2 *big.Int, p3 *big.Int) {
	c.log(p0, p1, p2, p3)
}

func (c *ConsolePrecompile) Log_f4880ea4(p0 bool, p1 bool, p2 common.Address, p3 common.Address) {
	c.log(p0, p1, p2, p3)
}

func (c *ConsolePrecompile) Log_c0a302d8(p0 bool, p1 bool, p2 common.Address, p3 bool) {
	c.log(p0, p1, p2, p3)
}

func (c *ConsolePrecompile) Log_1078f68d(p0 bool, p1 bool, p2 common.Address) {
	c.log(p0, p1, p2)
}

func (c *ConsolePrecompile) Log_a0a47963(p0 bool, p1 bool, p2 common.Address, p3 string) {
	c.log(p0, p1, p2, p3)
}

func (c *ConsolePrecompile) Log_4c123d57(p0 bool, p1 bool, p2 common.Address, p3 *big.Int) {
	c.log(p0, p1, p2, p3)
}

func (c *ConsolePrecompile) Log_8c329b1a(p0 bool, p1 bool, p2 bool, p3 common.Address) {
	c.log(p0, p1, p2, p3)
}

func (c *ConsolePrecompile) Log_3b2a5ce0(p0 bool, p1 bool, p2 bool, p3 bool) {
	c.log(p0, p1, p2, p3)
}

func (c *ConsolePrecompile) Log_50709698(p0 bool, p1 bool, p2 bool) {
	c.log(p0, p1, p2)
}

func (c *ConsolePrecompile) Log_2ae408d4(p0 bool, p1 bool, p2 bool, p3 string) {
	c.log(p0, p1, p2, p3)
}

func (c *ConsolePrecompile) Log_6d7045c1(p0 bool, p1 bool, p2 bool, p3 *big.Int) {
	c.log(p0, p1, p2, p3)
}

func (c *ConsolePrecompile) Log_2a110e83(p0 bool, p1 bool) {
	c.log(p0, p1)
}

func (c *ConsolePrecompile) Log_f9ad2b89(p0 bool, p1 bool, p2 string, p3 common.Address) {
	c.log(p0, p1, p2, p3)
}

func (c *ConsolePrecompile) Log_b857163a(p0 bool, p1 bool, p2 string, p3 bool) {
	c.log(p0, p1, p2, p3)
}

func (c *ConsolePrecompile) Log_2555fa46(p0 bool, p1 bool, p2 string) {
	c.log(p0, p1, p2)
}

func (c *ConsolePrecompile) Log_6d1e8751(p0 bool, p1 bool, p2 string, p3 string) {
	c.log(p0, p1, p2, p3)
}

func (c *ConsolePrecompile) Log_e3a9ca2f(p0 bool, p1 bool, p2 string, p3 *big.Int) {
	c.log(p0, p1, p2, p3)
}

func (c *ConsolePrecompile) Log_54a7a9a0(p0 bool, p1 bool, p2 *big.Int, p3 common.Address) {
	c.log(p0, p1, p2, p3)
}

func (c *ConsolePrecompile) Log_619e4d0e(p0 bool, p1 bool, p2 *big.Int, p3 bool) {
	c.log(p0, p1, p2, p3)
}

func (c *ConsolePrecompile) Log_12f21602(p0 bool, p1 bool, p2 *big.Int) {
	c.log(p0, p1, p2)
}

func (c *ConsolePrecompile) Log_7dd4d0e0(p0 bool, p1 bool, p2 *big.Int, p3 string) {
	c.log(p0, p1, p2, p3)
}

func (c *ConsolePrecompile) Log_0bb00eab(p0 bool, p1 bool, p2 *big.Int, p3 *big.Int) {
	c.log(p0, p1, p2, p3)
}

func (c *ConsolePrecompile) Log_32458eed(p0 bool) {
	c.log(p0)
}

func (c *ConsolePrecompile) Log_2b2b18dc(p0 bool, p1 string, p2 common.Address, p3 common.Address) {
	c.log(p0, p1, p2, p3)
}

func (c *ConsolePrecompile) Log_6dd434ca(p0 bool, p1 string, p2 common.Address, p3 bool) {
	c.log(p0, p1, p2, p3)
}

func (c *ConsolePrecompile) Log_9591b953(p0 bool, p1 string, p2 common.Address) {
	c.log(p0, p1, p2)
}

func (c *ConsolePrecompile) Log_12d6c788(p0 bool, p1 string, p2 common.Address, p3 string) {
	c.log(p0, p1, p2, p3)
}

func (c *ConsolePrecompile) Log_a5cada94(p0 bool, p1 string, p2 common.Address, p3 *big.Int) {
	c.log(p0, p1, p2, p3)
}

func (c *ConsolePrecompile) Log_538e06ab(p0 bool, p1 string, p2 bool, p3 common.Address) {
	c.log(p0, p1, p2, p3)
}

func (c *ConsolePrecompile) Log_dc5e935b(p0 bool, p1 string, p2 bool, p3 bool) {
	c.log(p0, p1, p2, p3)
}

func (c *ConsolePrecompile) Log_dbb4c247(p0 bool, p1 string, p2 bool) {
	c.log(p0, p1, p2)
}

func (c *ConsolePrecompile) Log_483d0416(p0 bool, p1 string, p2 bool, p3 string) {
	c.log(p0, p1, p2, p3)
}

func (c *ConsolePrecompile) Log_1606a393(p0 bool, p1 string, p2 bool, p3 *big.Int) {
	c.log(p0, p1, p2, p3)
}

func (c *ConsolePrecompile) Log_8feac525(p0 bool, p1 string) {
	c.log(p0, p1)
}

func (c *ConsolePrecompile) Log_97d394d8(p0 bool, p1 string, p2 string, p3 common.Address) {
	c.log(p0, p1, p2, p3)
}

func (c *ConsolePrecompile) Log_1e4b87e5(p0 bool, p1 string, p2 string, p3 bool) {
	c.log(p0, p1, p2, p3)
}

func (c *ConsolePrecompile) Log_b076847f(p0 bool, p1 string, p2 string) {
	c.log(p0, p1, p2)
}

func (c *ConsolePrecompile) Log_1762e32a(p0 bool, p1 string, p2 string, p3 string) {
	c.log(p0, p1, p2, p3)
}

func (c *ConsolePrecompile) Log_7be0c3eb(p0 bool, p1 string, p2 string, p3 *big.Int) {
	c.log(p0, p1, p2, p3)
}

func (c *ConsolePrecompile) Log_1596a1ce(p0 bool, p1 string, p2 *big.Int, p3 common.Address) {
	c.log(p0, p1, p2, p3)
}

func (c *ConsolePrecompile) Log_6b0e5d53(p0 bool, p1 string, p2 *big.Int, p3 bool) {
	c.log(p0, p1, p2, p3)
}

func (c *ConsolePrecompile) Log_1093ee11(p0 bool, p1 string, p2 *big.Int) {
	c.log(p0, p1, p2)
}

func (c *ConsolePrecompile) Log_1ad96de6(p0 bool, p1 string, p2 *big.Int, p3 string) {
	c.log(p0, p1, p2, p3)
}

func (c *ConsolePrecompile) Log_28863fcb(p0 bool, p1 string, p2 *big.Int, p3 *big.Int) {
	c.log(p0, p1, p2, p3)
}

func (c *ConsolePrecompile) Log_26f560a8(p0 bool, p1 *big.Int, p2 common.Address, p3 common.Address) {
	c.log(p0, p1, p2, p3)
}

func (c *ConsolePrecompile) Log_b4c314ff(p0 bool, p1 *big.Int, p2 common.Address, p3 bool) {
	c.log(p0, p1, p2, p3)
}

func (c *ConsolePrecompile) Log_088ef9d2(p0 bool, p1 *big.Int, p2 common.Address) {
	c.log(p0, p1, p2)
}

func (c *ConsolePrecompile) Log_1bb3b09a(p0 bool, p1 *big.Int, p2 common.Address, p3 string) {
	c.log(p0, p1, p2, p3)
}

func (c *ConsolePrecompile) Log_1537dc87(p0 bool, p1 *big.Int, p2 common.Address, p3 *big.Int) {
	c.log(p0, p1, p2, p3)
}

func (c *ConsolePrecompile) Log_9acd3616(p0 bool, p1 *big.Int, p2 bool, p3 common.Address) {
	c.log(p0, p1, p2, p3)
}

func (c *ConsolePrecompile) Log_ceb5f4d7(p0 bool, p1 *big.Int, p2 bool, p3 bool) {
	c.log(p0, p1, p2, p3)
}

func (c *ConsolePrecompile) Log_e8defba9(p0 bool, p1 *big.Int, p2 bool) {
	c.log(p0, p1, p2)
}

func (c *ConsolePrecompile) Log_9143dbb1(p0 bool, p1 *big.Int, p2 bool, p3 string) {
	c.log(p0, p1, p2, p3)
}

func (c *ConsolePrecompile) Log_7f9bbca2(p0 bool, p1 *big.Int, p2 bool, p3 *big.Int) {
	c.log(p0, p1, p2, p3)
}

func (c *ConsolePrecompile) Log_399174d3(p0 bool, p1 *big.Int) {
	c.log(p0, p1)
}

func (c *ConsolePrecompile) Log_fedd1fff(p0 bool, p1 *big.Int, p2 string, p3 common.Address) {
	c.log(p0, p1, p2, p3)
}

func (c *ConsolePrecompile) Log_e5e70b2b(p0 bool, p1 *big.Int, p2 string, p3 bool) {
	c.log(p0, p1, p2, p3)
}

func (c *ConsolePrecompile) Log_c3fc3970(p0 bool, p1 *big.Int, p2 string) {
	c.log(p0, p1, p2)
}

func (c *ConsolePrecompile) Log_f5bc2249(p0 bool, p1 *big.Int, p2 string, p3 string) {
	c.log(p0, p1, p2, p3)
}

func (c *ConsolePrecompile) Log_6a1199e2(p0 bool, p1 *big.Int, p2 string, p3 *big.Int) {
	c.log(p0, p1, p2, p3)
}

func (c *ConsolePrecompile) Log_00dd87b9(p0 bool, p1 *big.Int, p2 *big.Int, p3 common.Address) {
	c.log(p0, p1, p2, p3)
}

func (c *ConsolePrecompile) Log_be984353(p0 bool, p1 *big.Int, p2 *big.Int, p3 bool) {
	c.log(p0, p1, p2, p3)
}

func (c *ConsolePrecompile) Log_37103367(p0 bool, p1 *big.Int, p2 *big.Int) {
	c.log(p0, p1, p2)
}

func (c *ConsolePrecompile) Log_8e69fb5d(p0 bool, p1 *big.Int, p2 *big.Int, p3 string) {
	c.log(p0, p1, p2, p3)
}

func (c *ConsolePrecompile) Log_374bb4b2(p0 bool, p1 *big.Int, p2 *big.Int, p3 *big.Int) {
	c.log(p0, p1, p2, p3)
}

func (c *ConsolePrecompile) Log_013d178b(p0 [10]byte) {
	c.log(hexutil.Bytes(p0[:]))
}

func (c *ConsolePrecompile) Log_04004a2e(p0 [11]byte) {
	c.log(hexutil.Bytes(p0[:]))
}

func (c *ConsolePrecompile) Log_86a06abd(p0 [12]byte) {
	c.log(hexutil.Bytes(p0[:]))
}

func (c *ConsolePrecompile) Log_94529e34(p0 [13]byte) {
	c.log(hexutil.Bytes(p0[:]))
}

func (c *ConsolePrecompile) Log_9266f07f(p0 [14]byte) {
	c.log(hexutil.Bytes(p0[:]))
}

func (c *ConsolePrecompile) Log_da9574e0(p0 [15]byte) {
	c.log(hexutil.Bytes(p0[:]))
}

func (c *ConsolePrecompile) Log_665c6104(p0 [16]byte) {
	c.log(hexutil.Bytes(p0[:]))
}

func (c *ConsolePrecompile) Log_339f673a(p0 [17]byte) {
	c.log(hexutil.Bytes(p0[:]))
}

func (c *ConsolePrecompile) Log_c4d23d9a(p0 [18]byte) {
	c.log(hexutil.Bytes(p0[:]))
}

func (c *ConsolePrecompile) Log_5e6b5a33(p0 [19]byte) {
	c.log(hexutil.Bytes(p0[:]))
}

func (c *ConsolePrecompile) Log_6e18a128(p0 [1]byte) {
	c.log(hexutil.Bytes(p0[:]))
}

func (c *ConsolePrecompile) Log_5188e3e9(p0 [20]byte) {
	c.log(hexutil.Bytes(p0[:]))
}

func (c *ConsolePrecompile) Log_e9da3560(p0 [21]byte) {
	c.log(hexutil.Bytes(p0[:]))
}

func (c *ConsolePrecompile) Log_d5fae89c(p0 [22]byte) {
	c.log(hexutil.Bytes(p0[:]))
}

func (c *ConsolePrecompile) Log_aba1cf0d(p0 [23]byte) {
	c.log(hexutil.Bytes(p0[:]))
}

func (c *ConsolePrecompile) Log_f1b35b34(p0 [24]byte) {
	c.log(hexutil.Bytes(p0[:]))
}

func (c *ConsolePrecompile) Log_0b84bc58(p0 [25]byte) {
	c.log(hexutil.Bytes(p0[:]))
}

func (c *ConsolePrecompile) Log_f8b149f1(p0 [26]byte) {
	c.log(hexutil.Bytes(p0[:]))
}

func (c *ConsolePrecompile) Log_3a3757dd(p0 [27]byte) {
	c.log(hexutil.Bytes(p0[:]))
}

func (c *ConsolePrecompile) Log_c82aeaee(p0 [28]byte) {
	c.log(hexutil.Bytes(p0[:]))
}

func (c *ConsolePrecompile) Log_4b69c3d5(p0 [29]byte) {
	c.log(hexutil.Bytes(p0[:]))
}

func (c *ConsolePrecompile) Log_e9b62296(p0 [2]byte) {
	c.log(hexutil.Bytes(p0[:]))
}

func (c *ConsolePrecompile) Log_ee12c4ed(p0 [30]byte) {
	c.log(hexutil.Bytes(p0[:]))
}

func (c *ConsolePrecompile) Log_c2854d92(p0 [31]byte) {
	c.log(hexutil.Bytes(p0[:]))
}

func (c *ConsolePrecompile) Log_27b7cf85(p0 [32]byte) {
	c.log(hexutil.Bytes(p0[:]))
}

func (c *ConsolePrecompile) Log_2d834926(p0 [3]byte) {
	c.log(hexutil.Bytes(p0[:]))
}

func (c *ConsolePrecompile) Log_e05f48d1(p0 [4]byte) {
	c.log(hexutil.Bytes(p0[:]))
}

func (c *ConsolePrecompile) Log_a684808d(p0 [5]byte) {
	c.log(hexutil.Bytes(p0[:]))
}

func (c *ConsolePrecompile) Log_ae84a591(p0 [6]byte) {
	c.log(hexutil.Bytes(p0[:]))
}

func (c *ConsolePrecompile) Log_4ed57e28(p0 [7]byte) {
	c.log(hexutil.Bytes(p0[:]))
}

func (c *ConsolePrecompile) Log_4f84252e(p0 [8]byte) {
	c.log(hexutil.Bytes(p0[:]))
}

func (c *ConsolePrecompile) Log_90bd8cd0(p0 [9]byte) {
	c.log(hexutil.Bytes(p0[:]))
}

func (c *ConsolePrecompile) Log_0be77f56(p0 hexutil.Bytes) {
	c.log(p0)
}

func (c *ConsolePrecompile) Log_2d5b6cb9(p0 *ABIInt256) {
	c.log((*big.Int)(p0))
}

func (c *ConsolePrecompile) Log_ed8f28f6(p0 string, p1 common.Address, p2 common.Address, p3 common.Address) {
	c.log(p0, p1, p2, p3)
}

func (c *ConsolePrecompile) Log_b59dbd60(p0 string, p1 common.Address, p2 common.Address, p3 bool) {
	c.log(p0, p1, p2, p3)
}

func (c *ConsolePrecompile) Log_fcec75e0(p0 string, p1 common.Address, p2 common.Address) {
	c.log(p0, p1, p2)
}

func (c *ConsolePrecompile) Log_800a1c67(p0 string, p1 common.Address, p2 common.Address, p3 string) {
	c.log(p0, p1, p2, p3)
}

func (c *ConsolePrecompile) Log_8ef3f399(p0 string, p1 common.Address, p2 common.Address, p3 *big.Int) {
	c.log(p0, p1, p2, p3)
}

func (c *ConsolePrecompile) Log_223603bd(p0 string, p1 common.Address, p2 bool, p3 common.Address) {
	c.log(p0, p1, p2, p3)
}

func (c *ConsolePrecompile) Log_79884c2b(p0 string, p1 common.Address, p2 bool, p3 bool) {
	c.log(p0, p1, p2, p3)
}

func (c *ConsolePrecompile) Log_c91d5ed4(p0 string, p1 common.Address, p2 bool) {
	c.log(p0, p1, p2)
}

func (c *ConsolePrecompile) Log_0454c079(p0 string, p1 common.Address, p2 bool, p3 string) {
	c.log(p0, p1, p2, p3)
}

func (c *ConsolePrecompile) Log_3e9f866a(p0 string, p1 common.Address, p2 bool, p3 *big.Int) {
	c.log(p0, p1, p2, p3)
}

func (c *ConsolePrecompile) Log_319af333(p0 string, p1 common.Address) {
	c.log(p0, p1)
}

func (c *ConsolePrecompile) Log_aabc9a31(p0 string, p1 common.Address, p2 string, p3 common.Address) {
	c.log(p0, p1, p2, p3)
}

func (c *ConsolePrecompile) Log_5f15d28c(p0 string, p1 common.Address, p2 string, p3 bool) {
	c.log(p0, p1, p2, p3)
}

func (c *ConsolePrecompile) Log_e0e9ad4f(p0 string, p1 common.Address, p2 string) {
	c.log(p0, p1, p2)
}

func (c *ConsolePrecompile) Log_245986f2(p0 string, p1 common.Address, p2 string, p3 string) {
	c.log(p0, p1, p2, p3)
}

func (c *ConsolePrecompile) Log_91d1112e(p0 string, p1 common.Address, p2 string, p3 *big.Int) {
	c.log(p0, p1, p2, p3)
}

func (c *ConsolePrecompile) Log_63fb8bc5(p0 string, p1 common.Address, p2 *big.Int, p3 common.Address) {
	c.log(p0, p1, p2, p3)
}

func (c *ConsolePrecompile) Log_fc4845f0(p0 string, p1 common.Address, p2 *big.Int, p3 bool) {
	c.log(p0, p1, p2, p3)
}

func (c *ConsolePrecompile) Log_0d26b925(p0 string, p1 common.Address, p2 *big.Int) {
	c.log(p0, p1, p2)
}

func (c *ConsolePrecompile) Log_5a477632(p0 string, p1 common.Address, p2 *big.Int, p3 string) {
	c.log(p0, p1, p2, p3)
}

func (c *ConsolePrecompile) Log_f8f51b1e(p0 string, p1 common.Address, p2 *big.Int, p3 *big.Int) {
	c.log(p0, p1, p2, p3)
}

func (c *ConsolePrecompile) Log_33e9dd1d(p0 string, p1 bool, p2 common.Address, p3 common.Address) {
	c.log(p0, p1, p2, p3)
}

func (c *ConsolePrecompile) Log_958c28c6(p0 string, p1 bool, p2 common.Address, p3 bool) {
	c.log(p0, p1, p2, p3)
}

func (c *ConsolePrecompile) Log_932bbb38(p0 string, p1 bool, p2 common.Address) {
	c.log(p0, p1, p2)
}

func (c *ConsolePrecompile) Log_2d8e33a4(p0 string, p1 bool, p2 common.Address, p3 string) {
	c.log(p0, p1, p2, p3)
}

func (c *ConsolePrecompile) Log_5d08bb05(p0 string, p1 bool, p2 common.Address, p3 *big.Int) {
	c.log(p0, p1, p2, p3)
}

func (c *ConsolePrecompile) Log_7190a529(p0 string, p1 bool, p2 bool, p3 common.Address) {
	c.log(p0, p1, p2, p3)
}

func (c *ConsolePrecompile) Log_895af8c5(p0 string, p1 bool, p2 bool, p3 bool) {
	c.log(p0, p1, p2, p3)
}

func (c *ConsolePrecompile) Log_850b7ad6(p0 string, p1 bool, p2 bool) {
	c.log(p0, p1, p2)
}

func (c *ConsolePrecompile) Log_9d22d5dd(p0 string, p1 bool, p2 bool, p3 string) {
	c.log(p0, p1, p2, p3)
}

func (c *ConsolePrecompile) Log_8e3f78a9(p0 string, p1 bool, p2 bool, p3 *big.Int) {
	c.log(p0, p1, p2, p3)
}

func (c *ConsolePrecompile) Log_c3b55635(p0 string, p1 bool) {
	c.log(p0, p1)
}

func (c *ConsolePrecompile) Log_e0625b29(p0 string, p1 bool, p2 string, p3 common.Address) {
	c.log(p0, p1, p2, p3)
}

func (c *ConsolePrecompile) Log_3f8a701d(p0 string, p1 bool, p2 string, p3 bool) {
	c.log(p0, p1, p2, p3)
}

func (c *ConsolePrecompile) Log_e298f47d(p0 string, p1 bool, p2 string) {
	c.log(p0, p1, p2)
}

func (c *ConsolePrecompile) Log_a826caeb(p0 string, p1 bool, p2 string, p3 string) {
	c.log(p0, p1, p2, p3)
}

func (c *ConsolePrecompile) Log_24f91465(p0 string, p1 bool, p2 string, p3 *big.Int) {
	c.log(p0, p1, p2, p3)
}

func (c *ConsolePrecompile) Log_935e09bf(p0 string, p1 bool, p2 *big.Int, p3 common.Address) {
	c.log(p0, p1, p2, p3)
}

func (c *ConsolePrecompile) Log_8af7cf8a(p0 string, p1 bool, p2 *big.Int, p3 bool) {
	c.log(p0, p1, p2, p3)
}

func (c *ConsolePrecompile) Log_c95958d6(p0 string, p1 bool, p2 *big.Int) {
	c.log(p0, p1, p2)
}

func (c *ConsolePrecompile) Log_742d6ee7(p0 string, p1 bool, p2 *big.Int, p3 string) {
	c.log(p0, p1, p2, p3)
}

func (c *ConsolePrecompile) Log_64b5bb67(p0 string, p1 bool, p2 *big.Int, p3 *big.Int) {
	c.log(p0, p1, p2, p3)
}

func (c *ConsolePrecompile) Log_3ca6268e(p0 string, p1 *ABIInt256) {
	c.log(p0, (*big.Int)(p1))
}

func (c *ConsolePrecompile) Log_41304fac(p0 string) {
	c.log(p0)
}

func (c *ConsolePrecompile) Log_439c7bef(p0 string, p1 string, p2 common.Address, p3 common.Address) {
	c.log(p0, p1, p2, p3)
}

func (c *ConsolePrecompile) Log_5ccd4e37(p0 string, p1 string, p2 common.Address, p3 bool) {
	c.log(p0, p1, p2, p3)
}

func (c *ConsolePrecompile) Log_95ed0195(p0 string, p1 string, p2 common.Address) {
	c.log(p0, p1, p2)
}

func (c *ConsolePrecompile) Log_eb1bff80(p0 string, p1 string, p2 common.Address, p3 string) {
	c.log(p0, p1, p2, p3)
}

func (c *ConsolePrecompile) Log_7cc3c607(p0 string, p1 string, p2 common.Address, p3 *big.Int) {
	c.log(p0, p1, p2, p3)
}

func (c *ConsolePrecompile) Log_c371c7db(p0 string, p1 string, p2 bool, p3 common.Address) {
	c.log(p0, p1, p2, p3)
}

func (c *ConsolePrecompile) Log_40785869(p0 string, p1 string, p2 bool, p3 bool) {
	c.log(p0, p1, p2, p3)
}

func (c *ConsolePrecompile) Log_b0e0f9b5(p0 string, p1 string, p2 bool) {
	c.log(p0, p1, p2)
}

func (c *ConsolePrecompile) Log_5e84b0ea(p0 string, p1 string, p2 bool, p3 string) {
	c.log(p0, p1, p2, p3)
}

func (c *ConsolePrecompile) Log_d6aefad2(p0 string, p1 string, p2 bool, p3 *big.Int) {
	c.log(p0, p1, p2, p3)
}

func (c *ConsolePrecompile) Log_4b5c4277(p0 string, p1 string) {
	c.log(p0, p1)
}

func (c *ConsolePrecompile) Log_6d572f44(p0 string, p1 string, p2 string, p3 common.Address) {
	c.log(p0, p1, p2, p3)
}

func (c *ConsolePrecompile) Log_2c1754ed(p0 string, p1 string, p2 string, p3 bool) {
	c.log(p0, p1, p2, p3)
}

func (c *ConsolePrecompile) Log_2ced7cef(p0 string, p1 string, p2 string) {
	c.log(p0, p1, p2)
}

func (c *ConsolePrecompile) Log_de68f20a(p0 string, p1 string, p2 string, p3 string) {
	c.log(p0, p1, p2, p3)
}

func (c *ConsolePrecompile) Log_8eafb02b(p0 string, p1 string, p2 string, p3 *big.Int) {
	c.log(p0, p1, p2, p3)
}

func (c *ConsolePrecompile) Log_1023f7b2(p0 string, p1 string, p2 *big.Int, p3 common.Address) {
	c.log(p0, p1, p2, p3)
}

func (c *ConsolePrecompile) Log_c3a8a654(p0 string, p1 string, p2 *big.Int, p3 bool) {
	c.log(p0, p1, p2, p3)
}

func (c *ConsolePrecompile) Log_5821efa1(p0 string, p1 string, p2 *big.Int) {
	c.log(p0, p1, p2)
}

func (c *ConsolePrecompile) Log_5d1a971a(p0 string, p1 string, p2 *big.Int, p3 string) {
	c.log(p0, p1, p2, p3)
}

func (c *ConsolePrecompile) Log_f45d7d2c(p0 string, p1 string, p2 *big.Int, p3 *big.Int) {
	c.log(p0, p1, p2, p3)
}

func (c *ConsolePrecompile) Log_5ea2b7ae(p0 string, p1 *big.Int, p2 common.Address, p3 common.Address) {
	c.log(p0, p1, p2, p3)
}

func (c *ConsolePrecompile) Log_82112a42(p0 string, p1 *big.Int, p2 common.Address, p3 bool) {
	c.log(p0, p1, p2, p3)
}

func (c *ConsolePrecompile) Log_1c7ec448(p0 string, p1 *big.Int, p2 common.Address) {
	c.log(p0, p1, p2)
}

func (c *ConsolePrecompile) Log_9ffb2f93(p0 string, p1 *big.Int, p2 common.Address, p3 string) {
	c.log(p0, p1, p2, p3)
}

func (c *ConsolePrecompile) Log_4f04fdc6(p0 string, p1 *big.Int, p2 common.Address, p3 *big.Int) {
	c.log(p0, p1, p2, p3)
}

func (c *ConsolePrecompile) Log_e0e95b98(p0 string, p1 *big.Int, p2 bool, p3 common.Address) {
	c.log(p0, p1, p2, p3)
}

func (c *ConsolePrecompile) Log_354c36d6(p0 string, p1 *big.Int, p2 bool, p3 bool) {
	c.log(p0, p1, p2, p3)
}

func (c *ConsolePrecompile) Log_ca7733b1(p0 string, p1 *big.Int, p2 bool) {
	c.log(p0, p1, p2)
}

func (c *ConsolePrecompile) Log_abf73a98(p0 string, p1 *big.Int, p2 bool, p3 string) {
	c.log(p0, p1, p2, p3)
}

func (c *ConsolePrecompile) Log_e41b6f6f(p0 string, p1 *big.Int, p2 bool, p3 *big.Int) {
	c.log(p0, p1, p2, p3)
}

func (c *ConsolePrecompile) Log_b60e72cc(p0 string, p1 *big.Int) {
	c.log(p0, p1)
}

func (c *ConsolePrecompile) Log_7c4632a4(p0 string, p1 *big.Int, p2 string, p3 common.Address) {
	c.log(p0, p1, p2, p3)
}

func (c *ConsolePrecompile) Log_7d24491d(p0 string, p1 *big.Int, p2 string, p3 bool) {
	c.log(p0, p1, p2, p3)
}

func (c *ConsolePrecompile) Log_5970e089(p0 string, p1 *big.Int, p2 string) {
	c.log(p0, p1, p2)
}

func (c *ConsolePrecompile) Log_5ab84e1f(p0 string, p1 *big.Int, p2 string, p3 string) {
	c.log(p0, p1, p2, p3)
}

func (c *ConsolePrecompile) Log_c67ea9d1(p0 string, p1 *big.Int, p2 string, p3 *big.Int) {
	c.log(p0, p1, p2, p3)
}

func (c *ConsolePrecompile) Log_e21de278(p0 string, p1 *big.Int, p2 *big.Int, p3 common.Address) {
	c.log(p0, p1, p2, p3)
}

func (c *ConsolePrecompile) Log_7626db92(p0 string, p1 *big.Int, p2 *big.Int, p3 bool) {
	c.log(p0, p1, p2, p3)
}

func (c *ConsolePrecompile) Log_ca47c4eb(p0 string, p1 *big.Int, p2 *big.Int) {
	c.log(p0, p1, p2)
}

func (c *ConsolePrecompile) Log_854b3496(p0 string, p1 *big.Int, p2 *big.Int, p3 string) {
	c.log(p0, p1, p2, p3)
}

func (c *ConsolePrecompile) Log_a7a87853(p0 string, p1 *big.Int, p2 *big.Int, p3 *big.Int) {
	c.log(p0, p1, p2, p3)
}

func (c *ConsolePrecompile) Log_2488b414(p0 *big.Int, p1 common.Address, p2 common.Address, p3 common.Address) {
	c.log(p0, p1, p2, p3)
}

func (c *ConsolePrecompile) Log_091ffaf5(p0 *big.Int, p1 common.Address, p2 common.Address, p3 bool) {
	c.log(p0, p1, p2, p3)
}

func (c *ConsolePrecompile) Log_bcfd9be0(p0 *big.Int, p1 common.Address, p2 common.Address) {
	c.log(p0, p1, p2)
}

func (c *ConsolePrecompile) Log_031c6f73(p0 *big.Int, p1 common.Address, p2 common.Address, p3 string) {
	c.log(p0, p1, p2, p3)
}

func (c *ConsolePrecompile) Log_736efbb6(p0 *big.Int, p1 common.Address, p2 common.Address, p3 *big.Int) {
	c.log(p0, p1, p2, p3)
}

func (c *ConsolePrecompile) Log_ef72c513(p0 *big.Int, p1 common.Address, p2 bool, p3 common.Address) {
	c.log(p0, p1, p2, p3)
}

func (c *ConsolePrecompile) Log_e351140f(p0 *big.Int, p1 common.Address, p2 bool, p3 bool) {
	c.log(p0, p1, p2, p3)
}

func (c *ConsolePrecompile) Log_9b6ec042(p0 *big.Int, p1 common.Address, p2 bool) {
	c.log(p0, p1, p2)
}

func (c *ConsolePrecompile) Log_90fb06aa(p0 *big.Int, p1 common.Address, p2 bool, p3 string) {
	c.log(p0, p1, p2, p3)
}

func (c *ConsolePrecompile) Log_5abd992a(p0 *big.Int, p1 common.Address, p2 bool, p3 *big.Int) {
	c.log(p0, p1, p2, p3)
}

func (c *ConsolePrecompile) Log_69276c86(p0 *big.Int, p1 common.Address) {
	c.log(p0, p1)
}

func (c *ConsolePrecompile) Log_9cba8fff(p0 *big.Int, p1 common.Address, p2 string, p3 common.Address) {
	c.log(p0, p1, p2, p3)
}

func (c *ConsolePrecompile) Log_cc32ab07(p0 *big.Int, p1 common.Address, p2 string, p3 bool) {
	c.log(p0, p1, p2, p3)
}

func (c *ConsolePrecompile) Log_63cb41f9(p0 *big.Int, p1 common.Address, p2 string) {
	c.log(p0, p1, p2)
}

func (c *ConsolePrecompile) Log_3e128ca3(p0 *big.Int, p1 common.Address, p2 string, p3 string) {
	c.log(p0, p1, p2, p3)
}

func (c *ConsolePrecompile) Log_46826b5d(p0 *big.Int, p1 common.Address, p2 string, p3 *big.Int) {
	c.log(p0, p1, p2, p3)
}

func (c *ConsolePrecompile) Log_15c127b5(p0 *big.Int, p1 common.Address, p2 *big.Int, p3 common.Address) {
	c.log(p0, p1, p2, p3)
}

func (c *ConsolePrecompile) Log_5f743a7c(p0 *big.Int, p1 common.Address, p2 *big.Int, p3 bool) {
	c.log(p0, p1, p2, p3)
}

func (c *ConsolePrecompile) Log_5a9b5ed5(p0 *big.Int, p1 common.Address, p2 *big.Int) {
	c.log(p0, p1, p2)
}

func (c *ConsolePrecompile) Log_ddb06521(p0 *big.Int, p1 common.Address, p2 *big.Int, p3 string) {
	c.log(p0, p1, p2, p3)
}

func (c *ConsolePrecompile) Log_0c9cd9c1(p0 *big.Int, p1 common.Address, p2 *big.Int, p3 *big.Int) {
	c.log(p0, p1, p2, p3)
}

func (c *ConsolePrecompile) Log_a1ef4cbb(p0 *big.Int, p1 bool, p2 common.Address, p3 common.Address) {
	c.log(p0, p1, p2, p3)
}

func (c *ConsolePrecompile) Log_454d54a5(p0 *big.Int, p1 bool, p2 common.Address, p3 bool) {
	c.log(p0, p1, p2, p3)
}

func (c *ConsolePrecompile) Log_35085f7b(p0 *big.Int, p1 bool, p2 common.Address) {
	c.log(p0, p1, p2)
}

func (c *ConsolePrecompile) Log_ade052c7(p0 *big.Int, p1 bool, p2 common.Address, p3 string) {
	c.log(p0, p1, p2, p3)
}

func (c *ConsolePrecompile) Log_078287f5(p0 *big.Int, p1 bool, p2 common.Address, p3 *big.Int) {
	c.log(p0, p1, p2, p3)
}

func (c *ConsolePrecompile) Log_69640b59(p0 *big.Int, p1 bool, p2 bool, p3 common.Address) {
	c.log(p0, p1, p2, p3)
}

func (c *ConsolePrecompile) Log_b6f577a1(p0 *big.Int, p1 bool, p2 bool, p3 bool) {
	c.log(p0, p1, p2, p3)
}

func (c *ConsolePrecompile) Log_20718650(p0 *big.Int, p1 bool, p2 bool) {
	c.log(p0, p1, p2)
}

func (c *ConsolePrecompile) Log_dddb9561(p0 *big.Int, p1 bool, p2 bool, p3 string) {
	c.log(p0, p1, p2, p3)
}

func (c *ConsolePrecompile) Log_7464ce23(p0 *big.Int, p1 bool, p2 bool, p3 *big.Int) {
	c.log(p0, p1, p2, p3)
}

func (c *ConsolePrecompile) Log_1c9d7eb3(p0 *big.Int, p1 bool) {
	c.log(p0, p1)
}

func (c *ConsolePrecompile) Log_ef529018(p0 *big.Int, p1 bool, p2 string, p3 common.Address) {
	c.log(p0, p1, p2, p3)
}

func (c *ConsolePrecompile) Log_eb928d7f(p0 *big.Int, p1 bool, p2 string, p3 bool) {
	c.log(p0, p1, p2, p3)
}

func (c *ConsolePrecompile) Log_85775021(p0 *big.Int, p1 bool, p2 string) {
	c.log(p0, p1, p2)
}

func (c *ConsolePrecompile) Log_68c8b8bd(p0 *big.Int, p1 bool, p2 string, p3 string) {
	c.log(p0, p1, p2, p3)
}

func (c *ConsolePrecompile) Log_2c1d0746(p0 *big.Int, p1 bool, p2 string, p3 *big.Int) {
	c.log(p0, p1, p2, p3)
}

func (c *ConsolePrecompile) Log_88cb6041(p0 *big.Int, p1 bool, p2 *big.Int, p3 common.Address) {
	c.log(p0, p1, p2, p3)
}

func (c *ConsolePrecompile) Log_91a02e2a(p0 *big.Int, p1 bool, p2 *big.Int, p3 bool) {
	c.log(p0, p1, p2, p3)
}

func (c *ConsolePrecompile) Log_20098014(p0 *big.Int, p1 bool, p2 *big.Int) {
	c.log(p0, p1, p2)
}

func (c *ConsolePrecompile) Log_de03e774(p0 *big.Int, p1 bool, p2 *big.Int, p3 string) {
	c.log(p0, p1, p2, p3)
}

func (c *ConsolePrecompile) Log_c6acc7a8(p0 *big.Int, p1 bool, p2 *big.Int, p3 *big.Int) {
	c.log(p0, p1, p2, p3)
}

func (c *ConsolePrecompile) Log_f82c50f1(p0 *big.Int) {
	c.log(p0)
}

func (c *ConsolePrecompile) Log_6168ed61(p0 *big.Int, p1 string, p2 common.Address, p3 common.Address) {
	c.log(p0, p1, p2, p3)
}

func (c *ConsolePrecompile) Log_90c30a56(p0 *big.Int, p1 string, p2 common.Address, p3 bool) {
	c.log(p0, p1, p2, p3)
}

func (c *ConsolePrecompile) Log_7afac959(p0 *big.Int, p1 string, p2 common.Address) {
	c.log(p0, p1, p2)
}

func (c *ConsolePrecompile) Log_9c3adfa1(p0 *big.Int, p1 string, p2 common.Address, p3 string) {
	c.log(p0, p1, p2, p3)
}

func (c *ConsolePrecompile) Log_e8d3018d(p0 *big.Int, p1 string, p2 common.Address, p3 *big.Int) {
	c.log(p0, p1, p2, p3)
}

func (c *ConsolePrecompile) Log_ae2ec581(p0 *big.Int, p1 string, p2 bool, p3 common.Address) {
	c.log(p0, p1, p2, p3)
}

func (c *ConsolePrecompile) Log_ba535d9c(p0 *big.Int, p1 string, p2 bool, p3 bool) {
	c.log(p0, p1, p2, p3)
}

func (c *ConsolePrecompile) Log_4ceda75a(p0 *big.Int, p1 string, p2 bool) {
	c.log(p0, p1, p2)
}

func (c *ConsolePrecompile) Log_d2d423cd(p0 *big.Int, p1 string, p2 bool, p3 string) {
	c.log(p0, p1, p2, p3)
}

func (c *ConsolePrecompile) Log_cf009880(p0 *big.Int, p1 string, p2 bool, p3 *big.Int) {
	c.log(p0, p1, p2, p3)
}

func (c *ConsolePrecompile) Log_643fd0df(p0 *big.Int, p1 string) {
	c.log(p0, p1)
}

func (c *ConsolePrecompile) Log_d583c602(p0 *big.Int, p1 string, p2 string, p3 common.Address) {
	c.log(p0, p1, p2, p3)
}

func (c *ConsolePrecompile) Log_b3a6b6bd(p0 *big.Int, p1 string, p2 string, p3 bool) {
	c.log(p0, p1, p2, p3)
}

func (c *ConsolePrecompile) Log_b115611f(p0 *big.Int, p1 string, p2 string) {
	c.log(p0, p1, p2)
}

func (c *ConsolePrecompile) Log_21ad0683(p0 *big.Int, p1 string, p2 string, p3 string) {
	c.log(p0, p1, p2, p3)
}

func (c *ConsolePrecompile) Log_b028c9bd(p0 *big.Int, p1 string, p2 string, p3 *big.Int) {
	c.log(p0, p1, p2, p3)
}

func (c *ConsolePrecompile) Log_3b2279b4(p0 *big.Int, p1 string, p2 *big.Int, p3 common.Address) {
	c.log(p0, p1, p2, p3)
}

func (c *ConsolePrecompile) Log_691a8f74(p0 *big.Int, p1 string, p2 *big.Int, p3 bool) {
	c.log(p0, p1, p2, p3)
}

func (c *ConsolePrecompile) Log_37aa7d4c(p0 *big.Int, p1 string, p2 *big.Int) {
	c.log(p0, p1, p2)
}

func (c *ConsolePrecompile) Log_b7b914ca(p0 *big.Int, p1 string, p2 *big.Int, p3 string) {
	c.log(p0, p1, p2, p3)
}

func (c *ConsolePrecompile) Log_82c25b74(p0 *big.Int, p1 string, p2 *big.Int, p3 *big.Int) {
	c.log(p0, p1, p2, p3)
}

func (c *ConsolePrecompile) Log_56a5d1b1(p0 *big.Int, p1 *big.Int, p2 common.Address, p3 common.Address) {
	c.log(p0, p1, p2, p3)
}

func (c *ConsolePrecompile) Log_15cac476(p0 *big.Int, p1 *big.Int, p2 common.Address, p3 bool) {
	c.log(p0, p1, p2, p3)
}

func (c *ConsolePrecompile) Log_5c96b331(p0 *big.Int, p1 *big.Int, p2 common.Address) {
	c.log(p0, p1, p2)
}

func (c *ConsolePrecompile) Log_6cde40b8(p0 *big.Int, p1 *big.Int, p2 common.Address, p3 string) {
	c.log(p0, p1, p2, p3)
}

func (c *ConsolePrecompile) Log_88f6e4b2(p0 *big.Int, p1 *big.Int, p2 common.Address, p3 *big.Int) {
	c.log(p0, p1, p2, p3)
}

func (c *ConsolePrecompile) Log_9a816a83(p0 *big.Int, p1 *big.Int, p2 bool, p3 common.Address) {
	c.log(p0, p1, p2, p3)
}

func (c *ConsolePrecompile) Log_ab085ae6(p0 *big.Int, p1 *big.Int, p2 bool, p3 bool) {
	c.log(p0, p1, p2, p3)
}

func (c *ConsolePrecompile) Log_4766da72(p0 *big.Int, p1 *big.Int, p2 bool) {
	c.log(p0, p1, p2)
}

func (c *ConsolePrecompile) Log_a5b4fc99(p0 *big.Int, p1 *big.Int, p2 bool, p3 string) {
	c.log(p0, p1, p2, p3)
}

func (c *ConsolePrecompile) Log_eb7f6fd2(p0 *big.Int, p1 *big.Int, p2 bool, p3 *big.Int) {
	c.log(p0, p1, p2, p3)
}

func (c *ConsolePrecompile) Log_f666715a(p0 *big.Int, p1 *big.Int) {
	c.log(p0, p1)
}

func (c *ConsolePrecompile) Log_42d21db7(p0 *big.Int, p1 *big.Int, p2 string, p3 common.Address) {
	c.log(p0, p1, p2, p3)
}

func (c *ConsolePrecompile) Log_7af6ab25(p0 *big.Int, p1 *big.Int, p2 string, p3 bool) {
	c.log(p0, p1, p2, p3)
}

func (c *ConsolePrecompile) Log_71d04af2(p0 *big.Int, p1 *big.Int, p2 string) {
	c.log(p0, p1, p2)
}

func (c *ConsolePrecompile) Log_27d8afd2(p0 *big.Int, p1 *big.Int, p2 string, p3 string) {
	c.log(p0, p1, p2, p3)
}

func (c *ConsolePrecompile) Log_5da297eb(p0 *big.Int, p1 *big.Int, p2 string, p3 *big.Int) {
	c.log(p0, p1, p2, p3)
}

func (c *ConsolePrecompile) Log_fa8185af(p0 *big.Int, p1 *big.Int, p2 *big.Int, p3 common.Address) {
	c.log(p0, p1, p2, p3)
}

func (c *ConsolePrecompile) Log_c598d185(p0 *big.Int, p1 *big.Int, p2 *big.Int, p3 bool) {
	c.log(p0, p1, p2, p3)
}

func (c *ConsolePrecompile) Log_d1ed7a3c(p0 *big.Int, p1 *big.Int, p2 *big.Int) {
	c.log(p0, p1, p2)
}

func (c *ConsolePrecompile) Log_59cfcbe3(p0 *big.Int, p1 *big.Int, p2 *big.Int, p3 string) {
	c.log(p0, p1, p2, p3)
}

func (c *ConsolePrecompile) Log_193fb800(p0 *big.Int, p1 *big.Int, p2 *big.Int, p3 *big.Int) {
<<<<<<< HEAD
	c.log("p0", p0, "p1", p1, "p2", p2, "p3", p3)
=======
	c.log(p0, p1, p2, p3)
>>>>>>> db8154b0
}<|MERGE_RESOLUTION|>--- conflicted
+++ resolved
@@ -1509,9 +1509,5 @@
 }
 
 func (c *ConsolePrecompile) Log_193fb800(p0 *big.Int, p1 *big.Int, p2 *big.Int, p3 *big.Int) {
-<<<<<<< HEAD
-	c.log("p0", p0, "p1", p1, "p2", p2, "p3", p3)
-=======
-	c.log(p0, p1, p2, p3)
->>>>>>> db8154b0
+	c.log(p0, p1, p2, p3)
 }