--- conflicted
+++ resolved
@@ -10,11 +10,6 @@
 	"github.com/ethereum/go-ethereum/accounts/abi/bind"
 	"github.com/ethereum/go-ethereum/common"
 
-<<<<<<< HEAD
-	"github.com/ethereum-optimism/optimism/op-bindings/bindings"
-	"github.com/ethereum-optimism/optimism/op-bindings/predeploys"
-=======
->>>>>>> f8143c8c
 	"github.com/ethereum-optimism/optimism/op-chain-ops/genesis"
 	"github.com/ethereum-optimism/optimism/op-chain-ops/safe"
 	"github.com/ethereum-optimism/optimism/op-chain-ops/upgrades/bindings"
@@ -34,14 +29,6 @@
 var (
 	// storageSetterAddr represents the address of the StorageSetter contract.
 	storageSetterAddr = common.HexToAddress("0xd81f43eDBCAcb4c29a9bA38a13Ee5d79278270cC")
-<<<<<<< HEAD
-
-	// superchainConfigProxy refers to the address of the Sepolia superchain config proxy.
-	// NOTE: this is currently hardcoded and we will need to move this to the superchain-registry
-	// and have 1 deployed for each superchain target.
-	superchainConfigProxy = common.HexToAddress("0xC2Be75506d5724086DEB7245bd260Cc9753911Be")
-=======
->>>>>>> f8143c8c
 )
 
 // L1 will add calls for upgrading each of the L1 contracts.
@@ -133,11 +120,7 @@
 		return fmt.Errorf("OtherMessenger address doesn't match config")
 	}
 
-<<<<<<< HEAD
-	calldata, err := l1CrossDomainMessengerABI.Pack("initialize", superchainConfigProxy, optimismPortal)
-=======
 	calldata, err := l1CrossDomainMessengerABI.Pack("initialize", common.Address(*superchainConfig.Config.SuperchainConfigAddr), optimismPortal)
->>>>>>> f8143c8c
 	if err != nil {
 		return err
 	}
@@ -219,11 +202,7 @@
 		return fmt.Errorf("OtherBridge address doesn't match config")
 	}
 
-<<<<<<< HEAD
-	calldata, err := l1ERC721BridgeABI.Pack("initialize", messenger, superchainConfigProxy)
-=======
 	calldata, err := l1ERC721BridgeABI.Pack("initialize", messenger, common.Address(*(superchainConfig.Config.SuperchainConfigAddr)))
->>>>>>> f8143c8c
 	if err != nil {
 		return err
 	}
@@ -307,11 +286,7 @@
 		return fmt.Errorf("OtherBridge address doesn't match config")
 	}
 
-<<<<<<< HEAD
-	calldata, err := l1StandardBridgeABI.Pack("initialize", messenger, superchainConfigProxy)
-=======
 	calldata, err := l1StandardBridgeABI.Pack("initialize", messenger, common.Address(*(superchainConfig.Config.SuperchainConfigAddr)))
->>>>>>> f8143c8c
 	if err != nil {
 		return err
 	}
@@ -589,18 +564,17 @@
 	optimismPortalABI, err := bindings.OptimismPortalMetaData.GetAbi()
 	if err != nil {
 		return err
-<<<<<<< HEAD
 	}
 
 	optimismPortal, err := bindings.NewOptimismPortalCaller(common.Address(list.OptimismPortalProxy), backend)
 	if err != nil {
 		return err
 	}
-	l2OutputOracle, err := optimismPortal.L2ORACLE(&bind.CallOpts{})
-	if err != nil {
-		return err
-	}
-	systemConfig, err := optimismPortal.SYSTEMCONFIG(&bind.CallOpts{})
+	l2OutputOracle, err := optimismPortal.L2Oracle(&bind.CallOpts{})
+	if err != nil {
+		return err
+	}
+	systemConfig, err := optimismPortal.SystemConfig(&bind.CallOpts{})
 	if err != nil {
 		return err
 	}
@@ -613,33 +587,7 @@
 		return fmt.Errorf("SystemConfig address doesn't match config")
 	}
 
-	calldata, err := optimismPortalABI.Pack("initialize", l2OutputOracle, systemConfig, superchainConfigProxy)
-=======
-	}
-
-	optimismPortal, err := bindings.NewOptimismPortalCaller(common.Address(list.OptimismPortalProxy), backend)
-	if err != nil {
-		return err
-	}
-	l2OutputOracle, err := optimismPortal.L2Oracle(&bind.CallOpts{})
-	if err != nil {
-		return err
-	}
-	systemConfig, err := optimismPortal.SystemConfig(&bind.CallOpts{})
-	if err != nil {
-		return err
-	}
-
-	if l2OutputOracle != common.Address(list.L2OutputOracleProxy) {
-		return fmt.Errorf("L2OutputOracle address doesn't match config")
-	}
-
-	if systemConfig != common.Address(list.SystemConfigProxy) {
-		return fmt.Errorf("SystemConfig address doesn't match config")
-	}
-
 	calldata, err := optimismPortalABI.Pack("initialize", l2OutputOracle, systemConfig, common.Address(*superchainConfig.Config.SuperchainConfigAddr))
->>>>>>> f8143c8c
 	if err != nil {
 		return err
 	}
@@ -670,13 +618,17 @@
 		storageSetterABI, err := bindings.StorageSetterMetaData.GetAbi()
 		if err != nil {
 			return err
-<<<<<<< HEAD
-		}
-
-		startBlock := common.Hash{}
-
+		}
+
+		var startBlock common.Hash
 		if config != nil {
 			startBlock = common.BigToHash(new(big.Int).SetUint64(config.SystemConfigStartBlock))
+		} else {
+			val, err := strconv.ParseUint(os.Getenv("SYSTEM_CONFIG_START_BLOCK"), 10, 64)
+			if err != nil {
+				return err
+			}
+			startBlock = common.BigToHash(new(big.Int).SetUint64(val))
 		}
 
 		input := []bindings.StorageSetterSlot{
@@ -747,107 +699,6 @@
 		return err
 	}
 
-	if gasPriceOracleOverhead.Uint64() != config.GasPriceOracleOverhead {
-		return fmt.Errorf("GasPriceOracleOverhead address doesn't match config")
-	}
-	if gasPriceOracleScalar.Uint64() != config.GasPriceOracleScalar {
-		return fmt.Errorf("GasPriceOracleScalar address doesn't match config")
-	}
-	if batcherHash != common.BytesToHash(config.BatchSenderAddress.Bytes()) {
-		return fmt.Errorf("BatchSenderAddress address doesn't match config")
-	}
-	if l2GenesisBlockGasLimit != uint64(config.L2GenesisBlockGasLimit) {
-		return fmt.Errorf("L2GenesisBlockGasLimit address doesn't match config")
-	}
-	if p2pSequencerAddress != config.P2PSequencerAddress {
-		return fmt.Errorf("P2PSequencerAddress address doesn't match config")
-	}
-	if finalSystemOwner != config.FinalSystemOwner {
-		return fmt.Errorf("FinalSystemOwner address doesn't match config")
-	}
-
-=======
-		}
-
-		var startBlock common.Hash
-		if config != nil {
-			startBlock = common.BigToHash(new(big.Int).SetUint64(config.SystemConfigStartBlock))
-		} else {
-			val, err := strconv.ParseUint(os.Getenv("SYSTEM_CONFIG_START_BLOCK"), 10, 64)
-			if err != nil {
-				return err
-			}
-			startBlock = common.BigToHash(new(big.Int).SetUint64(val))
-		}
-
-		input := []bindings.StorageSetterSlot{
-			// https://github.com/ethereum-optimism/optimism/blob/86a96023ffd04d119296dff095d02fff79fa15de/packages/contracts-bedrock/.storage-layout#L82-L83
-			{
-				Key:   common.Hash{},
-				Value: common.Hash{},
-			},
-			// bytes32 public constant START_BLOCK_SLOT = bytes32(uint256(keccak256("systemconfig.startBlock")) - 1);
-			{
-				Key:   common.HexToHash("0xa11ee3ab75b40e88a0105e935d17cd36c8faee0138320d776c411291bdbbb19f"),
-				Value: startBlock,
-			},
-		}
-
-		calldata, err := storageSetterABI.Pack(method, input)
-		if err != nil {
-			return err
-		}
-		args := []any{
-			common.Address(list.SystemConfigProxy),
-			storageSetterAddr,
-			calldata,
-		}
-		proxyAdmin := common.Address(list.ProxyAdmin)
-		if err := batch.AddCall(proxyAdmin, common.Big0, upgradeAndCall, args, proxyAdminABI); err != nil {
-			return err
-		}
-	}
-
-	systemConfigABI, err := bindings.SystemConfigMetaData.GetAbi()
-	if err != nil {
-		return err
-	}
-
-	systemConfig, err := bindings.NewSystemConfigCaller(common.Address(list.SystemConfigProxy), backend)
-	if err != nil {
-		return err
-	}
-
-	gasPriceOracleOverhead, err := systemConfig.Overhead(&bind.CallOpts{})
-	if err != nil {
-		return err
-	}
-
-	gasPriceOracleScalar, err := systemConfig.Scalar(&bind.CallOpts{})
-	if err != nil {
-		return err
-	}
-
-	batcherHash, err := systemConfig.BatcherHash(&bind.CallOpts{})
-	if err != nil {
-		return err
-	}
-
-	l2GenesisBlockGasLimit, err := systemConfig.GasLimit(&bind.CallOpts{})
-	if err != nil {
-		return err
-	}
-
-	p2pSequencerAddress, err := systemConfig.UnsafeBlockSigner(&bind.CallOpts{})
-	if err != nil {
-		return err
-	}
-
-	finalSystemOwner, err := systemConfig.Owner(&bind.CallOpts{})
-	if err != nil {
-		return err
-	}
-
 	if config != nil {
 		if batcherHash != common.BytesToHash(config.BatchSenderAddress.Bytes()) {
 			return fmt.Errorf("BatchSenderAddress address doesn't match config")
@@ -863,31 +714,11 @@
 		}
 	}
 
->>>>>>> f8143c8c
 	resourceConfig, err := systemConfig.ResourceConfig(&bind.CallOpts{})
 	if err != nil {
 		return err
 	}
 
-<<<<<<< HEAD
-	if resourceConfig.MaxResourceLimit != genesis.DefaultResourceConfig.MaxResourceLimit {
-		return fmt.Errorf("DefaultResourceConfig MaxResourceLimit doesn't match contract MaxResourceLimit")
-	}
-	if resourceConfig.ElasticityMultiplier != genesis.DefaultResourceConfig.ElasticityMultiplier {
-		return fmt.Errorf("DefaultResourceConfig ElasticityMultiplier doesn't match contract ElasticityMultiplier")
-	}
-	if resourceConfig.BaseFeeMaxChangeDenominator != genesis.DefaultResourceConfig.BaseFeeMaxChangeDenominator {
-		return fmt.Errorf("DefaultResourceConfig BaseFeeMaxChangeDenominator doesn't match contract BaseFeeMaxChangeDenominator")
-	}
-	if resourceConfig.MinimumBaseFee != genesis.DefaultResourceConfig.MinimumBaseFee {
-		return fmt.Errorf("DefaultResourceConfig MinimumBaseFee doesn't match contract MinimumBaseFee")
-	}
-	if resourceConfig.SystemTxMaxGas != genesis.DefaultResourceConfig.SystemTxMaxGas {
-		return fmt.Errorf("DefaultResourceConfig SystemTxMaxGas doesn't match contract SystemTxMaxGas")
-	}
-	if resourceConfig.MaximumBaseFee.Cmp(genesis.DefaultResourceConfig.MaximumBaseFee) != 0 {
-		return fmt.Errorf("DefaultResourceConfig MaximumBaseFee doesn't match contract MaximumBaseFee")
-=======
 	if resourceConfig.MaxResourceLimit != DefaultResourceConfig.MaxResourceLimit {
 		return fmt.Errorf("DefaultResourceConfig MaxResourceLimit doesn't match contract MaxResourceLimit")
 	}
@@ -909,7 +740,6 @@
 
 	if true {
 		return errors.New("Update superchain-registry dependency to include DisputeGameFactory and GasPayingToken addresses")
->>>>>>> f8143c8c
 	}
 
 	calldata, err := systemConfigABI.Pack(
@@ -920,26 +750,16 @@
 		batcherHash,
 		l2GenesisBlockGasLimit,
 		p2pSequencerAddress,
-<<<<<<< HEAD
-		genesis.DefaultResourceConfig,
-=======
 		DefaultResourceConfig,
->>>>>>> f8143c8c
 		chainConfig.BatchInboxAddr,
 		bindings.SystemConfigAddresses{
 			L1CrossDomainMessenger:       common.Address(list.L1CrossDomainMessengerProxy),
 			L1ERC721Bridge:               common.Address(list.L1ERC721BridgeProxy),
 			L1StandardBridge:             common.Address(list.L1StandardBridgeProxy),
-<<<<<<< HEAD
-			L2OutputOracle:               common.Address(list.L2OutputOracleProxy),
-			OptimismPortal:               common.Address(list.OptimismPortalProxy),
-			OptimismMintableERC20Factory: common.Address(list.OptimismMintableERC20FactoryProxy),
-=======
 			DisputeGameFactory:           common.Address{},
 			OptimismPortal:               common.Address(list.OptimismPortalProxy),
 			OptimismMintableERC20Factory: common.Address(list.OptimismMintableERC20FactoryProxy),
 			GasPayingToken:               common.Address{},
->>>>>>> f8143c8c
 		},
 	)
 	if err != nil {
