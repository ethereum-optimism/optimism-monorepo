--- conflicted
+++ resolved
@@ -148,11 +148,7 @@
 				return err
 			}
 			if impl != standardImpl {
-<<<<<<< HEAD
 				log.Warn(name + " does not have the standard implementation")
-=======
-				log.Warn("contract does not have the standard implementation", "name", name)
->>>>>>> 69ac752f
 			}
 			implCode, err := client.CodeAt(context.Background(), impl, nil)
 			if err != nil {
