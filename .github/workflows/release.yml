name: Release and version

on:
  workflow_dispatch:
  push:
    branches:
      - develop

# Always wait for previous release to finish before releasing again
concurrency: ${{ github.workflow }}-${{ github.ref }}

jobs:
  release:
    name: Release
    runs-on: ubuntu-latest
    if: github.repository == 'ethereum-optimism/optimism'
    # map the step outputs to job outputs
    outputs:
      balance-mon: ${{ steps.packages.outputs.balance-mon }}
      drippie-mon: ${{ steps.packages.outputs.drippie-mon }}
      fault-mon: ${{ steps.packages.outputs.fault-mon }}
      multisig-mon: ${{ steps.packages.outputs.multisig-mon }}
      replica-mon: ${{ steps.packages.outputs.replica-mon }}
      wd-mon: ${{ steps.packages.outputs.wd-mon }}
<<<<<<< HEAD
      endpoint-monitor: ${{ steps.packages.outputs.endpoint-monitor }}
=======
>>>>>>> f8143c8c
    # Permissions necessary for Changesets to push a new branch and open PRs
    # (for automated Version Packages PRs), and request the JWT for provenance.
    # More info: https://docs.github.com/en/actions/deployment/security-hardening-your-deployments/about-security-hardening-with-openid-connect#adding-permissions-settings
    permissions:
      contents: write
      pull-requests: write
      id-token: write
    steps:
      - name: Checkout Repo
        uses: actions/checkout@v4
        with:
          # This makes Actions fetch all Git history so that Changesets can generate changelogs with the correct commits
          fetch-depth: 0
          ref: "develop"

      - name: Setup
        uses: ./.github/actions/setup

      - name: Check if NPM_TOKEN is set
        id: check_token
        run: |
          if [ -z "${{ secrets.NPM_TOKEN }}" ]; then
            echo "NPM_TOKEN is not set. Is it set it in your repository secrets?"
            exit 1
          fi
        shell: bash

      - name: Set deployment token
        run: npm config set '//registry.npmjs.org/:_authToken' "${NPM_TOKEN}"
        env:
          NPM_TOKEN: ${{ secrets.NPM_TOKEN }}

      - name: Verify NPM Token is valid
        run: npm whoami

      # Makes a pr to publish the changesets that when
      # merged will publish to npm
      # see https://github.com/changesets/action
      - name: Publish To NPM or Create Release Pull Request
        uses: changesets/action@v1
        id: changesets
        with:
          createGithubReleases: false
          publish: pnpm release:publish
          version: pnpm release:version
        env:
          GITHUB_TOKEN: ${{ secrets.GITHUB_TOKEN }}
          NPM_TOKEN: ${{ secrets.NPM_TOKEN }}

      # Conditional on the release being executed, we unbundle the publishedPackages to specific
      # job outputs
      - name: Get version tags from each published version
        id: packages
        if: steps.changesets.outputs.published == 'true'
        run: |
          node ops/scripts/ci-versions.js ${{ toJSON(steps.changesets.outputs.publishedPackages) }}

  fault-mon:
    name: Publish fault-mon Version ${{ needs.release.outputs.fault-mon }}
<<<<<<< HEAD
    needs: release
    if: needs.release.outputs.fault-mon != ''
    runs-on: ubuntu-latest

    steps:
      - name: Checkout
        uses: actions/checkout@v4
      - name: Set up Docker Buildx
        uses: docker/setup-buildx-action@v3

      - name: Login to Docker Hub
        uses: docker/login-action@v3
        with:
          username: ${{ secrets.DOCKERHUB_ACCESS_TOKEN_USERNAME }}
          password: ${{ secrets.DOCKERHUB_ACCESS_TOKEN_SECRET }}

      - name: Build and push
        uses: docker/build-push-action@v2
        with:
          context: .
          file: ./ops/docker/Dockerfile.packages
          target: fault-mon
          push: true
          tags: ethereumoptimism/fault-mon:${{ needs.release.outputs.fault-mon }},ethereumoptimism/fault-mon:latest

  wd-mon:
    name: Publish Withdrawal Monitor Version ${{ needs.release.outputs.wd-mon }}
=======
>>>>>>> f8143c8c
    needs: release
    if: needs.release.outputs.wd-mon != ''
    runs-on: ubuntu-latest

    steps:
      - name: Checkout
        uses: actions/checkout@v4
      - name: Set up Docker Buildx
        uses: docker/setup-buildx-action@v3

      - name: Login to Docker Hub
        uses: docker/login-action@v3
        with:
          username: ${{ secrets.DOCKERHUB_ACCESS_TOKEN_USERNAME }}
          password: ${{ secrets.DOCKERHUB_ACCESS_TOKEN_SECRET }}

      - name: Build and push
        uses: docker/build-push-action@v2
        with:
          context: .
          file: ./ops/docker/Dockerfile.packages
          target: wd-mon
          push: true
          tags: ethereumoptimism/wd-mon:${{ needs.release.outputs.wd-mon }},ethereumoptimism/wd-mon:latest

  balance-mon:
    name: Publish Balance Monitor Version ${{ needs.release.outputs.balance-mon }}
    needs: release
    if: needs.release.outputs.balance-mon != ''
    runs-on: ubuntu-latest

    steps:
      - name: Checkout
        uses: actions/checkout@v4
      - name: Set up Docker Buildx
        uses: docker/setup-buildx-action@v3

      - name: Login to Docker Hub
        uses: docker/login-action@v3
        with:
          username: ${{ secrets.DOCKERHUB_ACCESS_TOKEN_USERNAME }}
          password: ${{ secrets.DOCKERHUB_ACCESS_TOKEN_SECRET }}

      - name: Build and push
        uses: docker/build-push-action@v2
        with:
          context: .
          file: ./ops/docker/Dockerfile.packages
          target: balance-mon
          push: true
          tags: ethereumoptimism/balance-mon:${{ needs.release.outputs.balance-mon }},ethereumoptimism/balance-mon:latest

  multisig-mon:
    name: Publish Multisig Monitor Version ${{ needs.release.outputs.multisig-mon }}
    needs: release
    if: needs.release.outputs.multisig-mon != ''
    runs-on: ubuntu-latest

    steps:
      - name: Checkout
        uses: actions/checkout@v4
      - name: Set up Docker Buildx
        uses: docker/setup-buildx-action@v3

      - name: Login to Docker Hub
        uses: docker/login-action@v3
        with:
          username: ${{ secrets.DOCKERHUB_ACCESS_TOKEN_USERNAME }}
          password: ${{ secrets.DOCKERHUB_ACCESS_TOKEN_SECRET }}

      - name: Build and push
        uses: docker/build-push-action@v2
        with:
          context: .
          file: ./ops/docker/Dockerfile.packages
          target: multisig-mon
          push: true
          tags: ethereumoptimism/multisig-mon:${{ needs.release.outputs.multisig-mon }},ethereumoptimism/multisig-mon:latest

  multisig-mon:
    name: Publish Multisig Monitor Version ${{ needs.release.outputs.multisig-mon }}
    needs: release
    if: needs.release.outputs.multisig-mon != ''
    runs-on: ubuntu-latest

    steps:
      - name: Checkout
        uses: actions/checkout@v4
      - name: Set up Docker Buildx
        uses: docker/setup-buildx-action@v3

      - name: Login to Docker Hub
        uses: docker/login-action@v3
        with:
          username: ${{ secrets.DOCKERHUB_ACCESS_TOKEN_USERNAME }}
          password: ${{ secrets.DOCKERHUB_ACCESS_TOKEN_SECRET }}

      - name: Build and push
        uses: docker/build-push-action@v2
        with:
          context: .
          file: ./ops/docker/Dockerfile.packages
          target: multisig-mon
          push: true
          tags: ethereumoptimism/multisig-mon:${{ needs.release.outputs.multisig-mon }},ethereumoptimism/multisig-mon:latest

  drippie-mon:
    name: Publish Drippie Monitor Version ${{ needs.release.outputs.drippie-mon }}
    needs: release
    if: needs.release.outputs.drippie-mon != ''
    runs-on: ubuntu-latest

    steps:
      - name: Checkout
        uses: actions/checkout@v4
      - name: Set up Docker Buildx
        uses: docker/setup-buildx-action@v3

      - name: Login to Docker Hub
        uses: docker/login-action@v3
        with:
          username: ${{ secrets.DOCKERHUB_ACCESS_TOKEN_USERNAME }}
          password: ${{ secrets.DOCKERHUB_ACCESS_TOKEN_SECRET }}

      - name: Build and push
        uses: docker/build-push-action@v2
        with:
          context: .
          file: ./ops/docker/Dockerfile.packages
          target: drippie-mon
          push: true
          tags: ethereumoptimism/drippie-mon:${{ needs.release.outputs.drippie-mon }},ethereumoptimism/drippie-mon:latest

  replica-mon:
    name: Publish Replica Healthcheck Version ${{ needs.release.outputs.replica-mon }}
    needs: release
    if: needs.release.outputs.replica-mon != ''
    runs-on: ubuntu-latest

    steps:
      - name: Checkout
        uses: actions/checkout@v4
      - name: Set up Docker Buildx
        uses: docker/setup-buildx-action@v3

      - name: Login to Docker Hub
        uses: docker/login-action@v3
        with:
          username: ${{ secrets.DOCKERHUB_ACCESS_TOKEN_USERNAME }}
          password: ${{ secrets.DOCKERHUB_ACCESS_TOKEN_SECRET }}

      - name: Build and push
        uses: docker/build-push-action@v2
        with:
          context: .
          file: ./ops/docker/Dockerfile.packages
          target: replica-mon
          push: true
          tags: ethereumoptimism/replica-mon:${{ needs.release.outputs.replica-mon }},ethereumoptimism/replica-mon:latest<|MERGE_RESOLUTION|>--- conflicted
+++ resolved
@@ -22,10 +22,6 @@
       multisig-mon: ${{ steps.packages.outputs.multisig-mon }}
       replica-mon: ${{ steps.packages.outputs.replica-mon }}
       wd-mon: ${{ steps.packages.outputs.wd-mon }}
-<<<<<<< HEAD
-      endpoint-monitor: ${{ steps.packages.outputs.endpoint-monitor }}
-=======
->>>>>>> f8143c8c
     # Permissions necessary for Changesets to push a new branch and open PRs
     # (for automated Version Packages PRs), and request the JWT for provenance.
     # More info: https://docs.github.com/en/actions/deployment/security-hardening-your-deployments/about-security-hardening-with-openid-connect#adding-permissions-settings
@@ -85,7 +81,6 @@
 
   fault-mon:
     name: Publish fault-mon Version ${{ needs.release.outputs.fault-mon }}
-<<<<<<< HEAD
     needs: release
     if: needs.release.outputs.fault-mon != ''
     runs-on: ubuntu-latest
@@ -113,8 +108,6 @@
 
   wd-mon:
     name: Publish Withdrawal Monitor Version ${{ needs.release.outputs.wd-mon }}
-=======
->>>>>>> f8143c8c
     needs: release
     if: needs.release.outputs.wd-mon != ''
     runs-on: ubuntu-latest
@@ -194,33 +187,6 @@
           push: true
           tags: ethereumoptimism/multisig-mon:${{ needs.release.outputs.multisig-mon }},ethereumoptimism/multisig-mon:latest
 
-  multisig-mon:
-    name: Publish Multisig Monitor Version ${{ needs.release.outputs.multisig-mon }}
-    needs: release
-    if: needs.release.outputs.multisig-mon != ''
-    runs-on: ubuntu-latest
-
-    steps:
-      - name: Checkout
-        uses: actions/checkout@v4
-      - name: Set up Docker Buildx
-        uses: docker/setup-buildx-action@v3
-
-      - name: Login to Docker Hub
-        uses: docker/login-action@v3
-        with:
-          username: ${{ secrets.DOCKERHUB_ACCESS_TOKEN_USERNAME }}
-          password: ${{ secrets.DOCKERHUB_ACCESS_TOKEN_SECRET }}
-
-      - name: Build and push
-        uses: docker/build-push-action@v2
-        with:
-          context: .
-          file: ./ops/docker/Dockerfile.packages
-          target: multisig-mon
-          push: true
-          tags: ethereumoptimism/multisig-mon:${{ needs.release.outputs.multisig-mon }},ethereumoptimism/multisig-mon:latest
-
   drippie-mon:
     name: Publish Drippie Monitor Version ${{ needs.release.outputs.drippie-mon }}
     needs: release
