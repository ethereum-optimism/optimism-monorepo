--- conflicted
+++ resolved
@@ -11,11 +11,7 @@
   slither-analyze:
     runs-on: ubuntu-latest
     container:
-<<<<<<< HEAD
-      image: us-docker.pkg.dev/oplabs-tools-artifacts/images/ci-builder:v0.48.0
-=======
       image: us-docker.pkg.dev/oplabs-tools-artifacts/images/ci-builder:v0.49.0
->>>>>>> c67c67a8
     steps:
       - uses: actions/checkout@v4
 
