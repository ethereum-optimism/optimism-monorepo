--- conflicted
+++ resolved
@@ -11,7 +11,6 @@
   workflow_dispatch:
 
 jobs:
-<<<<<<< HEAD
   start-runner:
     name: Start self-hosted EC2 runner
     runs-on: ubuntu-latest
@@ -39,10 +38,6 @@
   omgx_integration:
     needs: start-runner
     runs-on: ${{ needs.start-runner.outputs.label }}
-=======
-  omgx_integration:
-    runs-on: integration-tests #ubuntu-latest
->>>>>>> 703c617e
     env:
       DOCKER_BUILDKIT: 1
       COMPOSE_DOCKER_CLI_BUILD: 1
