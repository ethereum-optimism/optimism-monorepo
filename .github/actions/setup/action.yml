name: Setup
description: Common setup steps used by our workflows
runs:
  using: composite
  steps:
    - name: Setup pnpm
      uses: pnpm/action-setup@v3
      with:
<<<<<<< HEAD
        version: 8.6.5
=======
        version: 9
>>>>>>> f8143c8c
    - name: Setup node
      uses: actions/setup-node@v3
      with:
        node-version-file: .nvmrc
        registry-url: https://registry.npmjs.org
        cache: pnpm

    - name: Setup foundry
      uses: foundry-rs/foundry-toolchain@v1

    - name: Install node dependencies
      shell: bash
      run: pnpm install:ci
    - name: Derive appropriate SHAs for base and head for `nx affected` commands
      uses: nrwl/nx-set-shas@v3
      with:
        main-branch-name: "develop"
    - run: |
        echo "nx using following shas:"
        echo "BASE: ${{ env.NX_BASE }}"
        echo "HEAD: ${{ env.NX_HEAD }}"
      shell: bash<|MERGE_RESOLUTION|>--- conflicted
+++ resolved
@@ -6,11 +6,7 @@
     - name: Setup pnpm
       uses: pnpm/action-setup@v3
       with:
-<<<<<<< HEAD
-        version: 8.6.5
-=======
         version: 9
->>>>>>> f8143c8c
     - name: Setup node
       uses: actions/setup-node@v3
       with:
