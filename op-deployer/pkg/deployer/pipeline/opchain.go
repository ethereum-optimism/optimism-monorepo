--- conflicted
+++ resolved
@@ -3,7 +3,6 @@
 import (
 	"context"
 	"encoding/hex"
-	"errors"
 	"fmt"
 
 	"github.com/ethereum-optimism/optimism/op-chain-ops/genesis"
@@ -16,7 +15,7 @@
 func DeployOPChainLiveStrategy(ctx context.Context, env *Env, bundle ArtifactsBundle, intent *state.Intent, st *state.State, chainID common.Hash) error {
 	lgr := env.Logger.New("stage", "deploy-opchain", "strategy", "live")
 
-	if !shouldDeployOPChain(st, chainID) {
+	if !shouldDeployOPChain(intent, st, chainID) {
 		lgr.Info("opchain deployment not needed")
 		return nil
 	}
@@ -26,48 +25,10 @@
 		return fmt.Errorf("failed to get chain intent: %w", err)
 	}
 
-<<<<<<< HEAD
 	input := makeDCI(thisIntent, chainID, st)
 
 	var dco opcm.DeployOPChainOutput
 	lgr.Info("deploying OP chain using existing OPCM", "id", chainID.Hex(), "opcmAddress", st.ImplementationsDeployment.OpcmProxyAddress.Hex())
-=======
-	opcmProxyAddress := st.ImplementationsDeployment.OpcmProxyAddress
-
-	input := opcm.DeployOPChainInput{
-		OpChainProxyAdminOwner:  thisIntent.Roles.ProxyAdminOwner,
-		SystemConfigOwner:       thisIntent.Roles.SystemConfigOwner,
-		Batcher:                 thisIntent.Roles.Batcher,
-		UnsafeBlockSigner:       thisIntent.Roles.UnsafeBlockSigner,
-		Proposer:                thisIntent.Roles.Proposer,
-		Challenger:              thisIntent.Roles.Challenger,
-		BasefeeScalar:           1368,
-		BlobBaseFeeScalar:       801949,
-		L2ChainId:               chainID.Big(),
-		OpcmProxy:               opcmProxyAddress,
-		SaltMixer:               st.Create2Salt.String(), // passing through salt generated at state initialization
-		GasLimit:                60_000_000,
-		DisputeGameType:         1, // PERMISSIONED_CANNON Game Type
-		DisputeAbsolutePrestate: common.HexToHash("0x038512e02c4c3f7bdaec27d00edf55b7155e0905301e1a88083e4e0a6764d54c"),
-		DisputeMaxGameDepth:     73,
-		DisputeSplitDepth:       30,
-		DisputeClockExtension:   10800,  // 3 hours (input in seconds)
-		DisputeMaxClockDuration: 302400, // 3.5 days (input in seconds)
-	}
-
-	var dco opcm.DeployOPChainOutput
-	lgr.Info("deploying using existing OPCM", "address", opcmProxyAddress.Hex())
-	bcaster, err := broadcaster.NewKeyedBroadcaster(broadcaster.KeyedBroadcasterOpts{
-		Logger:  lgr,
-		ChainID: big.NewInt(int64(intent.L1ChainID)),
-		Client:  env.L1Client,
-		Signer:  env.Signer,
-		From:    env.Deployer,
-	})
-	if err != nil {
-		return fmt.Errorf("failed to create broadcaster: %w", err)
-	}
->>>>>>> 565e540e
 	dco, err = opcm.DeployOPChainRaw(
 		ctx,
 		env.L1Client,
@@ -151,12 +112,9 @@
 		return fmt.Errorf("failed to set implementation addresses: %w", lastTaskErr)
 	}
 
-	fmt.Printf("st.ImplementationsDeployment: %+v\n", st.ImplementationsDeployment)
-
 	return nil
 }
 
-<<<<<<< HEAD
 func DeployOPChainGenesisStrategy(env *Env, intent *state.Intent, st *state.State, chainID common.Hash) error {
 	lgr := env.Logger.New("stage", "deploy-opchain", "strategy", "genesis")
 
@@ -234,39 +192,13 @@
 }
 
 func setRDPImplementationAddress(ctx context.Context, client *ethclient.Client, errCh chan error, addressManager common.Address, implAddress *common.Address) {
-=======
-func setMipsSingletonAddress(ctx context.Context, client *ethclient.Client, l1ArtifactsLocator *opcm.ArtifactsLocator, errCh chan error, opcmProxyAddress common.Address, singletonAddress *common.Address) {
-	if !l1ArtifactsLocator.IsTag() {
-		errCh <- errors.New("L1 contracts locator is not a tag, cannot set MIPS singleton address")
-		return
-	}
-	opcmContract := opcm.NewContract(opcmProxyAddress, client)
-	mipsSingletonAddress, err := opcmContract.GetOPCMImplementationAddress(ctx, l1ArtifactsLocator.Tag, "MIPS")
-
-	if err == nil {
-		*singletonAddress = mipsSingletonAddress
-	}
-	errCh <- err
-}
-
-func setPreimageOracleAddress(ctx context.Context, client *ethclient.Client, errCh chan error, mipsSingletonAddress common.Address, preimageOracleAddress *common.Address) {
-	opcmContract := opcm.NewContract(mipsSingletonAddress, client)
-	preimageOracle, err := opcmContract.GenericAddressGetter(ctx, "oracle")
-	if err == nil {
-		*preimageOracleAddress = preimageOracle
-	}
-	errCh <- err
-}
-
-func setRDPImplementationAddress(ctx context.Context, client *ethclient.Client, errCh chan error, addressManager common.Address, implAddress *common.Address, getNameArg string) {
->>>>>>> 565e540e
 	if *implAddress != (common.Address{}) {
 		errCh <- nil
 		return
 	}
 
-	addressManagerContract := opcm.NewContract(addressManager, client)
-	address, err := addressManagerContract.GetAddressByNameViaAddressManager(ctx, getNameArg)
+	contract := opcm.NewContract(addressManager, client)
+	address, err := contract.GetAddressByName(ctx, "OVM_L1CrossDomainMessenger")
 	if err == nil {
 		*implAddress = address
 	}
@@ -286,7 +218,7 @@
 	errCh <- err
 }
 
-func shouldDeployOPChain(st *state.State, chainID common.Hash) bool {
+func shouldDeployOPChain(intent *state.Intent, st *state.State, chainID common.Hash) bool {
 	for _, chain := range st.Chains {
 		if chain.ID == chainID {
 			return false
