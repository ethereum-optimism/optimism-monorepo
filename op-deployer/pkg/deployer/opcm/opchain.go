--- conflicted
+++ resolved
@@ -42,17 +42,10 @@
 	AllowCustomDisputeParameters bool
 }
 
-<<<<<<< HEAD
-=======
-func (input *DeployOPChainInput) InputSet() bool {
-	return true
-}
-
 func (input *DeployOPChainInput) StartingAnchorRoot() []byte {
 	return PermissionedGameStartingAnchorRoot
 }
 
->>>>>>> 20e322db
 type DeployOPChainOutput struct {
 	OpChainProxyAdmin                 common.Address
 	AddressManager                    common.Address
