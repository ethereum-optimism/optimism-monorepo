--- conflicted
+++ resolved
@@ -31,13 +31,10 @@
 	ProposerFlagName                        = "proposer"
 	ChallengerFlagName                      = "challenger"
 	PreimageOracleFlagName                  = "preimage-oracle"
-<<<<<<< HEAD
-	ProxyOwnerFlagName                      = "proxy-owner"
-=======
 	ReleaseFlagName                         = "release"
 	DelayedWethProxyFlagName                = "delayed-weth-proxy"
 	DelayedWethImplFlagName                 = "delayed-weth-impl"
->>>>>>> 53b3af70
+    ProxyOwnerFlagName                      = "proxy-owner"
 )
 
 var (
@@ -167,18 +164,17 @@
 		EnvVars: deployer.PrefixEnvVar("PREIMAGE_ORACLE"),
 		Value:   common.Address{}.Hex(),
 	}
-<<<<<<< HEAD
+	ReleaseFlag = &cli.StringFlag{
+		Name:    ReleaseFlagName,
+		Usage:   "Release to deploy.",
+		EnvVars: deployer.PrefixEnvVar("RELEASE"),
+		Value:   common.Address{}.Hex(),
+	}
 	ProxyOwnerFlag = &cli.StringFlag{
 		Name:    ProxyOwnerFlagName,
 		Usage:   "Proxy owner address.",
 		EnvVars: deployer.PrefixEnvVar("PROXY_OWNER"),
 		Value:   common.Address{}.Hex(),
-=======
-	ReleaseFlag = &cli.StringFlag{
-		Name:    ReleaseFlagName,
-		Usage:   "Release to deploy.",
-		EnvVars: deployer.PrefixEnvVar("RELEASE"),
->>>>>>> 53b3af70
 	}
 )
 
