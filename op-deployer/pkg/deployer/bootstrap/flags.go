--- conflicted
+++ resolved
@@ -136,14 +136,11 @@
 )
 
 var ImplementationsFlags = []cli.Flag{
-<<<<<<< HEAD
-=======
 	deployer.L1RPCURLFlag,
 	deployer.PrivateKeyFlag,
 	OutfileFlag,
 	ArtifactsLocatorFlag,
 	L1ContractsReleaseFlag,
->>>>>>> 5a65359f
 	MIPSVersionFlag,
 	WithdrawalDelaySecondsFlag,
 	MinProposalSizeBytesFlag,
@@ -178,19 +175,10 @@
 
 var Commands = []*cli.Command{
 	{
-<<<<<<< HEAD
-		Name:  "implementations",
-		Usage: "Bootstraps implementations.",
-		Flags: cliapp.ProtectFlags(ImplementationsFlags),
-		Action: func(context *cli.Context) error {
-			return errors.New("not implemented yet")
-		},
-=======
 		Name:   "implementations",
 		Usage:  "Bootstraps implementations.",
 		Flags:  cliapp.ProtectFlags(ImplementationsFlags),
 		Action: ImplementationsCLI,
->>>>>>> 5a65359f
 		Hidden: true,
 	},
 	{
