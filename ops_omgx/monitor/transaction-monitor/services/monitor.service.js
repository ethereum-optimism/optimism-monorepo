#!/usr/bin/env node

const ethers = require('ethers');
const DatabaseService = require('./database.service');
const OptimismEnv = require('./utilities/optimismEnv');
const fetch = require('node-fetch');

class MonitorService extends OptimismEnv {
  constructor() {
    super(...arguments);

    this.databaseService = new DatabaseService();

    this.latestBlock = null;
    this.scannedLastBlock = null;
    this.lastCheckWhitelist = (new Date().getTime() / 1000).toFixed(0);
    this.lastCheckNonWhitelist = (new Date().getTime() / 1000).toFixed(0);

    this.whitelist = [];

  }

  async initConnection() {
    this.logger.info('Trying to connect to the L1 network...');
    for (let i = 0; i < 10; i++) {
      try {
          await this.L1Provider.detectNetwork();
          this.logger.info('Successfully connected to the L1 network.');
          break;
      }
      catch (err) {
          if (i < 9) {
              this.logger.info('Unable to connect to L1 network', {
                  retryAttemptsRemaining: 10 - i,
              });
              await this.sleep(1000);
          }
          else {
              throw new Error(`Unable to connect to the L1 network, check that your L1 endpoint is correct.`);
          }
      }
    }
    this.logger.info('Trying to connect to the L2 network...');
    for (let i = 0; i < 10; i++) {
      try {
          await this.L2Provider.detectNetwork();
          this.logger.info('Successfully connected to the L2 network.');
          break;
      }
      catch (err) {
          if (i < 9) {
              this.logger.info('Unable to connect to L2 network', {
                  retryAttemptsRemaining: 10 - i,
              });
              await this.sleep(1000);
          }
          else {
              throw new Error(`Unable to connect to the L2 network, check that your L2 endpoint is correct.`);
          }
      }
    }

    await this.initOptimismEnv();
    await this.databaseService.initDatabaseService();
  }

  async initScan() {
    // Create tables
    await this.databaseService.initDatabaseService();
    await this.databaseService.initMySQL();

    // scan the chain and get the latest number of blocks
    this.latestBlock = await this.L2Provider.getBlockNumber();

    // check the latest block on MySQL
    let latestSQLBlockQuery = await this.databaseService.getNewestBlock();
    let latestSQLBlock = latestSQLBlockQuery[0]['MAX(blockNumber)'];

    // get the blocks, transactions and receipts
    this.logger.info('Fetching the block data...');
    const [blocksData, receiptsData] = await this.getChainData(latestSQLBlock, this.latestBlock);

    // write the block data into MySQL
    this.logger.info('Writing the block data...');
    for (let blockData of blocksData) {
      await this.databaseService.insertBlockData(blockData);
      // write the transaction data into MySQL
      if (blockData.transactions.length) {
        for (let transactionData of blockData.transactions) {
          transactionData.timestamp = blockData.timestamp;
          await this.databaseService.insertTransactionData(transactionData);
        }
      }
    }

    // write the receipt data into MySQL
    this.logger.info('Writing the receipt data...');
    for (let receiptData of receiptsData) {
      const correspondingBlock = blocksData.filter(i => i.hash === receiptData.blockHash);
      if (correspondingBlock.length) {
        receiptData.timestamp = correspondingBlock[0].timestamp
      } else {
        receiptData.timestamp = (new Date().getTime() / 1000).toFixed(0);
      }

      receiptData = await this.getCrossDomainMessageStatusL2(receiptData, blocksData);

      // if message is cross domain check if message has been finalized
      if (receiptData.crossDomainMessage){
        receiptData = await this.getCrossDomainMessageStatusL1(receiptData);
      }

      await this.databaseService.insertReceiptData(receiptData);
    }

    await this.getWhitelist();
    this.logger.info(`Whitelist: ${this.whitelist}`);

    // update scannedLastBlock
    this.scannedLastBlock = this.latestBlock;
    this.databaseService.con.end();

  }

  async startTransactionMonitor() {
    const latestBlock = await this.L2Provider.getBlockNumber();
    if (latestBlock > this.latestBlock) {
      this.logger.info('Finding new blocks...');
      this.latestBlock = latestBlock;

      // connect to MySQL
      this.transactionMonitorSQL = true;
      await this.startDatabaseService();

      // get the blocks, transactions and receipts
      this.logger.info('Fetching the block data...');
      const [blocksData, receiptsData] = await this.getChainData(this.scannedLastBlock, this.latestBlock);

      // write the block data into MySQL
      this.logger.info('Writing the block data...');
      for (let blockData of blocksData) {
        await this.databaseService.insertBlockData(blockData);
        // write the transaction data into MySQL
        if (blockData.transactions.length) {
          for (let transactionData of blockData.transactions) {
            transactionData.timestamp = blockData.timestamp;
            await this.databaseService.insertTransactionData(transactionData);
          }
        }
      }

      // write the receipt data into MySQL
      this.logger.info('Writing the receipt data...');
      for (let receiptData of receiptsData) {
        const correspondingBlock = blocksData.filter(i => i.hash === receiptData.blockHash);
        if (correspondingBlock.length) {
          receiptData.timestamp = correspondingBlock[0].timestamp
        } else {
          receiptData.timestamp = (new Date().getTime() / 1000).toFixed(0);
        }
        // check if message is cross domain
        receiptData = await this.getCrossDomainMessageStatusL2(receiptData, blocksData);

        // if message is cross domain check if message has been finalized
        if (receiptData.crossDomainMessage){
          receiptData = await this.getCrossDomainMessageStatusL1(receiptData);
        }
        await this.databaseService.insertReceiptData(receiptData);
      }

      // update scannedLastBlock
      this.scannedLastBlock = this.latestBlock;

      this.transactionMonitorSQL = false;
      await this.endDatabaseService();

      this.logger.info(`Found block, receipt and transaction data. Sleeping ${this.transactionMonitorInterval} ms...`);
    } else {
      // this.logger.info('No new block found.');
    }

    await this.sleep(this.transactionMonitorInterval);
  }

  async startCrossDomainMessageMonitor() {
    // connect to MySQL
    this.crossDomainMessageMonitorSQL = true;
    await this.startDatabaseService();


    this.logger.info('Searching cross domain messages...');
    const crossDomainData = await this.databaseService.getCrossDomainData();

    // counts the number of server request
    let promiseCount = 0;

    let checkWhitelist = this.checkTime(this.whitelistString);
    if(checkWhitelist) await this.getWhitelist();
    let checkNonWhitelist = this.checkTime(this.nonWhitelistString);
    this.logger.info(`Check the white list: ${checkWhitelist}`);
    if (crossDomainData.length) {
      this.logger.info('Found cross domain message.');
      const promisesBlock = [], promisesReceipt = [];
      for (let hashes of crossDomainData) {

        // limits the rate of server request
        if((promiseCount % this.L2rateLimit) === 0){
          await Promise.all(promisesBlock);
          await Promise.all(promisesReceipt);
          if(promiseCount % this.L2sleepThresh === 0){
            await this.sleep(2000);
          }
        }

        const hash = hashes.hash;
        const blockNumber = Number(hashes.blockNumber);
        promisesReceipt.push(
          (async () => {
            for(let i=0; i<2; i++){
              try {
                let result = await this.L2Provider.getTransactionReceipt(hash);
                return result;
              } catch (error) {
                if(i == 2) throw error;
                console.log(`CAUGHT ERROR: ${error}`);
                this.sleep(1000)
              }
            }
          })());

        promisesBlock.push(
          (async () => {
            for(let i=0; i<2; i++){
              try {
                let result = await this.L2Provider.getBlockWithTransactions(blockNumber);
                return result;
              } catch (error) {
                if(i == 2) throw error;
                console.log(`CAUGHT ERROR: ${error}`);
                this.sleep(1000)
              }
            }
          })());

        promiseCount = promiseCount + 1;
      }

      promiseCount = 0;
      const blocksData = await Promise.all(promisesBlock);
      const receiptsData = await Promise.all(promisesReceipt);
      this.logger.info(`checkwhitelist: ${checkWhitelist}`);
      for (let receiptData of receiptsData) {
        if(promiseCount % this.L2sleepThresh === 0){
          await this.sleep(2000);
        }
        receiptData = await this.getCrossDomainMessageStatusL2(receiptData, blocksData);

        if(!receiptData.crossDomainMessage) continue;

        // if its time check cross domain message finalization
        if(checkWhitelist && receiptData.fastRelay){
          this.logger.info(`Checking message from whitelist address: ${receiptData.from}`);
          receiptData = await this.getCrossDomainMessageStatusL1(receiptData);
        }else if (checkNonWhitelist && !receiptData.fastRelay){
          this.logger.info(`Checking message from non-whitelist`);
          receiptData = await this.getCrossDomainMessageStatusL1(receiptData);
        }
        promiseCount = promiseCount + 1;

        if (receiptData.crossDomainMessageFinalize) {
          await this.databaseService.updateCrossDomainData(receiptData);
        }
      }
      promiseCount = 0;
    } else {
      this.logger.info('No waiting cross domain message found.');
    }

    if(checkWhitelist) checkWhitelist = false;
    if(checkNonWhitelist) checkNonWhitelist = false;

    this.crossDomainMessageMonitorSQL = false;
    await this.endDatabaseService();

<<<<<<< HEAD
    this.logger.info(`Cross Domain Message Monitor Sleeping ${this.crossDomainMessageMonitorInterval} ms...`);
=======
    this.logger.info(`End searching cross domain messages. Sleeping ${this.crossDomainMessageMonitorInterval} ms...`);
>>>>>>> 60d601d5

    await this.sleep(this.crossDomainMessageMonitorInterval);
  }

  async getChainData(startingBlock, endingBlock) {
    const promisesBlock = [], promisesReceipt = [];
    for (let i = startingBlock; i <= endingBlock; i++) {
      promisesBlock.push(this.L2Provider.getBlockWithTransactions(i));
      this.logger.info(`Pushing block`);
    }
    const blocksData = await Promise.all(promisesBlock);
    for (let blockData of blocksData) {
      if (blockData.transactions.length) {
        blockData.transactions.forEach(i => {
          promisesReceipt.push(this.L2Provider.getTransactionReceipt(i.hash));
        });
      }
      this.sleep(2000);
    }
    const receiptsData = await Promise.all(promisesReceipt);

    return [blocksData, receiptsData]
  }


  async getCrossDomainMessageStatusL2(receiptData, blocksData){
    this.logger.info(`Searching ${receiptData.transactionHash}...`);

    const filteredBlockData = blocksData.filter(i => i.hash === receiptData.blockHash);

    let crossDomainMessageSendTime;
    let crossDomainMessageEstimateFinalizedTime;
    let crossDomainMessage = false;
    let crossDomainMessageFinalize = false;
    let fastRelay = false;

    // Find the transaction that sends message from L2 to L1
    const filteredLogData = receiptData.logs.filter(i => i.address === this.OVM_L2CrossDomainMessenger && i.topics[0] === ethers.utils.id('SentMessage(bytes)'));

    if (filteredLogData.length) {
      crossDomainMessage = true;
      // Get message hashes from L2 TX
      for (let logData of filteredLogData) {
        this.logger.info(`filteredLogData length: ${filteredLogData.length}`);
        const [message] = ethers.utils.defaultAbiCoder.decode(
          ['bytes'],
          logData.data
        );
        let decoded = this.OVM_L2CrossDomainMessengerContract.interface.decodeFunctionData(
          'relayMessage',
          message
        );
        if(this.whitelist.includes(decoded._target)) fastRelay = true;

      }
    }

    if (filteredBlockData.length) {
      crossDomainMessageSendTime = filteredBlockData[0].timestamp ;
      crossDomainMessageEstimateFinalizedTime = fastRelay ?
        crossDomainMessageSendTime + 60 : crossDomainMessageSendTime + 60 * 60 * 24 * 6;
    }

    receiptData.crossDomainMessageSendTime = crossDomainMessageSendTime;
    receiptData.crossDomainMessageEstimateFinalizedTime = crossDomainMessageEstimateFinalizedTime;
    receiptData.crossDomainMessage = crossDomainMessage;
    receiptData.crossDomainMessageFinalize = crossDomainMessageFinalize;
    receiptData.fastRelay = fastRelay;

    return receiptData;
  }


  async getCrossDomainMessageStatusL1(receiptData){
    this.logger.info("Checking if message has been finalized...");

    // Find the transaction that sends message from L2 to L1
    const filteredLogData = receiptData.logs.filter(i => i.address === this.OVM_L2CrossDomainMessenger && i.topics[0] === ethers.utils.id('SentMessage(bytes)'));
    let msgHash;
    if (filteredLogData.length) {
      const [message] = ethers.utils.defaultAbiCoder.decode(
        ['bytes'],
        filteredLogData[0].data
      );
      msgHash = ethers.utils.solidityKeccak256(['bytes'], [message])
    } else return receiptData;

    let crossDomainMessageFinalize = false;
    let crossDomainMessageFinalizedTime;

    if(await this.getL1TransactionReceipt(msgHash, receiptData.fastRelay)){
      crossDomainMessageFinalize = true;
      crossDomainMessageFinalizedTime = (new Date().getTime() / 1000).toFixed(0);
    }

    receiptData.crossDomainMessageFinalize = crossDomainMessageFinalize;
    receiptData.crossDomainMessageFinalizedTime = crossDomainMessageFinalizedTime;

    this.logger.info("Found the cross domain message status", {
      crossDomainMessageFinalize,
      crossDomainMessageFinalizedTime
    });

    return receiptData;
  }

  async getL1TransactionReceipt(msgHash, fast=false) {
    const blockNumber = await this.L1Provider.getBlockNumber();
    const startingBlock = Math.max(blockNumber - this.numberBlockToFetch, 0);

    const filter = {
      address: (fast ? this.OVM_L1CrossDomainMessengerFast : this.OVM_L1CrossDomainMessenger),
      topics: [ethers.utils.id(`RelayedMessage(bytes32)`)],
      fromBlock: startingBlock,
    }

    const logs = await this.L1Provider.getLogs(filter);
    const matches = logs.filter(i => i.data === msgHash);

    if (matches.length > 0) {
      if (matches.length > 1) return false;
      return true
    } else {
      return false;
    }
  }

  // gets list of addresses whose messages may finalize fast
  async getWhitelist(){
    let response = await fetch('https://api-message-relayer.rinkeby.omgx.network/rinkeby/get.whitelist');
    this.whitelist = await response.json();
  }

  // checks to see if its time to look for L1 finalization
  checkTime(list){
    let currentTime = (new Date().getTime() / 1000).toFixed(0);
    this.logger.info(`Current time: ${currentTime}, lastCheck: ${this.lastCheckWhitelist} Difference: ${currentTime - this.lastCheckWhitelist}`)
    if(list === this.whitelistString){
      if((currentTime - this.lastCheckWhitelist) >= this.whitelistSleep){
        this.lastCheckWhitelist = currentTime;
        this.logger.info(`Checkwhitelist true!`);
        return true;
      }
    } else if (list === this.nonWhitelistString){
      if((currentTime - this.lastCheckNonWhitelist) >= this.nonWhitelistSleep){
        this.lastCheckNonWhitelist = currentTime;
        return true;
      }
    }
    return false;
  }

  // starts up connection with mysql database safely
  async startDatabaseService(){
    await this.databaseConnectedMutex.acquire().then(async (release) => {
      try {
        if(!this.databaseConnected){
          await this.databaseService.initDatabaseService();
          this.databaseConnected = true;
        }
        release();
      } catch (error) {
        release();
        throw error;
      }
    });
  }

  // ends connection with mysql database safely
  async endDatabaseService(){
    await this.databaseConnectedMutex.acquire().then(async (release) => {
        try {
          if(this.databaseConnected && !this.transactionMonitorSQL && !this.crossDomainMessageMonitorSQL){
              this.databaseService.con.end();
              this.databaseConnected = false;
          }
          release();
        } catch (error) {
          release();
          throw error;
        }
    });
  }

  errorCatcher(func, param){
    return (async () =>{
      for(let i=0; i < 2; i++){
        try {
            let result = await func(param);
            return result;
        } catch (error) {
          console.log(`${func}returned an error!`, error);
          await this.sleep(1000);
        }
      }
    })();
  }
}



module.exports = MonitorService;<|MERGE_RESOLUTION|>--- conflicted
+++ resolved
@@ -282,11 +282,7 @@
     this.crossDomainMessageMonitorSQL = false;
     await this.endDatabaseService();
 
-<<<<<<< HEAD
-    this.logger.info(`Cross Domain Message Monitor Sleeping ${this.crossDomainMessageMonitorInterval} ms...`);
-=======
     this.logger.info(`End searching cross domain messages. Sleeping ${this.crossDomainMessageMonitorInterval} ms...`);
->>>>>>> 60d601d5
 
     await this.sleep(this.crossDomainMessageMonitorInterval);
   }
