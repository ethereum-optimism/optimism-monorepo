--- conflicted
+++ resolved
@@ -86,14 +86,7 @@
             leader_ca_cert_file = "/vault/userconfig/{{ .Values.global.certSecretName }}/ca.crt"
             }
         }
-<<<<<<< HEAD
-      service_registration: 
-        namespace: "vault"
-        pod_name: "vault"
-=======
-
         service_registration "kubernetes" {}
->>>>>>> e120b380
   image:
     repository: vault # TODO: will change to the omgnetwork/vault image
     tag: 1.5.5
